--- conflicted
+++ resolved
@@ -63,16 +63,11 @@
 }
 
 template <typename T>
-<<<<<<< HEAD
 inline C10_TYPENAME_CONSTEXPR c10::string_view fully_qualified_type_name_impl() {
-#if defined(_MSC_VER)
-=======
-inline C10_TYPENAME_CONSTEXPR c10::string_view fully_qualified_type_name_impl() noexcept {
 #if defined(_MSC_VER) && !defined(__clang__)
->>>>>>> 5b718bb3
   return extract(
       "class c10::basic_string_view<char> __cdecl c10::util::detail::fully_qualified_type_name_impl<",
-      ">(void) noexcept",
+      ">(void)",
       __FUNCSIG__);
 #elif defined(__clang__)
   return extract(
