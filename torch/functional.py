--- conflicted
+++ resolved
@@ -1,10 +1,7 @@
 from typing import (
     Tuple, Optional, Union, Any, Sequence, TYPE_CHECKING
 )
-<<<<<<< HEAD
-=======
 import itertools
->>>>>>> bd032cd8
 
 import torch
 from torch._C import _add_docstr
@@ -31,6 +28,7 @@
     'cdist',
     'chain_matmul',
     'einsum',
+    'histogramdd',
     'istft',
     'lu',
     'norm',
@@ -361,8 +359,6 @@
 
     return _VF.einsum(equation, operands)  # type: ignore[attr-defined]
 
-<<<<<<< HEAD
-=======
 # Wrapper around _histogramdd and _histogramdd_bin_edges needed due to (Tensor, Tensor[]) return type.
 if TYPE_CHECKING:
     # The JIT doesn't understand Union, so only add type annotation for mypy
@@ -483,7 +479,6 @@
             hist = _VF._histogramdd_from_bin_tensors(input, bin_edges, weight=weight, density=density)
 
         return torch.return_types.histogramdd((hist, bin_edges))
->>>>>>> bd032cd8
 
 # This wrapper exists to support variadic args.
 if TYPE_CHECKING:
