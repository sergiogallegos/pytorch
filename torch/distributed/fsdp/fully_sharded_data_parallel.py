import contextlib
import copy
import functools
import traceback
import warnings
from collections import defaultdict
from contextlib import contextmanager
from dataclasses import dataclass
from enum import Enum, auto
from math import inf
from typing import (
    TYPE_CHECKING,
    Any,
    Callable,
    Dict,
    Generator,
<<<<<<< HEAD
    Iterable,
=======
    Iterator,
>>>>>>> 21628875
    List,
    NamedTuple,
    Optional,
    Set,
    Tuple,
    Union,
    cast,
)

import torch
import torch.distributed as dist
import torch.nn as nn
import torch.nn.functional as F
from torch.autograd import Variable
from torch.distributed import ProcessGroup
from torch.distributed._sharded_tensor import (
    Shard,
    ShardedTensor,
    init_from_local_shards,
)
from torch.distributed.distributed_c10d import _get_default_group
from torch.nn.parameter import Parameter

from .flatten_params_wrapper import (
    FLAT_PARAM,
<<<<<<< HEAD
    FlatParameter,
    FlattenParamsWrapper,
)
from .optim_utils import (
    _flatten_optim_state,
    _get_flat_param_id_to_param,
    _unflatten_optim_state,
    OPTIM_TARGET_RANK,
)
=======
    FPW_MODULE,
    FlatParameter,
    FlattenParamsWrapper,
)
>>>>>>> 21628875
from .utils import _apply_to_tensors, _replace_by_prefix
from .wrap import _recursive_wrap

if TYPE_CHECKING:
    from collections import OrderedDict  # noqa: F401


FSDP_WRAPPED_MODULE = "_fsdp_wrapped_module"
FSDP_PREFIX = FSDP_WRAPPED_MODULE + "." + FPW_MODULE + "."


class ShardingStrategy(Enum):
    """
    Specify which sharding strategy will be used for the distributed training.
    FULL_SHARD: if Shard parameters, gradients and optimizer states, this algorithm
                inserts all_gather before forward and backward computation to gather
                parameters, also inserts reduce_scatter after backward computation for
                synchronizing and sharding gradients. Sharded optimizer states are
                updated locally.
    SHARD_GRAD_OP: Shard optimizer states and gradients, this algorithm inserts all_gather
                   before forward computation and keeps the full parameters in
                   GPU memory until backward computation is done. It inserts reduce_scater
                   after backward computation for synchronizing and sharding gradients.
                   Sharded optimizer states are updated locally.
    SHARD_OP(future support): Shard optimizer states only, this algorithm inserts all_gather
                              or broadcast before forward computation and keeps the full
                              parameters in GPU memory until backward computation is done. It
                              inserts all_reduce after backward computation for synchronizing
                              gradients. Sharded optimizer states are updated locally.
    NO_SHARD(future support): This is similar to PyTorch `DistributedDataParallel` API.
                              Parameters, gradients and optimizer states are replicated
                              among ranks, all_reduce is inserted after backward computation
                              is done for synchronizing gradients. Full optimizer states
                              are updated in each rank.
    HYBRID_SHARD(future support): apply FULL_SHARD algorithm in the intra node and
                                  apply NO_SHARD algorithm in the inter nodes.

    """
    FULL_SHARD = auto()
    SHARD_GRAD_OP = auto()
    # TODO
    # SHARD_OP = auto()
    # NO_SHARD = auto()
    # HYBRID_SHARD = auto()


@dataclass
class CPUOffload:
    """
    CPU offlaoding config. Currently, only parameter and gradient CPU
    offload are supported.
    offload_params: Offloading parameters to CPUs when these parameters are
                    not used for computation on GPUs. This implicitly enables
                    gradient offloading to CPUs in order for parameters and
                    gradients to be on the same device to work with optimizer.
    """

    offload_params: bool = False
    # TODO: state dict offloading
    # https://github.com/pytorch/pytorch/issues/67224


class BackwardPrefetch(Enum):
    """
    Specify where to prefetch next layer's full parameters
    during backward pass.
    BACKWARD_PRE: prefetch right before current layer's backward computation
                  starts, this approach will increase backward communication
                  and computation overalpping and potentialy improve training
                  performance, but it may increase the peak memory usage as
                  the prefetched full parameters will be kept in the GPU memory
                  until next layer's backward computation is done.
    BACKWARD_POST: prefetch right after current layer's backward computation finishes,
                   this approach will not increase peak memory as prefetching happens
                   after current layer's full parameters are freed.
                   It could potentially improve backward communication and computation
                   overlapping as it avoids all_gather and reduce_scatter are blocked
                   each other in the single NCCL stream. However, based on our experiments,
                   for some models, the backward post backward hook fire order is not always
                   the reversed forward computation order, so this
                   approach may prefetch full parameters for layers ahead of next layer,
                   this 'ahead' all_gather could delay next layer's all_gather in the
                   single NCCL stream and cause the next layer's computation delay. So it may
                   cause some performance regession for some models.
    """

    BACKWARD_PRE = auto()
    BACKWARD_POST = auto()
    # TODO, BACKWARD_PRE_CPU, prefetch full parameters and keep them in the CPU memory


class TrainingState_(Enum):
    """
    Simple enum to indicate what state FSDP is in. Used for asserting
    to make sure APIs are called in the correct state.
    ..note::
        ``BACKWARD_PRE`` and ``BACKWARD_POST`` states are used to ensure we
        receives backward hooks in the correct order. It is used to catch
        unexpected order of hooks being called (likely due to our
        hook registration logic or autograd engine logic changes).
    """

    IDLE = auto()
    FORWARD = auto()
    BACKWARD_PRE = auto()
    BACKWARD_POST = auto()
    SUMMON_FULL_PARAMS = auto()


class StateDictType(Enum):
    """
    This enum indicates that which type of ``state_dict`` the FSDP module is
    currently processing (returning or loading).
    The default value is FULL_STATE_DICT to comply the PyTorch convention.
    ..note::
        FSDP currently supports two types of ``state_dict``:
            1. ``state_dict/load_state_dict`: this pair of APIs return and load
               the non-sharded, unflattened parameters. The semantics is the
               same as using DDP.
            2. ``_local_state_dict/_load_local_state_dict``: this pair of APIs return
               and load local sharded, flattened parameters. The values returned
               by ``_local_state_dict`` can be directly used by FSDP and is only
               meaningful to FSDP (because parameters are flattened). Note that
               these APIs are meant for use via the :func:`state_dict_type`
               context manager as follows:
                   >>> with fsdp.state_dict_type(StateDictType.LOCAL_STATE_DICT):
                   >>>     state = fsdp.state_dict()  # loads local state dict
            3. [Planned for future support] ``sharded_state_dict/load_sharded_state_dict``: this pair of APIs
               return and load sharded, unflattened parameters. The ``state_dict``
               return by ``sharded_state_dict`` can be used by all other parallel
               schemes (resharding may be required).
    """

    FULL_STATE_DICT = auto()
    LOCAL_STATE_DICT = auto()
    SHARDED_STATE_DICT = auto()


class FullyShardedDataParallel(nn.Module):
    """
    A wrapper for sharding Module parameters across data parallel workers. This
    is inspired by `Xu et al.`_ as well as the ZeRO Stage 3 from DeepSpeed_.
    FullyShardedDataParallel is commonly shortened to FSDP.

    .. _`Xu et al.`: https://arxiv.org/abs/2004.13336
    .. _DeepSpeed: https://www.deepspeed.ai/

    Example::

        >>> import torch
        >>> from torch.distributed.fsdp import FullyShardedDataParallel as FSDP
        >>> torch.cuda.set_device(device_id)
        >>> sharded_module = FSDP(my_module)
        >>> optim = torch.optim.Adam(sharded_module.parameters(), lr=0.0001)
        >>> x = sharded_module(x, y=3, z=torch.Tensor([1]))
        >>> loss = x.sum()
        >>> loss.backward()
        >>> optim.step()

    .. warning::
        The optimizer must be initialized *after* the module has been wrapped,
        since FSDP will shard parameters in-place and this will break any
        previously initialized optimizers.

    .. warning::
        Module should be already placed on the destination device or
        device is set properly using ``torch.cuda.set_device(device_id)``.
        FSDP will get compute device from module first, if module device
        is CPU, FSDP will then get compute device from current device.

    .. warning::
        FSDP currently does not support gradient accumulation outside
        `no_sync()` when using CPU offloading. Trying to do so yields incorrect
        results since FSDP will use the newly-reduced gradient instead of
        accumulating with any existing gradient.

    Args:
        module (nn.Module):
            module to be wrapped with FSDP.
        process_group (Optional[ProcessGroup]):
            process group for sharding
        sharding_strategy (Optional[ShardingStrategy]):
            Config sharding algorithm, different sharding algorithm has trade off
            between memory saving and communication overhead. 'FULL_SHARD' will
            be chose if sharding_strategy is not specified.
        cpu_offload (Optional[CPUOffload]):
            CPU offloading config. Currently, only parameter and gradient CPU
            offload is supported. It can be enabled via passing in
            ``cpu_offload=CPUOffload(offload_params=True)``. Note that this
            currently implicitly enables gradient offloading to CPU in order for
            params and grads to be on same device to work with optimizer. This
            API is subject to change. Default is ``None`` in which case there
            will be no offloading.
        auto_wrap_policy (Optional[Callable]):
            A callable specifying a policy to recursively wrap layers with FSDP.
            Note that this policy currently will only apply to child modules of
            the passed in module. The remainder modules are always wrapped in
            the returned FSDP root instance.
            ``default_auto_wrap_policy`` written in ``torch.distributed.fsdp.wrap`` is
            an example of ``auto_wrap_policy`` callable, this policy wraps layers
            with parameter sizes larger than 100M. Users can supply the customized
            ``auto_wrap_policy`` callable that should accept following arguments:
            ``module: nn.Module``, ``recurse: bool``, ``unwrapped_params: int``,
            extra customized arguments could be added to the customized
            ``auto_wrap_policy`` callable as well.

            Example::

                >>> def custom_auto_wrap_policy(
                >>>     module: nn.Module,
                >>>     recurse: bool,
                >>>     unwrapped_params: int,
                >>>     # These are customizable for this policy function.
                >>>     min_num_params: int = int(1e8),
                >>> ) -> bool:
                >>>     return unwrapped_params >= min_num_params

        backward_prefetch (Optional[BackwardPrefetch]):
            This is an experimental feature that is subject to change in the
            the near future. It allows users to enable two different backward_prefetch
            algorithms to help backward communication and computation overlapping.
            Pros and cons of each algorithm is explained in the class ``BackwardPrefetch``.
    """

    def __init__(
        self,
        module: nn.Module,
        process_group: Optional[ProcessGroup] = None,
        sharding_strategy: Optional[ShardingStrategy] = None,
        cpu_offload: Optional[CPUOffload] = None,
        auto_wrap_policy: Optional[Callable] = None,
        backward_prefetch: Optional[BackwardPrefetch] = None,
    ):
        torch._C._log_api_usage_once("torch.distributed.fsdp")
        super().__init__()
        # if auto_wrap_policy is specified, submodules should not be
        # already wrapped, otherwise we'd attempt to double wrap them resulting
        # in errors.
        if auto_wrap_policy is not None:
            self._check_wrapped(
                module,
                check_fn=lambda mod: not isinstance(mod, FullyShardedDataParallel),
                err_fn=lambda mod: f"Expected {mod} to NOT be FullyShardedDataParallel if auto_wrap is enabled.",
            )
            _recursive_wrap(
                module,
                auto_wrap_policy=auto_wrap_policy,
                wrapper_cls=FullyShardedDataParallel,
                # Note that we have the recursive_wrap skip wrapping for
                # the outermost (this) module otherwise it will result in a
                # double-wrap causing issues.
                only_wrap_children=True,
                # FSDP arguments follow.
                process_group=process_group,
                sharding_strategy=sharding_strategy,
                cpu_offload=cpu_offload,
                backward_prefetch=backward_prefetch,
            )

        self.process_group = process_group or _get_default_group()
        self.rank = self.process_group.rank()
        self.world_size = self.process_group.size()
        # device for computation, if module is on GPU, use module.device;
        # if module is on CPU, use current device;
        self.compute_device = _get_default_cuda_device(module)

        # setting two factors to avoid underflow and overflow
        self.gradient_predivide_factor: float = self._get_gradient_predivide_factor(
            self.world_size
        )
        self.gradient_postdivide_factor: float = (
            self.world_size / self.gradient_predivide_factor
        )

        self.numel_padded_per_param: List[int] = []
        self.cpu_offload = cpu_offload or CPUOffload()
        self.backward_prefetch = backward_prefetch
        self.sharding_strategy = sharding_strategy or ShardingStrategy.FULL_SHARD

        # Only handle params which are not already sharded. This enables
        # sharding individual layers of a Module, with an outer wrapper to
        # shard any leftover parameters.
        params = []
        for param_name, param in module.named_parameters():
            if not isinstance(param, FlatParameter):
                params.append(param)

        self._fsdp_wrapped_module: FlattenParamsWrapper = FlattenParamsWrapper(
            module, param_list=params
        )
        assert getattr(self, FSDP_WRAPPED_MODULE) is self._fsdp_wrapped_module
        del module  # free original module in case it helps garbage collection
        if self._fsdp_wrapped_module.flat_param is not None:
            self.params = [self._fsdp_wrapped_module.flat_param]
        else:
            self.params = []

        # Shard module parameters in place
        self._shard_parameters()

        # Make sure all parameters are sharded.
        for n, p in self.named_parameters():
            if not isinstance(p, FlatParameter):
                raise RuntimeError(
                    f"found unsharded parameter: {n} ; {p.size()} {p.__class__}"
                )
        self._reset_lazy_init()

        # Flag indicating if we require gradient reduction in the backward
        # pass (set to `False` in the `no_sync()` context manager)
        self._require_backward_grad_sync: bool = True

        # Enum to indicate if we're in the forward/backward pass, idle, etc.
        self.training_state = TrainingState_.IDLE

        self._state_dict_type = StateDictType.FULL_STATE_DICT

        # FSDP currently provides three different state_dicts. The actual
        # state_dict that will be saved/loaded is decided by
        # self._state_dict_type. And the main logic of each state_dict is
        # implemented in the hook. Therefore, for each hook (post-save and
        # pre-load), there is a dispatcher dictionary to dispatch the execution
        # flow to the correct implementation.
        self._register_state_dict_hook(self._post_state_dict_hook)
        self._post_state_dict_hook_fn = {
            StateDictType.FULL_STATE_DICT: self._full_post_state_dict_hook,
            StateDictType.LOCAL_STATE_DICT: self._local_post_state_dict_hook,
            StateDictType.SHARDED_STATE_DICT: self._sharded_post_state_dict_hook,
        }
        self._register_load_state_dict_pre_hook(
            self._pre_load_state_dict_hook, with_module=True
        )
        self._pre_load_state_dict_hook_fn = {
            StateDictType.FULL_STATE_DICT: self._full_pre_load_state_dict_hook,
            StateDictType.LOCAL_STATE_DICT: self._local_pre_load_state_dict_hook,
            StateDictType.SHARDED_STATE_DICT: self._sharded_pre_load_state_dict_hook,
        }

        # Flag to guard against preparing gradients multiple times per backward pass.
        self._pre_backward_hook_has_run = False
        # Used for prefetching all gather full params in post backward hook
        self._need_rebuild_full_params = False

        # If specified, offload parameter shard to CPU.
        if self.cpu_offload.offload_params:
            for p in self.params:
                self._offload_to_cpu(p)

    def _init_reshard_after_forward(self):
        if self.sharding_strategy == ShardingStrategy.FULL_SHARD:
            # Free full params and keep shard only after forward
            self.reshard_after_forward = True
        elif self.sharding_strategy == ShardingStrategy.SHARD_GRAD_OP:
            # Keep full params in the GPU memory until backward
            # computation is done
            self.reshard_after_forward = False
        else:
            raise RuntimeError(
                "sharding_strategy only supports FULL_SHARD and SHARD_GRAD_OP right now."
            )

    @classmethod
    def _check_wrapped(cls, begin_module, check_fn, err_fn):
        for _, mod in begin_module.named_modules():
            if not check_fn(mod):
                raise ValueError(err_fn(mod))

    @property
    def module(self) -> FlattenParamsWrapper:
        """make model.module accessible, just like DDP."""
        assert isinstance(self._fsdp_wrapped_module, FlattenParamsWrapper)
        return self._fsdp_wrapped_module

    def check_is_root(self) -> bool:
        self._lazy_init()
        assert self._is_root is not None
        return self._is_root

    @staticmethod
    def fsdp_modules(
        module: nn.Module, root_only: bool = False
    ) -> List["FullyShardedDataParallel"]:
        """
        Helper function to return all nested FSDP instances, including self.

        Args:
            module: the root module. This module does not have to be a FSDP module.
            root_only: whether to return only root FSDP modules (default: False).

        Returns:
            fsdp_modules: the FSDP modules that are nested in the input module.
        """
        fsdp_modules = []
        for sub_module in module.modules():
            if isinstance(sub_module, FullyShardedDataParallel):
                if not root_only or sub_module.check_is_root():
                    fsdp_modules.append(sub_module)

        return fsdp_modules

    def apply(self, fn: Callable[[nn.Module], None]) -> "FullyShardedDataParallel":
        r"""Applies ``fn`` recursively to every submodule (as returned by ``.children()``)
        as well as self. Typical use includes initializing the parameters of a model
        (see also :ref:`nn-init-doc`).

        Compared to ``torch.nn.Module.apply``, this version additionally gathers
        the full parameters before applying ``fn``. It should not be called from
        within another ``summon_full_params`` context.

        Args:
            fn (:class:`Module` -> None): function to be applied to each submodule

        Returns:
            Module: self
        """
        uninitialized = self._is_root is None
        self._assert_state(TrainingState_.IDLE)
        with self.summon_full_params(recurse=False, writeback=True):
            ret = super().apply(fn)

        # Reset lazy init that might be called by summon_full_params, since
        # it could have set is_root incorrectly for non-root FSDP instances.
        if uninitialized and self._is_root:
            for module in self.fsdp_modules(self):
                module._reset_lazy_init()

        return ret

    # setting two factors 'self.gradient_predivide_factor'
    # and 'self.gradient_postdivide_factor' to avoid underflow and overflow
    def _get_gradient_predivide_factor(self, world_size: int) -> float:
        factor: int = 1
        while world_size % factor == 0 and world_size / factor > factor:
            factor *= 2
        return float(factor)

    def _offload_to_cpu(self, p):
        """
        Offloads parameter to CPU from self.compute_device. If the parameter is
        already on CPU then this is a noop.
        """
        cpu_device = torch.device("cpu")
        if p.device == cpu_device:
            return
        with torch.no_grad():
            p.data = p.to(cpu_device)

    def _cast_buffers(
        self, device: Optional[torch.device] = None, memo: Optional[Set] = None
    ) -> None:
        """Move all buffers to the given *device*.
        If *device* is not given, then it will default to
        ``self.compute_device``. In the
        case of nested FSDP instances, we will respect the child instance's
        ``compute_device`` configuration.
        Args:
            device (torch.device, Optional):
                device to cast buffers to (defaults to compute_device)
            memo (Set, Optional):
                set of modules that have already been processed
        """
        if memo is None:
            memo = set()
        for module in self.modules():
            if module is not self and isinstance(module, FullyShardedDataParallel):
                # Allow any child FSDP instances to handle their own buffers.
                module._cast_buffers(device=device, memo=memo)
            elif module not in memo:
                memo.add(module)
                for name, buf in module.named_buffers(recurse=False):
                    if buf is None:
                        continue
                    buf = buf.to(device=device or self.compute_device)
                    setattr(module, name, buf)

    @torch.no_grad()
    def _shard_parameters(self) -> None:
        """
        At initialization we wrap a module with full parameters and shard the
        parameters in-place. Sharding is implemented by viewing each parameter
        as a 1D Tensor and retaining only a single slice, where the slice size
        is determined by the number of data parallel workers.
        After this initial sharding is complete, the user can initialize a
        ``torch.optim.Optimizer`` in the usual way, i.e.::
        .. code-block:: python
            optim = torch.optim.Adam(sharded_module.parameters(), lr=0.0001)
        The optimizer will see only a single slice of parameters and will thus
        allocate less memory for optimizer state, avoiding redundancy across
        data parallel workers.
        """
        for p in self.params:
            assert not p._is_sharded, "Param should have not been sharded yet."
            assert (
                p.is_floating_point()
            ), "Autograd does not support operations for integer type."

            # Sharding is done only when world_size is larger than 1.
            p._is_sharded = self.world_size > 1  # type: ignore[attr-defined]
            p._orig_size = p.size()  # type: ignore[attr-defined]

            if not p._is_sharded:  # type: ignore[attr-defined]
                self.numel_padded_per_param.append(0)
                continue

            # Save the original storage and free it later on.
            # Since we're modifying the tensor's storage directly,
            # make sure the tensor is the sole occupant of the storage.
            assert (
                p.storage_offset() == 0
            ), "The tensor is not the sole occupant of the storage."
            orig_storage = p.storage()

            # Replace p with the relevant shard.
            local_shard, num_padded = self._get_shard(p)
            p.set_(local_shard)  # type: ignore[call-overload]
            p.shard_by_offsets(
                self.rank * local_shard.numel(),
                (self.rank + 1) * local_shard.numel() - 1,
                num_padded,
            )
            self.numel_padded_per_param.append(num_padded)

            # Free storage that contains the original full data.
            if orig_storage.size() > 0:
                orig_storage.resize_(0)  # type: ignore[attr-defined]

        assert len(self.numel_padded_per_param) == len(
            self.params
        ), "numel_padded_per_param is not populated correctly."

    def _get_shard(self, tensor: torch.Tensor) -> Tuple[torch.Tensor, int]:
        """Return the local shard of a full tensor."""
        # Shard using torch.chunk to match all-gather/reduce-scatter.
        chunks = torch.flatten(tensor).chunk(self.world_size)
        if len(chunks) < (self.rank + 1):
            # If there are not enough chunks to shard across ranks, create an
            # empty chunk that will just be padded with zeros to be the
            # appropriate size.
            chunk = chunks[0].new_empty(0)
        else:
            chunk = chunks[self.rank]
        # Determine number of padding elements.
        num_to_pad = chunks[0].numel() - chunk.numel()
        assert (
            num_to_pad >= 0
        ), "Chunk's size should be equal or smaller than \
            the first chunk's size."

        # We always need to clone here, because regardless of padding the
        # original parameter, of which this chunk is a view of, is deallocated
        # after _get_shard.
        shard = chunk.clone()
        if num_to_pad > 0:
            shard = F.pad(shard, [0, num_to_pad])
        return shard, num_to_pad

    def __getattr__(self, name: str) -> Any:
        """Forward missing attributes to wrapped module."""
        try:
            return super().__getattr__(name)  # defer to nn.Module's logic
        except AttributeError:
            return getattr(self.module, name)

    def __getitem__(self, key: int) -> Any:
        """Forward indexing calls in case the module is a nn.Sequential."""
        return self.module.__getitem__(key)  # type: ignore[operator]

    def _reset_lazy_init(self) -> None:
        """
        Reset instance so :func:`_lazy_init` will run on the next forward.
        Currently this is only called in __init__
        """
        self._is_root: Optional[bool] = None
        self._streams: Dict[str, torch.cuda.Stream] = {}
        self._fsdp_graph_order: List[nn.Module] = []
        self._my_fsdp_idx_in_graph: Optional[int] = None
        for p in self.params:
            if hasattr(p, "_local_shard"):
                # reset attributes that are added in _init_param_attributes, as
                # part of _lazy_init
                del p._local_shard  # type: ignore[attr-defined]
        # set 'self.reshard_after_forward' flag based on self.sharding_strategy
        self._init_reshard_after_forward()

    def _lazy_init(self) -> None:
        """Initialization steps that should happen lazily, typically right
        before the first forward pass.
        """
        # Initialize param attributes lazily, in case the param's dtype or
        # device changes after __init__.
        for p in self.params:
            self._init_param_attributes(p)

        # Initialize _is_root and setup streams. These steps would ideally
        # happen in __init__, but _is_root can only be determined after the
        # entire model hierarchy is setup, thus we run it lazily.
        if self._is_root is None:
            # _is_root means that we are in the outermost module's forward.
            self._set_is_root()
            self._setup_streams()

        if self._is_root:
            # Buffers stay on GPU, and don't get sharded. Since _cast_buffers
            # applies recursively, we only call this from the root instance.
            self._cast_buffers()

            # Don't free the full params for the outer-most (root) instance,
            # In most cases, root instance contains params in the last layers
            # or has no params. In these cases, those params will be needed
            # immediately after for the backward pass. Note that this only
            # applies currently when freeing parameters at end of layer's
            # forward pass.
            self.reshard_after_forward = False

            # Due to the use of streams, we need to make sure the previous
            # ``optim.step()`` is done before we all-gather parameters.
            self._wait_for_previous_optim_step()

    @torch.no_grad()
    def _init_param_attributes(self, p: Parameter) -> None:
        """
        We manage several attributes on each Parameter instance. The first two
        are set by :func:`_shard_parameters`:
            ``_is_sharded``: ``True`` if the Parameter is sharded or ``False``
                if the Parameter is intentionally not sharded (in which case we
                will all-reduce grads for this param). Currently the only way
                `_is_sharded = False` is if world_size = 1.
            ``_orig_size``: the size of the original Parameter (before sharding)
        A few attributes are set here:
            ``_local_shard``: a single shard of the parameter. This is needed to
                recover the shard after rebuilding full parameter in forward
                and backward.
            ``_full_param_padded``: the full weight (padded to be evenly
                divisible by ``world_size``), used for computation in the
                forward and backward pass. It is initialized with the
                appropriate size and then has its storage freed. This will be
                resized in place and only materialized (via all-gather) as needed.
        Another attribute is set by :func:`_register_post_backward_hooks`:
            ``_shard_bwd_hook``: it holds the parameter's AccumulateGrad object
                and the registered post hook handle.
        """
        assert hasattr(p, "_is_sharded") and hasattr(
            p, "_orig_size"
        ), "Parameters should have been sharded during construction."
        # If _local_shard has been set in the first lazy init and
        # current parameter is pointed to _local_shard, no need to
        # set the _local_shard again.
        if hasattr(p, "_local_shard"):
            # If CPU offloading, p._local_shard should have been placed on CPU
            # during its first lazy construction.
            if self.cpu_offload.offload_params:
                assert p._local_shard.device == torch.device(  # type: ignore[attr-defined]
                    "cpu"
                ), (
                    "Expected p._local_shard to be on CPU, "  # type: ignore[attr-defined]
                    f"but it's on {p._local_shard.device}"  # type: ignore[attr-defined]
                )
            return

        # A single shard of the parameters. Also makes p._local_shard to be on
        # CPU if we are CPU offloading, since p.data would be on CPU during
        # init.
        if self.cpu_offload.offload_params:
            assert p.device == torch.device("cpu"), (
                "Expected param to be on CPU when cpu_offloading is enabled. "
                "If CPU offloading is enabled correctly, you may be "
                "accidentally moving the model to CUDA after FSDP initialization."
            )
        p._local_shard = p.data  # type: ignore[attr-defined]
        # If CPU offloading, pin the memory to enable faster CPU -> GPU device
        # transfer.
        if self.cpu_offload.offload_params:
            assert p._local_shard.device == torch.device("cpu")  # type: ignore[attr-defined]
            p._local_shard.pin_memory()  # type: ignore[attr-defined]
            # When offloading parameters, also move the grad shard to CPU during
            # backward pass. In this case, it's important to pre-allocate the
            # CPU grad shard in pinned memory so that we can do a non-blocking
            # transfer.
            p._cpu_grad = torch.zeros_like(  # type: ignore[attr-defined]
                p, device=torch.device("cpu")
            ).pin_memory()

        # We also maintain a full-sized parameter of type self.compute_dtype.
        # We resize the storage to size 0 at init (here) and only materialize
        # as needed. The storage may contain padding elements so that it is
        # evenly divisible by world_size, although these padding elements will
        # be removed before the relevant computation.
        if p._is_sharded:  # type: ignore[attr-defined]
            p._full_param_padded = torch.zeros(  # type: ignore[attr-defined]
                p.numel() * self.world_size,
                device=self.compute_device,
                dtype=p.dtype,
            )
            _free_storage(p._full_param_padded)  # type: ignore[attr-defined]

    def _set_is_root(self) -> None:
        """If ``True``, implies that no other :class:`FullyShardedDataParallel`
        instance wraps this one. Called once by :func:`_lazy_init`.
        """
        if self._is_root is not None:
            return
        # No FSDP instance wraps this, else _is_root would be set to False.
        self._is_root = True
        # If final backward callback is never been queued, state should be IDLE.
        # If final backward callback is queued, the callback should be finished
        # and the state was reset to be IDLE.
        # This should be asserted at the beginning of forward pass in the root instance only.
        # For children instances, if they are checkpointed, state will not be reset to
        # IDLE after each inner forward/backward.
        self._assert_state(TrainingState_.IDLE)
        for n, m in self.named_modules():
            # `n != ""` excludes self.
            if n != "" and isinstance(m, FullyShardedDataParallel):
                # We relax the assert for non-root instance, when the nested initialized module is wrapped
                # again in FSDP later, for example after training to run inference.
                assert (
                    m._is_root is None or not m._is_root
                ), "Non-root instance's _is_root flag should have not been set yet" \
                    "or has already been set as False."
                if m._is_root is None:
                    m._is_root = False

    def _setup_streams(self) -> None:
        """Create streams to overlap data transfer and computation."""
        if len(self._streams) > 0 or not self._is_root:
            return

        if torch.cuda.is_available():
            # Stream for all-gathering parameters.
            self._streams["all_gather"] = torch.cuda.Stream()
            # Stream for overlapping grad reduction with the backward pass.
            self._streams["post_backward"] = torch.cuda.Stream()

        # We share streams with all children instances, which allows them to
        # overlap transfers across the forward pass without synchronizing with
        # the default stream.
        for n, m in self.named_modules():
            if n != "" and isinstance(m, FullyShardedDataParallel):
                m._streams = self._streams
                m._fsdp_graph_order = self._fsdp_graph_order

    def _wait_for_previous_optim_step(self) -> None:
        """
        The outer-most :class:`FullyShardedDataParallel` instance (i.e., the root
        instance) needs to synchronize with the default stream to ensure the
        previous optimizer step is done.
        """
        if not torch.cuda.is_available():
            return
        self._streams["all_gather"].wait_stream(torch.cuda.current_stream())

    def _need_prefetch_pre_backward_hook(self) -> bool:
        if (
            self.backward_prefetch == BackwardPrefetch.BACKWARD_PRE
            and self._fsdp_graph_order is not None
            and self._my_fsdp_idx_in_graph is not None
            and self._my_fsdp_idx_in_graph > 0
            and self._fsdp_graph_order[self._my_fsdp_idx_in_graph - 1].training_state
            != TrainingState_.BACKWARD_POST
        ):
            return True
        else:
            return False

    def _need_prefetch_post_backward_hook(self) -> bool:
        if (
            self.backward_prefetch == BackwardPrefetch.BACKWARD_POST
            and self._fsdp_graph_order is not None
            and self._my_fsdp_idx_in_graph is not None
            and self._my_fsdp_idx_in_graph > 0
            and self._fsdp_graph_order[self._my_fsdp_idx_in_graph - 1].training_state
            != TrainingState_.BACKWARD_POST
            and self._fsdp_graph_order[
                self._my_fsdp_idx_in_graph - 1
            ]._need_rebuild_full_params
        ):
            return True
        else:
            return False

    @staticmethod
    @contextlib.contextmanager
    def state_dict_type(module: nn.Module, state_dict_type: StateDictType) -> Generator:
        """
        A context manager to set the state_dict_type of all the descendant FSDP
        modules of the target module. The target module does not have to be a FSDP
        module. If the target module is a FSDP module, its state_dict_type will
        also be changed.

        .. note:: This API should be called for only the top-level (root) module.

        .. note:: The default ``state_dict_type`` is ``StateDictType.FULL_STATE_DICT``.

        .. note:: This API enables users to transparently use the conventional
        ``state_dict`` API to take model checkpoints in cases where the root
        FSDP module is wrapped by another ``nn.Module``. For example, the
        following will ensure ``state_dict``  is called on all non-FSDP instances,
        while dispatching into ``local_state_dict`` implementation for FSDP:

        >>> model = DDP(FSDP(...))
        >>> fsdp_root = model.module
        >>> with fsdp_root.state_dict_type(StateDictType.LOCAL_STATE_DICT):
        >>>     checkpoint = model.state_dict()

        Args:
            state_dict_type (StateDictType): the desired state_dict_type to set.
        """
        prev_state_dict_type = None
        for module in FullyShardedDataParallel.fsdp_modules(module):
            if prev_state_dict_type is None:
                prev_state_dict_type = module._state_dict_type
            if prev_state_dict_type != module._state_dict_type:
                raise RuntimeError(
                    "All FSDP module should the same state_dict_type."
                )
            module._state_dict_type = state_dict_type
        try:
            yield
        finally:
            assert prev_state_dict_type is not None  # Avoid mypy warning
            for module in FullyShardedDataParallel.fsdp_modules(module):
                module._state_dict_type = prev_state_dict_type

    def _full_post_state_dict_hook(
        self,
        state_dict: "OrderedDict[str, torch.Tensor]",
        prefix: str,
    ) -> "OrderedDict[str, torch.Tensor]":
        """
        Hook that runs after model.state_dict() is called before returning result to
        user. For FSDP, we may have to clone the tensors in state_dict as params go
        back to sharded version after summon_full_params ends, and also remove
        "_fsdp_wrapped_module" prefix.
        """
        self._assert_state([TrainingState_.SUMMON_FULL_PARAMS])
        for key in state_dict.keys():
            # Due to recursive call of summon_full_params, avoid unnecessasry
            # reclone of tensors in case they have already been cloned.
            if (
                not getattr(state_dict[key], "_has_been_cloned", False)
            ):
                state_dict[key] = state_dict[key].clone().detach()
                state_dict[key]._has_been_cloned = True  # type: ignore[attr-defined]

        _replace_by_prefix(state_dict, prefix + f"{FSDP_WRAPPED_MODULE}.", prefix)
        return state_dict

    def _local_post_state_dict_hook(
        self,
        state_dict: "OrderedDict[str, torch.Tensor]",
        prefix: str,
    ) -> "OrderedDict[str, torch.Tensor]":
        """
        This hook create a ShardedTensor from the local flat_param and replace
        the state_dict[f"{prefix}{FLAT_PARAM}] with the ShardedTensor. No copy
        will happen. The underlying storage is the same.
        """
        _replace_by_prefix(state_dict, f"{prefix}{FSDP_WRAPPED_MODULE}.", prefix)
        # state_dict[f"{prefix}{FLAT_PARAM}"] exists and has the same tensor
        # value as the flat_param but it is a pure Tensor because
        # nn.Module.state_dict() will detach the parameter. Therefore, we need
        # to get flat_param from the FlattenParamsWrapper to get the metadata.
        flat_param = getattr(self.module, FLAT_PARAM, None)
        assert (
            flat_param is not None
        ), "flat_param cannot be None when doing local_state_dict."

        # Construct a ShardedTensor from the flat_param.
        full_numel = flat_param.full_numel
        shard_offset = flat_param.numel() * self.rank
        valid_data_size = flat_param.numel() - flat_param.num_padded
        if valid_data_size > 0 and flat_param.num_padded > 0:
            flat_param = flat_param.narrow(0, 0, valid_data_size)
        local_shards = [
            Shard.from_tensor_and_offsets(flat_param, [shard_offset], self.rank)
        ]
        state_dict[f"{prefix}{FLAT_PARAM}"] = init_from_local_shards(
            local_shards, full_numel, process_group=self.process_group
        )  # type: ignore[assignment]

        return state_dict

    def _sharded_post_state_dict_hook(
        self,
        state_dict: "OrderedDict[str, torch.Tensor]",
        prefix: str,
    ) -> "OrderedDict[str, torch.Tensor]":
        raise NotImplementedError("Will be implemented as part of https://github.com/pytorch/pytorch/issues/73518")

    @staticmethod
    def _post_state_dict_hook(
        module: nn.Module,
        state_dict: "OrderedDict[str, torch.Tensor]",
        prefix: str,
        *args: Any,
    ) -> "OrderedDict[str, torch.Tensor]":
        """
        _post_state_dict_hook() is called after the state_dict() of this
        FSDP module is executed. ``self._state_dict_type`` is used to decide
        what postprocessing will be done.
        """
        self = cast(FullyShardedDataParallel, module)
        return self._post_state_dict_hook_fn[self._state_dict_type](state_dict, prefix)

    def state_dict(self, *args, **kwargs):
        """
        The entry point of all three FSDP state_dict APIs. By default, calling
        ``state_dict`` on an FSDP module will result in FSDP attempting to bring
        the entire (nested) model into memory and taking the local model's
        ``state_dict`` on every rank, which could result in OOM if the model
        cannot fit on a single GPU. As a result, :func:`state_dict_type` API is
        available to configure between `state_dict` implementations. User can
        thus use ``with self.state_dict_type(self, StateDictType.LOCAL_STATE_DICT)``
        context manager to perform a local checkpoint that will store only local
        shards of the module. Currently, the only supported implementations are
        ``StateDictType.LOCAL_STATE_DICT`` and ``StateDictType.FULL_STATE_DICT``
        (default).

        Example::

        >>> import torch
        >>> from torch.distributed.fsdp import FullyShardedDataParallel as FSDP
        >>> from torch.distributed.fsdp import StateDictType
        >>> torch.cuda.set_device(device_id)
        >>> my_module = nn.Linear(...)
        >>> sharded_module = FSDP(my_module)
        >>> with sharded_module.state_dict_type(StateDictType.FULL_STATE_DICT):
        >>>     full_dict = sharded_module.state_dict()
        >>> full_dict.keys()
        >>> odict_keys(['weight', 'bias'])
        >>> # using local state dict
        >>> with sharded_module.state_dict_type(StateDictType.LOCAL_STATE_DICT):
        >>>     local_dict = sharded_module.state_dict()
        >>> local_dict.keys()
        >>> odict_keys(['flat_param', 'inner.flat_param'])

        .. warning:: This needs to be called on all ranks, since synchronization
            primitives may be used.
        """
        if torch.cuda.is_available():
            torch.cuda.synchronize()

        self._lazy_init()
        if self._state_dict_type == StateDictType.FULL_STATE_DICT:
            if self.training_state != TrainingState_.SUMMON_FULL_PARAMS:
                with self.summon_full_params(recurse=False, writeback=False):
                    state_dict = super().state_dict(*args, **kwargs)
            else:
                state_dict = super().state_dict(*args, **kwargs)

            # TODO: support offload to CPU in post state dict hook.
            return state_dict

        elif self._state_dict_type == StateDictType.LOCAL_STATE_DICT:
            assert getattr(self.module, FLAT_PARAM, None) is not None
            assert isinstance(self.module.flat_param, FlatParameter)
            return super().state_dict(*args, **kwargs)
        elif self._state_dict_type == StateDictType.SHARDED_STATE_DICT:
            raise NotImplementedError("Will be implemented as part of https://github.com/pytorch/pytorch/issues/73518.")
        else:
            raise ValueError(f"Unknown StateDictType {self._state_dict_type}.")

    def _local_state_dict(self, *args: Any, **kwargs: Any) -> Any:
        """
        Returns the local state of the module. Parameters are flattened and
        sharded, so the resulting state_dict can only be loaded after the module
        has been wrapped with FSDP.
        """
        with self.state_dict_type(self, StateDictType.LOCAL_STATE_DICT):
            return self.state_dict(*args, **kwargs)

    def _full_pre_load_state_dict_hook(
        self,
        state_dict: Union[Dict[str, torch.Tensor], "OrderedDict[str, torch.Tensor]"],
        prefix: str,
    ) -> None:
        _replace_by_prefix(state_dict, prefix, prefix + f"{FSDP_WRAPPED_MODULE}.")

    def _local_pre_load_state_dict_hook(
        self,
        state_dict: Union[Dict[str, torch.Tensor], "OrderedDict[str, torch.Tensor]"],
        prefix: str,
    ) -> None:
        """
        This hook finds the local flat_param for this FSDP module from the
        state_dict. The flat_param should be a ShardedTensor. This hook converts
        the ShardedTensor to a tensor. No copy happen unless padding is required.
        """
        _replace_by_prefix(state_dict, prefix, f"{prefix}{FSDP_WRAPPED_MODULE}.")
        key = f"{prefix}{FSDP_WRAPPED_MODULE}.{FLAT_PARAM}"
        load_tensor = state_dict[key]
        assert isinstance(
            load_tensor, ShardedTensor
        ), "Tensors in local_state_dict should be ShardedTensor."

        # Convert the ShardedTensor to a Tensor.
        shards = load_tensor.local_shards()
        assert len(shards), "load_local_state_dict assume one shard per ShardedTensor."
        load_tensor = cast(torch.Tensor, shards[0].tensor)

        # Get the metada of the flat_param to decide whether to pad the loaded
        # tensor.
        flat_param = self.module.flat_param
        assert flat_param is not None
        if flat_param.num_padded not in (0, flat_param.numel()):
            assert load_tensor.numel() < flat_param.numel(), (
                f"Local shard size = {flat_param.numel()} and the tensor in "
                f"the state_dict is {load_tensor.numel()}."
            )
            load_tensor = F.pad(load_tensor, [0, flat_param.num_padded])
        state_dict[key] = load_tensor

    def _sharded_pre_load_state_dict_hook(
        self,
        state_dict: Union[Dict[str, torch.Tensor], "OrderedDict[str, torch.Tensor]"],
        prefix: str,
    ) -> None:
        raise NotImplementedError("Will be implemented as part of https://github.com/pytorch/pytorch/issues/73518.")

    @staticmethod
    def _pre_load_state_dict_hook(
        module: nn.Module,
        state_dict: Union[Dict[str, torch.Tensor], "OrderedDict[str, torch.Tensor]"],
        prefix: str,
        *args: Any,
    ) -> None:
        """
        ``_pre_state_dict_hook` is called before ``self._load_from_state_dict()``
        is called. ``self._state_dict_type`` is used to decide what preprocessing
        will be done.
        """
        self = cast(FullyShardedDataParallel, module)
        self._pre_load_state_dict_hook_fn[self._state_dict_type](state_dict, prefix)

    def load_state_dict(
        self,
        state_dict: "OrderedDict[str, torch.Tensor]",
        *args,
    ) -> NamedTuple:
        """
        The entry point of all three FSDP load_state_dict APIs. By default,
        calling ``load_state_dict`` on an FSDP module will result in FSDP
        attempting to load a "full" state_dict, i.e. a state_dict consisting of
        full, unsharded, unflattened original module parameters. This requires
        FSDP to load the full parameter context on each rank which could result
        in GPU OOM. As a result, :func:`state_dict_type` API is available to
        configure between `load_state_dict` implementations. User can thus use
        ``with self.state_dict_type(self, StateDictType.LOCAL_STATE_DICT)`` context
        manager to load a local state dict checkpoint that will restore only
        local shards of the module. Currently, the only supported
        implementations are ``StateDictType.LOCAL_STATE_DICT`` and
        ``StateDictType.FULL_STATE_DICT`` (default). Please see :func:`state_dict`
        for documentation around creating an FSDP checkpoint.

        Example::

        >>> import torch
        >>> from torch.distributed.fsdp import FullyShardedDataParallel as FSDP
        >>> from torch.distributed.fsdp import StateDictType
        >>> torch.cuda.set_device(device_id)
        >>> my_module = nn.Linear(...)
        >>> sharded_module = FSDP(my_module)
        >>> checkpoint = torch.load(PATH)
        >>> full_state_dict = checkpoint['full_state_dict']
        >>> with sharded_module.state_dict_type(StateDictType.FULL_STATE_DICT):
        >>>     sharded_module.load_state_dict(full_state_dict)
        >>> full_dict.keys()
        >>> odict_keys(['weight', 'bias'])
        >>> # using local state dict
        >>> local_state_dict = checkpoint['local_state_dict]
        >>> with sharded_module.state_dict_type(StateDictType.LOCAL_STATE_DICT):
        >>>     sharded_module.load_state_dict(local_state_dict)
        >>> local_dict.keys()
        >>> odict_keys(['flat_param', 'inner.flat_param'])

        .. warning:: This needs to be called on all ranks, since synchronization
            primitives may be used.
        """
        torch.cuda.synchronize()
        if self._state_dict_type == StateDictType.FULL_STATE_DICT:
            # Note that it needs writeback=True to persist
            with self.summon_full_params(writeback=True):
                return super().load_state_dict(state_dict, *args)

        elif self._state_dict_type == StateDictType.LOCAL_STATE_DICT:
            return super().load_state_dict(state_dict, *args)
        elif self._state_dict_type == StateDictType.SHARDED_STATE_DICT:
            raise NotImplementedError("Will be implemented as part of https://github.com/pytorch/pytorch/issues/73518.")
        else:
            raise ValueError(f"Unknown StateDictType {self._state_dict_type}.")

    def _load_local_state_dict(
        self,
        state_dict: "OrderedDict[str, torch.Tensor]",
        *args,
    ) -> NamedTuple:
        """
        Load states from a flatten, sharded state dictionary.
        """
        with self.state_dict_type(self, StateDictType.LOCAL_STATE_DICT):
            return self.load_state_dict(state_dict, *args)

    def forward(self, *args: Any, **kwargs: Any) -> Any:
        self._lazy_init()

        # Start of a forward pass.
        self.training_state = TrainingState_.FORWARD

        # All-gather full parameters, moving them to compute_device if
        # necessary.
        self._rebuild_full_params()
        # Wait for all_gather full parameters to finish before computation
        torch.cuda.current_stream().wait_stream(self._streams["all_gather"])

        # Register backward hooks to reshard params and reduce-scatter grads.
        # These need to be re-registered every forward pass in some cases where grad_fn
        # is mutated.
        self._register_post_backward_hooks()

        outputs = self.module(*args, **kwargs)

        if self not in self._fsdp_graph_order:
            self._my_fsdp_idx_in_graph = len(self._fsdp_graph_order)
            self._fsdp_graph_order.append(self)

        if self.reshard_after_forward:
            self._free_full_params()
        # Switch to original local shards of params. We maintain this invariant throughout
        # the code, i.e., ``p.data == p._local_shard`` after each function. This
        # also ensures that after the first forward, the optimizer state will be
        # initialized with the correct dtype and (sharded) size, since optimizer
        # state is typically initialized lazily in ``optim.step()``. Note that
        # when CPU offload is enabled, _use_param_local_shard implicitly
        # offloads the local shard to CPU by making p.data point to
        # p._local_shard, which would reside on CPU.
        self._use_param_local_shard()

        # Register pre-backward hooks to all-gather the params for the backward
        # pass (if output's grad was needed). This won't register anything if
        # we are in eval mode.
        outputs = self._register_pre_backward_hooks(outputs)

        # Done with a forward pass.
        self.training_state = TrainingState_.IDLE

        return outputs

    @torch.no_grad()
    def _write_back_current_shard(self):
        for p in self.params:
            if not p._is_sharded:  # type: ignore[attr-defined]
                continue  # Already copied because no sharding.
            chunks = p._full_param_padded.chunk(self.world_size)  # type: ignore[attr-defined]
            assert len(chunks) > self.rank
            chunk = chunks[self.rank]
            p._local_shard.copy_(chunk)  # type: ignore[attr-defined]

    def _collect_local_params(self):
        def _is_full_param_in_use(p: Parameter):
            return p._is_sharded and p._full_param_padded.storage().size() > 0  # type: ignore[attr-defined]

        return [p for p in self.params if not _is_full_param_in_use(p)]

    @contextlib.contextmanager
    def summon_full_params(
        self,
        recurse: bool = True,
        writeback: bool = True,
        rank0_only: bool = False,
        offload_to_cpu: bool = False,
    ) -> Generator:
        r""" A context manager to expose full params for the current FSDP
        instance. Can be useful *after* forward/backward for a model to get
        the params for additional processing or checking.

        .. note:: This can be used on inner FSDPs.
        .. note:: This can *not* be used within a forward or backward pass. Nor
            can forward and backward be started from within this context.
        .. note:: Parameters will revert to their local shards after the context
            manager exits, storage behavior is the same as forward.
        .. note:: The full parameters can be modified, but only the portion
            corresponding to the local param shard will persist after the
            context manager exits (unless ``writeback=False``, in which case
            changes will be discarded). In the case where FSDP does not shard
            the parameters, currently only when ``world_size == 1``, the
            modification is persisted regardless of ``writeback``.

        .. warning:: Note that ``rank0_only=True`` in conjunction with
            ``writeback=True`` is not currently supported and will raise an
            error. This is because model parameter shapes would be different
            across ranks within the context, and writing to them can lead to
            inconsistency across ranks when the context is exited.

        ..warning:: Note that ``offload_to_cpu`` and ``rank0_only=False`` will
            result in full parameters being redundantly copied to CPU memory for
            GPUs that reside on the same machine, which may incur the risk of
            CPU OOM. It is recommended to use ``offload_to_cpu`` with
            ``rank0_only=True``.

        Args:
            recurse (bool, Optional): recursively summon all params for nested
                FSDP instances (default: True)
            writeback (bool, Optional): if ``False``, modifications to params are
                discarded after the context manager exists;
                disabling this can be slightly more efficient (default: True)
            rank0_only (bool, Optional): if ``True``, full parameters are
                materialized on only global rank 0. This means that within the
                context, only rank 0 will have full parameters and the other
                ranks will have sharded parameters. Note that setting
                ``rank0_only=True`` with ``writeback=True`` is not supported,
                as model parameter shapes will be different across ranks
                within the context, and writing to them can lead to
                inconsistency across ranks when the context is exited.
            offload_to_cpu (bool, optional): If ``True``, full parameters are
                offloaded to CPU. Note that this offloading currently only
                occurs if the parameter is sharded (which is only not the case
                for world_size = 1). It is recommended to use ``offload_to_cpu``
                with ``rank0_only=True`` to avoid redundant copies of model
                parameters being offloaded to the same CPU memory.
        """

        if writeback and rank0_only:
            raise ValueError(
                "writeback=True and rank0_only=True is not supported, as model "
                "parameter shapes will be different across ranks, and writing "
                "to them can lead to inconsistencies across ranks when the "
                "context is exited."
            )

        if offload_to_cpu and not rank0_only:
            warnings.warn(
                "offload_to_cpu and rank0_only=False will result in "
                "full parameters being redundantly copied to CPU memory for "
                "GPUs that reside on the same machine, which may incur the risk of "
                "CPU OOM. It is recommended to use ``offload_to_cpu`` with "
                "rank0_only=True."
            )

        def _free_full_params_and_use_local_shard(params_to_free):
            self._free_full_params(params_to_free)
            # when CPU offload is enabled, _use_param_local_shard implicitly
            # offloads the local shard to CPU by making p.data point to
            # p._local_shard, which would reside on CPU.
            self._use_param_local_shard()

        if recurse:
            with contextlib.ExitStack() as stack:
                # Summon all params for any nested FSDP instances.
                for module in self.fsdp_modules(self):
                    stack.enter_context(
                        module.summon_full_params(
                            recurse=False,
                            writeback=writeback,
                            rank0_only=rank0_only,
                            offload_to_cpu=offload_to_cpu,
                        )
                    )
                # Yield to the caller, with full params in all nested instances.
                yield
            # Exiting from the ExitStack will re-shard params.
            return
        else:
            torch.cuda.synchronize()
            self._lazy_init()
            self._assert_state([TrainingState_.IDLE])
            # Set the state so that we assert when trying to go into
            # forward/backward.
            self.training_state = TrainingState_.SUMMON_FULL_PARAMS

            # Even if rank0_only = True, we need to materialize all params here
            # and free them right after as full param materialization requires
            # collective comm.
            currently_local_params = self._collect_local_params()
            self._rebuild_full_params()
            # Wait for all_gather to finish before computation
            torch.cuda.current_stream().wait_stream(self._streams["all_gather"])

            my_rank = dist.get_rank(self.process_group)
            if offload_to_cpu and (not rank0_only or my_rank == 0):
                for p in self.params:
                    if p._is_sharded:
                        with torch.no_grad():
                            # Note that we offload the full param padded because
                            # we have rebuilt full params.
                            p._full_param_padded = (  # type: ignore[attr-defined]
                                p._full_param_padded.to(torch.device("cpu"))  # type: ignore[attr-defined]
                            )
                            self._update_p_data(
                                p, output_tensor=p._full_param_padded,  # type: ignore[attr-defined]
                            )

            if rank0_only and my_rank != 0:
                _free_full_params_and_use_local_shard(currently_local_params)
                try:
                    yield
                finally:
                    self.training_state = TrainingState_.IDLE
            else:
                # FSDP now has the full flattened parameter. Unflatten it to get the
                # full parameters.
                with contextlib.ExitStack() as stack:
                    # Invariant: rank == 0 or !rank0_only
                    stack.enter_context(self.module.unflatten_params())
                    try:
                        yield
                    finally:
                        if offload_to_cpu:
                            for p in self.params:
                                if p._is_sharded:
                                    with torch.no_grad():
                                        p._full_param_padded = (  # type: ignore[attr-defined]
                                            p._full_param_padded.to(self.compute_device)  # type: ignore[attr-defined]
                                        )
                                        self._update_p_data(
                                            p, output_tensor=p._full_param_padded,  # type: ignore[attr-defined]
                                        )

                        if writeback:
                            self._write_back_current_shard()
                        stack.close()
                        _free_full_params_and_use_local_shard(currently_local_params)
                        self.training_state = TrainingState_.IDLE

    def named_parameters(
        self,
        *args,
        **kwargs,
    ) -> Iterator[Tuple[str, torch.nn.Parameter]]:
        """
        Overrides :meth:`named_parameters()` to intercept parameter names and
        remove all occurrences of the FSDP-specific flattened parameter prefix
        when inside the :meth:`summon_full_params` context manager.
        """
        # Determine which logic to use based on the context at call time
        in_summon_full_params = getattr(self, "training_state", None) == \
            TrainingState_.SUMMON_FULL_PARAMS
        for param_name, param in super().named_parameters(*args, **kwargs):
            if in_summon_full_params:
                # Remove any instances of the FSDP-specific prefix; there can
                # be multiple in the case of nested FSDP modules
                param_name = param_name.replace(FSDP_PREFIX, "")
            yield (param_name, param)

    def _register_pre_backward_hooks(self, outputs: Any) -> Any:
        """Register pre-backward hook to run before the wrapped module's
        backward. Hooks should be attached to all outputs from the forward.
        Returns:
            outputs: new outputs with hooks registered if they requires gradient.
        """
        # Reset before each backward pass
        self._need_rebuild_full_params = False

        if not torch.is_grad_enabled():
            return outputs  # don't register hooks if grad isn't enabled

        if self._is_root:
            # This actually means that only root instance has
            # _post_backward_callback_queued defined. Accidentally accessing this field
            # will assert on all other instances, giving us a nice bug checker.
            self._post_backward_callback_queued = False

        # Reset before each backward pass
        self._pre_backward_hook_has_run = False

        def _pre_backward_hook(*unused: Any) -> None:
            # Run ``_pre_backward_hook`` only once per backward pass
            if self._pre_backward_hook_has_run:
                return
            # try to queue final backward callback only once for root, so
            # that final backward callback is attached to the outer most
            # backward graph task and called after all the backward
            # calls are completed.
            if self._is_root:
                self._queue_wait_for_post_backward()

            if self._need_prefetch_pre_backward_hook():
                # Always wait for all_gather before rebuilding full params, just
                # in case full params have already been prefetched in previous layer's
                # pre-backward hook.
                torch.cuda.current_stream().wait_stream(self._streams["all_gather"])

            # All-gather full parameters, moving them to compute device if
            # necessary.
            self._rebuild_full_params()
            # Wait for all_gather to finish before computation
            torch.cuda.current_stream().wait_stream(self._streams["all_gather"])

            # Prefetch next layer's full params in backward pass,
            # since it is prefetching, no need to wait for all_gather stream.
            if self._need_prefetch_pre_backward_hook():
                self._fsdp_graph_order[self._my_fsdp_idx_in_graph - 1]._rebuild_full_params()  # type: ignore[operator]

            self._pre_backward_hook_has_run = True
            # Prepare p.grad so that it is in the right shape, device, accumulated values, etc.
            self._prep_grads_for_backward()
            # Start of a backward pass for the first time in an backward pass.
            self._assert_state([TrainingState_.IDLE])
            self.training_state = TrainingState_.BACKWARD_PRE

        def _register_hook(t: torch.Tensor) -> torch.Tensor:
            if t.requires_grad:
                t.register_hook(_pre_backward_hook)
                self._need_rebuild_full_params = True
            return t

        # Attach hooks to Tensor outputs.
        outputs = _apply_to_tensors(_register_hook, outputs)

        return outputs

    def _register_post_backward_hooks(self) -> None:
        """
        Register backward hooks to reshard params and reduce-scatter grads.
        This is called during forward pass. The goal is to attach a hook
        on each of the parameter's gradient generating function (``grad_acc``
        below) so that the hook is called *after* all gradients for that
        param are computed.
        Goals:
        1. We want the hook to fire once and only once *after* all gradients
        are accumulated for a param.
        2. If it fires more than once, we end up incorrectly shard the grad
        multiple times. (could lead to dimension too small)
        3. If it fires once but too early or doesn't fire, we leave gradients
        unsharded. (could lead to dimension too large)
        Due to multiple-pass forward, this function can be called on
        the same parameter multiple times in a single forward pass. If we register
        the hook multiple time, we end up getting called multiple times. We
        could try to get a new hook every time and delete the previous one
        registered. However, due to *unknown reason* (I have debugged it for
        a long time!), in mixed precision mode, we get two different ``grad_acc``
        objects below during different calls of this function (in the same
        forward pass). If we keep the last one, the hook end up firing too
        early. In full precision mode, we luckily get the *same* ``grad_acc``
        object, so deleting and re-registering still ensured the hook fire
        once after all gradients are generated.
        Empirically, keep the first hook register per forward pass seems to
        work the best. We do need to remove the hook at the end of the
        backward pass. Otherwise, the next forward pass will not register
        a new hook, which is needed for a new forward pass.
        """
        if not torch.is_grad_enabled():
            return  # don't register grad hooks if grad isn't enabled
        for p in self.params:
            if p.requires_grad:
                if hasattr(p, "_shard_bwd_hook"):
                    continue
                # Register a hook on the first call, empirically, autograd
                # fires it at the end for this param, which makes sense.
                p_tmp = p.expand_as(p)  # Get a grad_fn on p_tmp.
                assert (
                    p_tmp.grad_fn is not None
                ), "p_tmp grad_fn should not be None, it is used to access \
                    p's AccumulateGrad object and register post hook on it."
                grad_acc = p_tmp.grad_fn.next_functions[0][
                    0
                ]  # Gets its AccumulateGrad object.
                handle = grad_acc.register_hook(
                    functools.partial(self._post_backward_hook, p)
                )
                p._shard_bwd_hook = (grad_acc, handle)  # type: ignore[attr-defined]

    @torch.no_grad()
    def _post_backward_hook(self, param: Parameter, *unused: Any) -> None:
        """
        At the start of :func:`_post_backward_hook`, ``param.grad`` contains the
        full gradient for the local batch. The reduce-scatter op will replace
        ``param.grad`` with a single shard of the summed gradient across all
        GPUs. This shard will align with the current GPU rank. For example::
            before reduce_scatter:
                param.grad (GPU #0): [1, 2, 3, 4]
                param.grad (GPU #1): [5, 6, 7, 8]
            after reduce_scatter:
                param.grad (GPU #0): [6, 8]    # 1+5, 2+6
                param.grad (GPU #1): [10, 12]  # 3+7, 4+8
        The local GPU's ``optim.step`` is responsible for updating a single
        shard of params, also corresponding to the current GPU's rank. This
        alignment is created by :func:`_shard_parameters`, which ensures that
        the local optimizer only sees the relevant parameter shard.
        """
        # First hook callback will see PRE state. If we have multiple params,
        # then subsequent hook callbacks will see POST state.
        self._assert_state([TrainingState_.BACKWARD_PRE, TrainingState_.BACKWARD_POST])
        self.training_state = TrainingState_.BACKWARD_POST
        if param.grad is None:
            return

        if param.grad.requires_grad:
            raise RuntimeError(
                "FSDP only works with gradients that don't require gradients"
            )

        if self._require_backward_grad_sync or self.reshard_after_forward:
            # Free full params. when in a ``no_sync`` context (as inversely indicated
            # by ``self._require_backward_grad_sync``), the params will not get updated
            # before the next forward. As a special case in a ``no_sync`` context, do
            # not free full params, there is no need to call all_gather to sync params
            # among ranks if users would like to use more GPU memory and save network
            # overhead when users set sharding_strategy=SHARD_GRAD_OP
            # (self.reshard_after_forward = False).
            self._free_full_params(cast(List[FlatParameter], [param]))

        # Switch to local shard after backward. Note that
        # when CPU offload is enabled, _use_param_local_shard implicitly
        # offloads the local shard to CPU by making p.data point to
        # p._local_shard, which would reside on CPU.
        self._use_param_local_shard(cast(List[FlatParameter], [param]))

        # Prefetch previous layer's full params in backward pass post backward hook,
        # If next layer's backward computation is done and full params are freed,
        # no need to prefetch the full params again.
        # Only prefetch full params if any of the next layer's outputs requires grad
        if self._need_prefetch_post_backward_hook():
            self._fsdp_graph_order[self._my_fsdp_idx_in_graph - 1]._rebuild_full_params()  # type: ignore[operator]
            # Next layer's computation will start right after this all_gather,
            # Wait for all_gather to finish before computation.
            torch.cuda.current_stream().wait_stream(self._streams["all_gather"])

        if not self._require_backward_grad_sync:
            return

        # Wait for all work in the current stream to finish, then start the
        # reductions in post_backward stream.
        self._streams["post_backward"].wait_stream(torch.cuda.current_stream())

        with torch.cuda.stream(self._streams["post_backward"]):
            orig_grad_data = param.grad.data

            if self.gradient_predivide_factor > 1:
                # Average grad by world_size for consistency with PyTorch DDP.
                param.grad.div_(self.gradient_predivide_factor)

            grad = param.grad.data
            if param._is_sharded:  # type: ignore[attr-defined]
                # We clear `param.grad` to permit repeated gradient
                # computations when this FSDP module is called multiple times.
                # This is to avoid a race among multiple re-entrant backward
                # passes. For example, the second backward pass computation
                # precedes ahead of the first backward pass reduction, which is
                # possible since the reduction is in a different stream and is
                # async. Then, the first backward pass may be incorrectly
                # reducing the second backward pass's `param.grad`.
                # The reduced gradients are accumulated in
                # `param._saved_grad_shard`, and the gradient reductions can
                # happen in arbitrary order, though we tolerate this due to the
                # (approximate) commutativity of floating-point addition.
                param.grad = None
                grad_flatten = torch.flatten(grad)
                chunks = list(grad_flatten.chunk(self.world_size))
                num_pad = self.world_size * chunks[0].numel() - grad.numel()
                input_flattened = F.pad(grad_flatten, [0, num_pad])
                output = torch.zeros_like(chunks[0])
                dist._reduce_scatter_base(
                    output, input_flattened, group=self.process_group
                )
                if self.gradient_postdivide_factor > 1:
                    # Average grad by world_size for consistency with PyTorch DDP.
                    output.div_(self.gradient_postdivide_factor)
                # To support gradient accumulation outside `no_sync()`, we save
                # the gradient data to `param._saved_grad_shard` before the
                # backward pass, accumulate gradients into it here, and set
                # `param.grad` with the accumulated value at the end of the
                # backward pass in preparation for the optimizer step.
                accumulate_grad = hasattr(param, "_saved_grad_shard")
                if accumulate_grad:
                    _p_assert(
                        param._saved_grad_shard.shape == output.shape,  # type: ignore[attr-defined]
                        "Shape mismatch when accumulating gradients: "  # type: ignore[attr-defined]
                        f"existing grad shape={param._saved_grad_shard.shape} "
                        f"new grad shape={output.shape}"  # type: ignore[attr-defined]
                    )
                    _p_assert(
                        param._saved_grad_shard.device == output.device,  # type: ignore[attr-defined]
                        "Device mismatch when accumulating gradients: "  # type: ignore[attr-defined]
                        f"existing grad device={param._saved_grad_shard.device} "
                        f"new grad device={output.device}"  # type: ignore[attr-defined]
                    )
                    param._saved_grad_shard += output  # type: ignore[attr-defined]
                else:
                    param._saved_grad_shard = output  # type: ignore[attr-defined]
                grad = param._saved_grad_shard  # type: ignore[attr-defined]
            else:
                # Currently the only way for _is_sharded to be False is if
                # world_size == 1. This could be relaxed in the future, e.g,
                # no sharding like PyTorch DDP, in which case grads should be
                # all-reduced here.
                assert (
                    self.world_size == 1
                ), "Currently the only way for _is_sharded to be False is \
                    world_size == 1"

            # Regardless of sharding or not, offload the grad to CPU if we are
            # offloading params. This is so param and grad reside on same device
            # which is needed for the optimizer step.
            if self.cpu_offload.offload_params:
                # We specify non_blocking=True
                # and ensure the appropriate synchronization is done by waiting
                # streams in _wait_for_post_backward.
                param._cpu_grad.copy_(  # type: ignore[attr-defined]
                    grad.detach(), non_blocking=True
                )
                # Don't let this memory get reused until after the transfer.
                grad.data.record_stream(torch.cuda.current_stream())

            # After _post_backward_hook returns, orig_grad_data will eventually
            # go out of scope, at which point it could otherwise be freed for
            # further reuse by the main stream while the div/reduce_scatter/copy
            # are underway in the post_backward stream. See:
            # github.com/NVIDIA/apex/blob/master/apex/parallel/distributed.py
            orig_grad_data.record_stream(self._streams["post_backward"])

    def _queue_wait_for_post_backward(self) -> None:
        """Try to queue a `wait_for_post_backward` callback.
        Only called on root and only queue one callback at the beginning of
        outer most backward.
        """
        assert (
            self._is_root
        ), "_queue_wait_for_post_backward can only be called on root."
        if not self._post_backward_callback_queued:
            self._assert_state([TrainingState_.IDLE])
            self._post_backward_callback_queued = True
            Variable._execution_engine.queue_callback(self._wait_for_post_backward)

    @torch.no_grad()
    def _wait_for_post_backward(self) -> None:
        """Wait for post-backward to finish. Only called on root instance."""
        assert self._is_root, "_wait_for_post_backward can only be called on root."
        # Check if the root module has params and if any of them has
        # the `requires_grad` field set. If `requires_grad=False` for
        # all the params, the post_backward hook will not fire and the
        # state will remain in `TrainingState_.BACKWARD_PRE`.
        if any([p.requires_grad for p in self.params]):
            self._assert_state(TrainingState_.BACKWARD_POST)
        else:
            self._assert_state(TrainingState_.BACKWARD_PRE)

        if self._require_backward_grad_sync:
            torch.cuda.current_stream().wait_stream(self._streams["post_backward"])
            if self.cpu_offload.offload_params:
                # We need to wait for the non-blocking GPU ->
                # CPU grad transfers to finish. We need to do this for GPU -> CPU
                # copies because when grad is on CPU, it won't wait for any CUDA
                # stream to finish GPU -> CPU copies unless we explicitly block the
                # host-side with synchronize().
                torch.cuda.current_stream().synchronize()

        # A backward pass is done, clean up below.

        def _finalize_params(fsdp_module: FullyShardedDataParallel) -> None:
            """Helper used below on all fsdp modules."""
            for p in fsdp_module.params:
                if p.requires_grad:
                    if hasattr(p, "_shard_bwd_hook"):
                        assert len(p._shard_bwd_hook) == 2 and len(  # type: ignore[attr-defined]
                            p._shard_bwd_hook  # type: ignore[attr-defined]
                        ), (  # type: ignore[attr-defined]
                            "p._shard_bwd_hook fields are not valid."
                        )
                        p._shard_bwd_hook[1].remove()  # type: ignore[attr-defined]
                        delattr(p, "_shard_bwd_hook")
                    # Preserve the gradient accumulation state if not
                    # synchronizing: `p.grad` remains the unsharded gradient
                    # accumulated from prior `no_sync()` iterations, and
                    # `p._saved_grad_shard` remains the sharded gradient from
                    # the last synchronized iteration
                    if not self._require_backward_grad_sync:
                        continue
                    # Set `p.grad` as needed to ensure optimizer correctness
                    # since optimizers operate on the `grad` attribute
                    if hasattr(p, "_cpu_grad"):
                        _p_assert(
                            p.device == torch.device("cpu"),
                            f"Device mismatch: p={p.device} "  # type: ignore[attr-defined]
                            f"p._cpu_grad={p._cpu_grad}"
                        )
                        p.grad = p._cpu_grad  # type: ignore[attr-defined]
                    elif hasattr(p, "_saved_grad_shard"):
                        _p_assert(
                            p.device == p._saved_grad_shard.device,  # type: ignore[attr-defined]
                            f"Device mismatch: p={p.device} "  # type: ignore[attr-defined]
                            f"p._saved_grad_shard={p._saved_grad_shard.device}"
                        )
                        p.grad = p._saved_grad_shard  # type: ignore[attr-defined]
                    else:
                        _p_assert(
                            not p._is_sharded, "All sharded parameters should "
                            "use `_saved_grad_shard`"
                        )
                    if hasattr(p, "_saved_grad_shard"):
                        delattr(p, "_saved_grad_shard")

        # Update root and nested FSDP's hooks and flags.
        for m in self.modules():  # includes self
            if isinstance(m, FullyShardedDataParallel):
                _finalize_params(m)
                m._pre_backward_hook_has_run = False
                if any(p.requires_grad for p in m.parameters()):
                    # Check if the module has params and if any of them has
                    # the `requires_grad` field set. If `requires_grad=False` for
                    # all the params, the post_backward hook will not fire and the
                    # state will remain in `TrainingState_.BACKWARD_PRE`.
                    if any([p.requires_grad for p in m.params]):
                        m._assert_state(TrainingState_.BACKWARD_POST)
                    else:
                        m._assert_state(TrainingState_.BACKWARD_PRE)
                else:
                    # When `m` and its children has no params or has params but
                    # none with `requires_grad==True`, there are two cases:
                    # 1. output tensors are `requires_grad==True`. In this case,
                    # pre-backward hook is still registered, so it is in BACKWARD_PRE state.
                    # 2. output tensors are `requires_grad==False`. In this case,
                    # pre-backward hook is not registered, so it is in IDLE state.
                    m._assert_state([TrainingState_.BACKWARD_PRE, TrainingState_.IDLE])
                m.training_state = TrainingState_.IDLE

                if m._is_root:
                    # reset this flag for cases like "one forward pass + multiple backward passes"
                    self._post_backward_callback_queued = False

    def _update_p_data(self, p, output_tensor: torch.Tensor) -> None:
        """
        Helper function to update p.data pointer.
        Args:
            output_tensor (torch.Tensor): this tensor contains the data we just gathered.
        """
        p.data = output_tensor
        # Trim any padding and reshape to match original size.
        p.data = p.data[: p._orig_size.numel()].view(p._orig_size)  # type: ignore[attr-defined]

    @torch.no_grad()
    def _rebuild_full_params(self) -> None:
        """
        Gather all shards of params.
        """
        with torch.cuda.stream(self._streams["all_gather"]):
            for p in self.params:
                if self.cpu_offload.offload_params:
                    # Move params to GPU if needed. Note that we don't use
                    # self._full_param_padded.device here because the attr is
                    # not set always, i.e. when world_size=1 and
                    # p._is_sharded = False. However when it is set, the
                    # device is always self.compute_device.
                    p.data = p.data.to(self.compute_device, non_blocking=True)
                # e.g., when world_size == 1
                if not p._is_sharded:  # type: ignore[attr-defined]
                    continue
                # If full param has been rebuilt or has not been freed, no need to call all gather
                elif (
                    p._full_param_padded.storage().size()  # type: ignore[attr-defined]
                    == p._full_param_padded.size().numel()  # type: ignore[attr-defined]
                ):
                    self._update_p_data(p, output_tensor=p._full_param_padded)  # type: ignore[attr-defined]
                    continue
                else:
                    # If full param has not been rebuilt or has been freed, call all gather
                    p_data = p.data  # type: ignore[attr-defined]
                    p_full_size = p._full_param_padded.size()  # type: ignore[attr-defined]
                    assert (
                        p_full_size.numel() == p_data.numel() * self.world_size
                    ), "Param full size should be equal to its shard size multiply world_size."
                    assert (
                        p._full_param_padded.storage().size() == 0  # type: ignore[attr-defined]
                    ), "Full param's storage should have been freed before if all gather is needed."  # type: ignore[attr-defined]
                    # Allocate based on full size from all shards.
                    _alloc_storage(p._full_param_padded, size=p_full_size)  # type: ignore[attr-defined]
                    output_tensor = p._full_param_padded  # type: ignore[attr-defined]

                    # Fill output_tensor with (p.data for each shard in self.world_size)
                    dist._all_gather_base(
                        output_tensor, p_data, group=self.process_group
                    )

                    # Set p.data = output_tensor (with padding trimmed)
                    self._update_p_data(p, output_tensor=output_tensor)

    @torch.no_grad()
    def _prep_grads_for_backward(self) -> None:
        """Make sure p.grad has the correct size/device, otherwise set it to None."""
        for p in self.params:
            if p.grad is not None and (
                p.grad.size() != p._orig_size  # type: ignore[attr-defined]
                or p.grad.device != p.device
            ):
                offloaded: bool = p.grad.device != p.device
                if offloaded:
                    assert self.cpu_offload.offload_params, \
                        "`p.grad.device` and `p.device` should be the same " \
                        "if not offloading parameters to CPU"
                prev_iter_outside_no_sync: bool = \
                    p.grad.size() == p._local_shard.shape  # type: ignore[attr-defined]
                # As long as the previous iteration was outside `no_sync()`,
                # then we must save the gradient in `_saved_grad_shard`, even
                # if the current iteration is inside `no_sync()`. This is to
                # prepare for the next iteration outside `no_sync()`, which may
                # try to accumulate gradients. FSDP accumulates gradients in
                # the separate variable `p._saved_grad_shard` to leave `p.grad`
                # for the per-iteration gradient.
                if prev_iter_outside_no_sync:
                    # FSDP currently does not support gradient accumulation
                    # outside `no_sync()` when using CPU offloading (see the
                    # warning in the class's docstring).
                    if not offloaded:
                        p._saved_grad_shard = p.grad.data  # type: ignore[attr-defined]
                p.grad = None

    @torch.no_grad()
    def _free_full_params(self, params: Optional[List[FlatParameter]] = None) -> None:
        """
        Free up storage for full parameters.
        """
        if params is None:
            params = self.params
        current_stream = torch.cuda.current_stream()
        for p in params:
            # e.g., world_size == 1
            if not p._is_sharded:  # type: ignore[attr-defined]
                continue
            # Don't let PyTorch reuse this memory until all work in the current
            # stream is complete.
            p._full_param_padded.record_stream(current_stream)  # type: ignore[attr-defined]
            # There may be external references to the Tensor Storage that we
            # can't modify, such as references that are created by
            # ctx.save_for_backward in the forward pass. Thus when we
            # unshard parameters, we should reuse the original Tensor
            # Storage object and unshard it in-place. For now, just resize
            # the Storage to 0 to save memory.
            _free_storage(p._full_param_padded)  # type: ignore[attr-defined]

    @torch.no_grad()
    def _use_param_local_shard(
        self, params: Optional[List[FlatParameter]] = None
    ) -> None:
        """Use local shard for a list of params. Also implicitly offloads
        parameters back to CPU if we are CPU offloading."""
        if params is None:
            params = self.params
        for p in params:
            if self.cpu_offload.offload_params:
                # Ensure local_shard resides in CPU if we are offloading params.
                assert p._local_shard.device == torch.device(  # type: ignore[attr-defined]
                    "cpu"
                ), "Expected p._local_shard to be on CPU"
            p.data = p._local_shard  # type: ignore[attr-defined]

    def _assert_state(self, state: Union[TrainingState_, List[TrainingState_]]) -> None:
        """Assert we are in the given state."""
        # Since assert can be turned off and this error checking
        # is really important, we use explicit error checking
        # and raise a ValueError if needed.
        if isinstance(state, TrainingState_):
            state = [state]
        if self.training_state not in state:
            msg = (
                f"expected to be in states {state} but current state "
                f"is {self.training_state}"
            )
            # In case we are failing in the context of autograd hook, asserting
            # may not generate useful msg. So, let's print it to be sure.
            if self.rank == 0:
                print(f"Asserting FSDP instance is: {self}")
                print(f"ERROR: {msg}")
                traceback.print_stack()
            raise ValueError(msg)

    @contextmanager
    def no_sync(self) -> Generator:
        """
        A context manager to disable gradient synchronizations across FSDP
        instances. Within this context, gradients will be accumulated in module
        variables, which will later be synchronized in the first
        forward-backward pass after exiting the context. This should only be
        used on the root FSDP instance and will recursively apply to all
        children FSDP instances.

        .. note:: This likely results in higher memory usage because FSDP will
            accumulate the full model gradients (instead of gradient shards)
            until the eventual sync.

        .. note:: When used with CPU offloading, the gradients will not be
            offloaded to CPU when inside the context manager. Instead, they
            will only be offloaded right after the eventual sync.
        """
        self._lazy_init()
        assert self._is_root, "`no_sync()` on inner FSDP instances is not supported"
        self._assert_state(TrainingState_.IDLE)
        old_flags = []
        for m in self.modules():
            if isinstance(m, FullyShardedDataParallel):
                old_flags.append((m, m._require_backward_grad_sync))
                m._require_backward_grad_sync = False
        try:
            yield
        finally:
            for m, old_flag in old_flags:
                assert not m._require_backward_grad_sync, (
                    "`_require_backward_grad_sync` was incorrectly set to "
                    "`True` while in the `no_sync()` context manager"
                )
                m._require_backward_grad_sync = old_flag

    @property
    def params_with_grad(self) -> List[Parameter]:
        """
        Recursively returns a list of all module parameters that have a gradient.
        """
        return [p for p in self.parameters() if p.grad is not None]

    @torch.no_grad()
    def clip_grad_norm_(
        self, max_norm: Union[float, int], norm_type: Union[float, int] = 2.0
    ) -> None:
        """
        Clip all gradients at this point in time. The norm is computed over all
        gradients together, as if they were concatenated into a single vector.
        Gradients are modified in-place.

        Args:
            max_norm (float or int): max norm of the gradients
            norm_type (float or int): type of the used p-norm. Can be ``'inf'``
                for infinity norm.

        Returns:
            Total norm of the parameters (viewed as a single vector).

        .. note:: This is analogous to `torch.nn.utils.clip_grad_norm_` but
            handles the partitioning and multiple devices per rank under the
            hood. The default torch util is not applicable here, because each
            rank only has a partial view of all the grads in the model, so
            calling it for FSDP models would lead to different scaling being
            applied per subset of model parameters.

        .. warning:: This needs to be called on all ranks, since synchronization
            primitives will be used.
        """
        # Call `_lazy_init` to ensure the stream synchronization is done appropriately.
        self._lazy_init()
        assert self._is_root, "clip_grad_norm should only be called on the root (parent) instance"
        self._assert_state(TrainingState_.IDLE)

        max_norm = float(max_norm)
        norm_type = float(norm_type)
        # Computes the max norm for this shard's gradients and sync's across workers
        local_norm = _calc_grad_norm(self.params_with_grad, norm_type).cuda()  # type: ignore[arg-type]
        if norm_type == inf:
            total_norm = local_norm
            dist.all_reduce(total_norm, op=torch.distributed.ReduceOp.MAX, group=self.process_group)
        else:
            total_norm = local_norm ** norm_type
            dist.all_reduce(total_norm, group=self.process_group)
            total_norm = total_norm ** (1.0 / norm_type)

        if self.cpu_offload:
            total_norm = total_norm.cpu()

        clip_coef = torch.tensor(max_norm, dtype=total_norm.dtype, device=total_norm.device) / (total_norm + 1e-6)
        if clip_coef < 1:
            # multiply by clip_coef, aka, (max_norm/total_norm).
            for p in self.params_with_grad:
                assert p.grad is not None
                p.grad.detach().mul_(clip_coef.to(p.grad.device))

    @staticmethod
    def full_optim_state_dict(
        model: torch.nn.Module,
        optim: torch.optim.Optimizer,
        optim_input: Optional[Union[
            List[Dict[str, Any]], Iterable[torch.nn.Parameter],
        ]] = None,
    ) -> Dict[str, Any]:
        """
        Consolidates the full optimizer state on the target rank and returns it
        as a :class:`dict` following the convention of normal
        :class:`torch.optim.Optimizer` s. This involves remapping from
        flattened to unflattened parameters for any FSDP modules contained in
        ``model`` so that the state is agnostic to the current world size and
        resulting sharding scheme.

        The returned :class:`dict` is identical to the result of
        ``torch.optim.Optimizer.state_dict()`` for an optimizer constructed
        using the parameters of a purely non-wrapped version of the model (i.e.
        without any ``FullyShardedDataParallel`` modules).

        .. warning:: This needs to be called on all ranks since synchronization
            primitives are used.

        .. note:: Tensors contained in the optimizer state dict are not
        cloned, so there may be aliasing surprises. For best practices, save
        the optimizer state dict to disk immediately (e.g. using
        ``torch.save()``).

        Args:
            model (torch.nn.Module): Root module (which may or may not be a
                :class:`FullyShardedDataParallel` instance) whose parameters
                were passed into the optimizer ``optim``.
            optim (torch.optim.Optimizer): Optimizer for ``model`` 's
                parameters.
            optim_input (Optional[Union[List[Dict[str, Any]],
            Iterable[torch.nn.Parameter]]]): Input passed into the optimizer
                ``optim`` representing either a :class:`list` of parameter
                groups or an iterable of parameters; if ``None``, then this
                method assumes the input was ``model.parameters()``. (Default:
                ``None``)

        Returns:
            full_osd (Dict[str, Any]): A :class:`dict` containing the optimizer
                state for ``model`` 's original unflattened parameters and
                having keys "state" and "param_groups" following the convention
                of normal :class:`torch.optim.Optimizer` s.
        """
        osd = optim.state_dict()
        osd_state, osd_param_groups = osd["state"], osd["param_groups"]  # alias

        flat_param_to_fsdp_module = {}
        for fsdp_module in FullyShardedDataParallel.fsdp_modules(model):
            fsdp_module._lazy_init()
            for param in fsdp_module.params:  # may be empty
                flat_param_to_fsdp_module[param] = fsdp_module

        group = model.process_group if hasattr(model, "process_group") \
            else None  # not all `torch.nn.Module`s have `process_group`
        rank = dist.get_rank(group)
        to_save = rank == OPTIM_TARGET_RANK
        full_osd: Dict = {"state": {}, "param_groups": []} if to_save else {}
        full_osd_state = full_osd["state"] if to_save else None  # alias

        # Save a mapping from flattened to unflattened parameter IDs to remap
        # the IDs in the "param_groups" part (only used on the target rank)
        flat_to_unflat_param_ids: Dict[int, List[int]] = defaultdict(list)
        unflat_param_id = 0

        # Handle the "state" part of the optimizer state dict
        flat_param_id_to_param = _get_flat_param_id_to_param(model, optim_input)
        for flat_param_id, param in enumerate(flat_param_id_to_param):  # type: ignore[assignment]
            if to_save:
                unflat_param_ids = flat_to_unflat_param_ids[flat_param_id]  # alias
            # Do not include parameters without state to avoid empty mappings
            if flat_param_id not in osd_state:
                if to_save:
                    unflat_param_ids.append(unflat_param_id)
                    unflat_param_id += 1
            elif isinstance(param, FlatParameter):
                assert param in flat_param_to_fsdp_module, \
                    "Check the `flat_param_to_fsdp_module` mapping " \
                    f"construction\nparam={param}"
                unflat_state = _unflatten_optim_state(
                    flat_param_to_fsdp_module[param], param,
                    osd_state[flat_param_id],
                )
                if to_save:
                    assert len(unflat_state) == param._num_unflattened_params
                    for unflat_param_state in unflat_state:
                        full_osd_state[unflat_param_id] = unflat_param_state
                        unflat_param_ids.append(unflat_param_id)
                        unflat_param_id += 1
            elif to_save:  # do not need to unflatten
                # Do not `deepcopy()` to avoid unnecessarily duplicating
                # tensor storage
                full_osd_state[unflat_param_id] = \
                    copy.copy(osd_state[flat_param_id])
                # Move all tensor state to CPU
                for state_name, value \
                        in full_osd_state[unflat_param_id].items():
                    if torch.is_tensor(value):
                        full_osd_state[unflat_param_id][state_name] = \
                            value.cpu()
                unflat_param_ids.append(unflat_param_id)
                unflat_param_id += 1

        # Non-target ranks may return since there is no more communication
        if not to_save:
            return full_osd

        # Handle the "param_groups" part of the optimizer state dict
        full_osd_param_groups = full_osd["param_groups"]  # alias
        for flat_param_group in osd_param_groups:
            unflat_param_group = copy.deepcopy(flat_param_group)
            # Apply the mapping from flattened to unflattened parameter IDs
            nested_unflat_param_ids = [
                flat_to_unflat_param_ids[flat_param_id]
                for flat_param_id in flat_param_group["params"]
            ]
            unflat_param_group["params"] = [
                unflat_param_id
                for unflat_param_ids in nested_unflat_param_ids
                for unflat_param_id in unflat_param_ids
            ]  # flatten the list of lists
            full_osd_param_groups.append(unflat_param_group)
        return full_osd


    @staticmethod
    def shard_full_optim_state_dict(
        full_optim_state_dict: Dict[str, Any],
        model: torch.nn.Module,
        optim_input: Optional[Union[
            List[Dict[str, Any]], Iterable[torch.nn.Parameter],
        ]] = None,
    ) -> Dict[str, Any]:
        """
        Shards the full optimizer state dict ``full_optim_state_dict``,
        remapping the state to flattened parameters instead of unflattened
        parameters and restricting the positive-dimension tensor optimizer
        state to only this rank's shard.

        Args:
            full_optim_state_dict (Dict[str, Any]): Optimizer state dict
                corresponding to the unflattened parameters and holding the
                full non-sharded tensor optimizer state.
            model (torch.nn.Module): Root module (which may or may not be a
                :class:`FullyShardedDataParallel` instance) whose parameters
                correspond to the optimizer state in ``full_optim_state_dict``.
            optim_input (Optional[Union[List[Dict[str, Any]],
            Iterable[torch.nn.Parameter]]]): Input passed into the optimizer
                representing either a :class:`list` of parameter groups or an
                iterable of parameters; if ``None``, then this method assumes
                the input was ``model.parameters()``. (Default: ``None``)

        Returns:
            sharded_optim_state_dict (Dict[str, Any]): The full optimizer
                state dict remapped to flattened parameters instead of
                unflattened parameters and restricted to only include this
                rank's shard of the tensor optimizer state.
        """
        full_osd = full_optim_state_dict  # alias
        if "state" not in full_osd or "param_groups" not in full_osd:
            raise ValueError(
                "`full_optim_state_dict` must have the keys \"state\" and "
                "\"param_groups\" to be a valid optimizer state dict"
            )

        flat_param_to_fsdp_module = {}
        for module in model.modules():
            if isinstance(module, FullyShardedDataParallel):
                module._lazy_init()
                for param in module.params:  # may have none
                    flat_param_to_fsdp_module[param] = module

        # Save a mapping from unflattened to flattened parameter IDs to remap
        # the IDs in the "param_groups" part
        unflat_to_flat_param_ids: List[int] = []  # `unflat_param_id` is the index

        # Handle the "state" part of the optimizer state dict
        sharded_osd_state: Dict[int, Any] = {}
        full_osd_state = full_osd["state"]
        flat_param_id_to_param = _get_flat_param_id_to_param(model, optim_input)
        for flat_param_id, param in enumerate(flat_param_id_to_param):  # type: ignore[assignment]
            unflat_param_id = len(unflat_to_flat_param_ids)
            if isinstance(param, FlatParameter):
                assert param in flat_param_to_fsdp_module, \
                    "Check the `flat_param_to_fsdp_module` mapping " \
                    f"construction\nparam={param}"
                num_unflat_params = param._num_unflattened_params
                unflat_param_ids = list(range(
                    unflat_param_id,
                    unflat_param_id + num_unflat_params,
                ))  # corresponding to the flattened parameter `param`
                unflat_param_shapes = param._param_shapes
                fsdp_module = flat_param_to_fsdp_module[param]
                flat_state = _flatten_optim_state(
                    full_osd_state,
                    unflat_param_ids,
                    unflat_param_shapes,
                    fsdp_module,
                    param,
                )
                sharded_osd_state[flat_param_id] = flat_state
                for _ in range(num_unflat_params):
                    unflat_to_flat_param_ids.append(flat_param_id)
            else:  # do not need to flatten
                # Remap from unflattened to flattened parameter ID -- do not
                # deepcopy to avoid unnecessarily duplicating tensor storage
                sharded_osd_state[flat_param_id] = \
                    copy.copy(full_osd_state[unflat_param_id])
                unflat_to_flat_param_ids.append(flat_param_id)

        # Handle the "param_groups" part of the optimizer state dict
        sharded_osd_param_groups: List[Dict[str, Any]] = []
        for unflat_param_group in full_osd["param_groups"]:
            flat_param_group = copy.deepcopy(unflat_param_group)
            # Apply the mapping from unflattened to flattened parameter IDs
            flat_param_ids = sorted(set(
                unflat_to_flat_param_ids[unflat_param_id]
                for unflat_param_id in unflat_param_group["params"]
            ))
            flat_param_group["params"] = flat_param_ids
            sharded_osd_param_groups.append(flat_param_group)

        sharded_optim_state_dict = {
            "state": sharded_osd_state,
            "param_groups": sharded_osd_param_groups,
        }
        return sharded_optim_state_dict


def _get_default_cuda_device(module: nn.Module) -> torch.device:
    """Try to infer CUDA device from module parameters."""
    try:
        compute_device = next(module.parameters()).device
        if compute_device.type == "cuda":
            return compute_device
    # e.g., if module does not have parameters, it will throw StopIteration,
    # in this case, instead of raising exception, return cuda device.
    except StopIteration:
        pass
    # Fall back to current CUDA device
    return torch.device("cuda")


def _free_storage(data: torch.Tensor) -> None:
    """Free underlying storage of a Tensor."""
    if data.storage().size() > 0:
        # Since we're modifying the Tensor's Storage directly, make sure the Tensor
        # is the sole occupant of the Storage.
        assert (
            data.storage_offset() == 0
        ), "The tensor is not the sole occupant of the storage."
        data.storage().resize_(0)  # type: ignore[attr-defined]


@torch.no_grad()
def _alloc_storage(data: torch.Tensor, size: torch.Size) -> None:
    """Allocate storage for a tensor."""
    if data.storage().size() == size.numel():  # no need to reallocate
        return
    assert (
        data.storage().size() == 0
    ), "Then tensor storage should have been resized to be 0."
    data.storage().resize_(size.numel())  # type: ignore[attr-defined]

def _p_assert(cond: Any, s: Any) -> None:
    """This is used as an alternate to ``assert`` when in the backward context
    to print the error message ``s`` since otherwise, it is swallowed."""
    if not cond:
        print(s)
        raise AssertionError

def _calc_grad_norm(parameters: List[torch.nn.Parameter], p: float) -> torch.Tensor:
    r"""Calculate gradient norm of an iterable of parameters.
    Returns:
        Total norm of the parameters (viewed as a single vector).
    """
    parameters = [p for p in parameters if p.grad is not None]

    if len(parameters) == 0:
        return torch.tensor(0.0)
    if p == inf:
        local_norm = torch.tensor(max(par.grad.detach().abs().max() for par in parameters))
    else:
        # Compute the norm in full precision no matter what
        local_norm = torch.linalg.norm(
            torch.stack(
                [
                    torch.linalg.norm(par.grad.detach(), p, dtype=torch.float32)
                    for par in parameters
                ]
            ),
            p,
        )
    local_norm.to(dtype=parameters[0].dtype)
    return local_norm<|MERGE_RESOLUTION|>--- conflicted
+++ resolved
@@ -14,11 +14,8 @@
     Callable,
     Dict,
     Generator,
-<<<<<<< HEAD
     Iterable,
-=======
     Iterator,
->>>>>>> 21628875
     List,
     NamedTuple,
     Optional,
@@ -44,22 +41,16 @@
 
 from .flatten_params_wrapper import (
     FLAT_PARAM,
-<<<<<<< HEAD
+    FPW_MODULE,
     FlatParameter,
     FlattenParamsWrapper,
 )
 from .optim_utils import (
+    OPTIM_TARGET_RANK,
     _flatten_optim_state,
     _get_flat_param_id_to_param,
     _unflatten_optim_state,
-    OPTIM_TARGET_RANK,
 )
-=======
-    FPW_MODULE,
-    FlatParameter,
-    FlattenParamsWrapper,
-)
->>>>>>> 21628875
 from .utils import _apply_to_tensors, _replace_by_prefix
 from .wrap import _recursive_wrap
 
@@ -2114,7 +2105,8 @@
                         full_osd_state[unflat_param_id] = unflat_param_state
                         unflat_param_ids.append(unflat_param_id)
                         unflat_param_id += 1
-            elif to_save:  # do not need to unflatten
+            # For parameters from non-FSDP modules, do not need to unflatten
+            elif to_save:
                 # Do not `deepcopy()` to avoid unnecessarily duplicating
                 # tensor storage
                 full_osd_state[unflat_param_id] = \
