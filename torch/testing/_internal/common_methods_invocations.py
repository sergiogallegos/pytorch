from functools import reduce, wraps, partial
from itertools import product
from operator import mul, itemgetter
import collections
import operator

import torch
import numpy as np
from torch._six import inf
from torch.autograd import Variable
import collections.abc

from typing import List, Tuple, Dict, Any

from torch.testing import \
    (make_non_contiguous, _dispatch_dtypes, floating_types, floating_types_and,
     floating_and_complex_types, floating_and_complex_types_and,
     all_types_and_complex_and, all_types_and, all_types_and_complex, all_types,
     integral_types_and, integral_types)
from torch.testing._internal.common_device_type import \
    (skipIf, skipMeta, skipCUDAIfNoMagma, skipCUDAIfNoMagmaAndNoCusolver, skipCUDAIfNoCusolver,
     skipCPUIfNoLapack, skipCPUIfNoMkl,
     skipCUDAIfRocm, expectedAlertNondeterministic, precisionOverride,)
from torch.testing._internal.common_cuda import CUDA11OrLater
from torch.testing._internal.common_utils import \
    (prod_single_zero, random_square_matrix_of_rank,
     random_symmetric_matrix, random_symmetric_psd_matrix,
     random_symmetric_pd_matrix, make_nonzero_det,
     random_fullrank_matrix_distinct_singular_value, set_rng_seed, SEED,
     TEST_WITH_ROCM, IS_WINDOWS, IS_MACOS, make_tensor, TEST_SCIPY,
     torch_to_numpy_dtype_dict, slowTest, TEST_WITH_ASAN, _wrap_warn_once)

from distutils.version import LooseVersion

if TEST_SCIPY:
    import scipy.special


class DecorateInfo(object):
    """Describes which test, or type of tests, should be wrapped in the given
       decorators when testing an operator. Any test that matches all provided
       arguments will be decorated. The decorators will only be applied if the
       active_if argument is True."""

    __slots__ = ['decorators', 'cls_name', 'test_name', 'device_type', 'dtypes', 'active_if']

    def __init__(self, decorators, cls_name=None, test_name=None, *,
                 device_type=None, dtypes=None, active_if=True):
        self.decorators = list(decorators) if isinstance(decorators, collections.abc.Sequence) else [decorators]
        self.cls_name = cls_name
        self.test_name = test_name
        self.device_type = device_type
        self.dtypes = dtypes
        self.active_if = active_if

    def is_active(self, cls_name, test_name, device_type, dtype):
        return (
            self.active_if and
            (self.cls_name is None or self.cls_name == cls_name) and
            (self.test_name is None or self.test_name == test_name) and
            (self.device_type is None or self.device_type == device_type) and
            (self.dtypes is None or dtype in self.dtypes)
        )


class SkipInfo(DecorateInfo):
    """Describes which test, or type of tests, should be skipped when testing
       an operator. Any test that matches all provided arguments will be skipped.
       The skip will only be checked if the active_if argument is True."""

    def __init__(self, cls_name=None, test_name=None, *,
                 device_type=None, dtypes=None, active_if=True):
        super().__init__(decorators=skipIf(True, "Skipped!"), cls_name=cls_name,
                         test_name=test_name, device_type=device_type, dtypes=dtypes,
                         active_if=active_if)

class SampleInput(object):
    """Represents sample inputs to a function."""

    # output_process_fn_grad is a function that modifies the output of op compatible with input
    __slots__ = ['input', 'args', 'kwargs', 'output_process_fn_grad']

    def __init__(self, input, *, args=tuple(), kwargs=None, output_process_fn_grad=None):
        # test_ops.py expects input to be a tuple
        self.input = input if isinstance(input, tuple) else (input,)
        self.args = args
        self.kwargs = kwargs if kwargs is not None else {}
        self.output_process_fn_grad = output_process_fn_grad

    def __repr__(self):
        arguments = [
            f'input[{len(self.input)}]',
            f'args={self.args}' if len(self.args) > 0 else None,
            f'kwargs={self.kwargs}' if len(self.kwargs) > 0 else None,
            (f'output_process_fn_grad={self.output_process_fn_grad}'
             if self.output_process_fn_grad is not None else None)]

        return f'SampleInput({", ".join(a for a in arguments if a is not None)})'

class AliasInfo(object):
    """Class holds alias information. For example, torch.abs ->
    torch.absolute, torch.Tensor.absolute, torch.Tensor.absolute_
    """

    def __init__(self, alias_name):
        self.name = alias_name
        self.op = _getattr_qual(torch, alias_name)
        self.method_variant = getattr(torch.Tensor, alias_name, None)
        self.inplace_variant = getattr(torch.Tensor, alias_name + "_", None)

    def __call__(self, *args, **kwargs):
        return self.op(*args, **kwargs)


_NOTHING = object()  # Unique value to distinguish default from anything else


# Extension of getattr to support qualified names
# e.g. _getattr_qual(torch, 'linalg.norm') -> torch.linalg.norm
def _getattr_qual(obj, name, default=_NOTHING):
    try:
        for path in name.split('.'):
            obj = getattr(obj, path)
        return obj
    except AttributeError:
        if default is not _NOTHING:
            return default
        else:
            raise


# Classes and methods for the operator database
class OpInfo(object):
    """Operator information and helper functions for acquiring it."""

    def __init__(self,
                 name,  # the string name of the function
                 *,
                 op=None,  # the function variant of the operation, populated as torch.<name> if None
                 dtypes=floating_types(),  # dtypes this function is expected to work with
                 dtypesIfCPU=None,  # dtypes this function is expected to work with on CPU
                 dtypesIfCUDA=None,  # dtypes this function is expected to work with on CUDA
                 dtypesIfROCM=None,  # dtypes this function is expected to work with on ROCM
                 default_test_dtypes=None,  # dtypes to test with by default. Gets intersected
                                            # with the dtypes support on the tested device
                 test_inplace_grad=True,  # whether to gradcheck and gradgradcheck the inplace variant
                 test_complex_grad=True,  # whether to gradcheck and gradgradcheck for complex dtypes
                 skip_bfloat16_grad=False,  # whether to skip grad and gradgradcheck for bfloat16 dtype
                 assert_autodiffed=False,  # if a op's aten::node is expected to be symbolically autodiffed
                 autodiff_nonfusible_nodes=None,  # a list of strings with node names that are expected to be in a
                                                  # DifferentiableGraph when autodiffed. Ex: ['aten::add', 'aten::mm'],
                                                  # default is populated to be ['aten::(name of Python operator)']
                 autodiff_fusible_nodes=None,  # a list of strings with node names that are expected to be in FusionGroups
                                               # inside of DifferentiableGraphs when this operation is autodiffed.
                                               # Ex: ['aten::add', 'aten::mm'], defaults to an empty list
                                               # Note: currently no ops use fusible nodes
                 output_func=lambda x: x,  # fn mapping output to part that should be gradcheck'ed
                 supports_out=True,  # whether the op supports the out kwarg
                 skips=tuple(),  # information about which tests to skip
                 decorators=None,  # decorators to apply to generated tests
                 safe_casts_outputs=False,  # whether op allows safe casting when writing to out arguments
                 sample_inputs_func=None,  # function to generate sample inputs
                 aten_name=None,  # name of the corresponding aten:: operator
                 aliases=None,  # iterable of aliases, e.g. ("absolute",) for torch.abs
                 variant_test_name='',  # additional string to include in the test name
                 supports_autograd=True,  # support for autograd
                 supports_sparse=False,  # supported for sparse
                 check_batched_grad=True,  # check batched grad when doing gradcheck
                 check_batched_gradgrad=True,  # check batched grad grad when doing gradgradcheck
                 ):

        # Validates the dtypes are generated from the dispatch-related functions
        for dtype_list in (dtypes, dtypesIfCPU, dtypesIfCUDA, dtypesIfROCM):
            assert isinstance(dtype_list, (_dispatch_dtypes, type(None)))

        self.name = name
        self.aten_name = aten_name if aten_name is not None else name
        self.variant_test_name = variant_test_name

        self.dtypes = set(dtypes)
        self.dtypesIfCPU = set(dtypesIfCPU) if dtypesIfCPU is not None else self.dtypes
        self.dtypesIfCUDA = set(dtypesIfCUDA) if dtypesIfCUDA is not None else self.dtypes
        self.dtypesIfROCM = set(dtypesIfROCM) if dtypesIfROCM is not None else self.dtypes
        self._default_test_dtypes = set(default_test_dtypes) if default_test_dtypes is not None else None

        # NOTE: if the op is unspecified it is assumed to be under the torch namespace
        self.op = op if op else _getattr_qual(torch, self.name)
        self.method_variant = getattr(torch.Tensor, name, None)
        inplace_name = name + "_"
        self.inplace_variant = getattr(torch.Tensor, inplace_name, None)
        self.operator_variant = getattr(operator, name, None)
        self.skip_bfloat16_grad = skip_bfloat16_grad

        self.test_inplace_grad = test_inplace_grad
        self.test_complex_grad = test_complex_grad
        self.supports_out = supports_out
        self.safe_casts_outputs = safe_casts_outputs

        self.skips = skips
        self.decorators = decorators
        self.output_func = output_func
        self.sample_inputs_func = sample_inputs_func

        self.assert_autodiffed = assert_autodiffed
        self.autodiff_fusible_nodes = autodiff_fusible_nodes if autodiff_fusible_nodes else []
        if autodiff_nonfusible_nodes is None:
            self.autodiff_nonfusible_nodes = ['aten::' + self.name]
        else:
            self.autodiff_nonfusible_nodes = autodiff_nonfusible_nodes
        self.supports_autograd = supports_autograd
        self.supports_sparse = supports_sparse
        self.check_batched_grad = check_batched_grad
        self.check_batched_gradgrad = check_batched_gradgrad

        self.aliases = ()  # type: ignore
        if aliases is not None:
            self.aliases = tuple(AliasInfo(a) for a in aliases)  # type: ignore

    def __call__(self, *args, **kwargs):
        """Calls the function variant of the operator."""
        return self.op(*args, **kwargs)

    def get_op(self):
        """Returns the function variant of the operator, torch.<op_name>."""
        return self.op

    def get_method(self):
        """Returns the method variant of the operator, torch.Tensor.<op_name>.
        Returns None if the operator has no method variant.
        """
        return self.method_variant

    def get_inplace(self):
        """Returns the inplace variant of the operator, torch.Tensor.<op_name>_.
        Returns None if the operator has no inplace variant.
        """
        return self.inplace_variant

    def get_operator_variant(self):
        """Returns operator variant of the operator, e.g. operator.neg
        Returns None if the operator has no operator variant.
        """
        return self.operator_variant

    def sample_inputs(self, device, dtype, requires_grad=False):
        """Returns an iterable of SampleInputs.

        These samples should be sufficient to test the function works correctly
        with autograd, TorchScript, etc.
        """
        return self.sample_inputs_func(self, device, dtype, requires_grad)

    # Returns True if the test should be skipped and False otherwise
    def should_skip(self, cls_name, test_name, device_type, dtype):
        return any(si.is_active(cls_name, test_name, device_type, dtype)
                   for si in self.skips)

    def supported_dtypes(self, device_type):
        if device_type == 'cpu':
            return self.dtypesIfCPU
        if device_type == 'cuda':
            return self.dtypesIfROCM if TEST_WITH_ROCM else self.dtypesIfCUDA
        else:
            return self.dtypes


    def supports_dtype(self, dtype, device_type):
        return dtype in self.supported_dtypes(device_type)

    def default_test_dtypes(self, device_type):
        """Returns the default dtypes used to test this operator on the device.

        Equal to the operator's default_test_dtypes filtered to remove dtypes
        not supported by the device.
        """
        supported = self.supported_dtypes(device_type)
        return (supported if self._default_test_dtypes is None
                else supported.intersection(self._default_test_dtypes))


L = 20
M = 10
S = 5


def sample_inputs_unary(op_info, device, dtype, requires_grad):
    low, high = op_info.domain
    low = low if low is None else low + op_info._domain_eps
    high = high if high is None else high - op_info._domain_eps

    return (SampleInput(make_tensor((L,), device, dtype,
                                    low=low, high=high,
                                    requires_grad=requires_grad)),
            SampleInput(make_tensor((), device, dtype,
                                    low=low, high=high,
                                    requires_grad=requires_grad)))

# Metadata class for unary "universal functions (ufuncs)" that accept a single
# tensor and have common properties like:
class UnaryUfuncInfo(OpInfo):
    """Operator information for 'universal unary functions (unary ufuncs).'
    These are functions of a single tensor with common properties like:
      - they are elementwise functions
      - the input shape is the output shape
      - they typically have method and inplace variants
      - they typically support the out kwarg
      - they typically have NumPy or SciPy references
    See NumPy's universal function documentation
    (https://numpy.org/doc/1.18/reference/ufuncs.html) for more details
    about the concept of ufuncs.
    """

    def __init__(self,
                 name,  # the string name of the function
                 *,
                 ref,  # a reference function
                 dtypes=floating_types(),
                 dtypesIfCPU=floating_and_complex_types_and(torch.bfloat16),
                 dtypesIfCUDA=floating_and_complex_types_and(torch.half),
                 dtypesIfROCM=floating_types_and(torch.half),
                 domain=(None, None),  # the [low, high) domain of the function
                 handles_large_floats=True,  # whether the op correctly handles large float values (like 1e20)
                 handles_extremals=True,  # whether the op correctly handles extremal values (like inf)
                 handles_complex_extremals=True,  # whether the op correct handles complex extremals (like inf -infj)
                 supports_complex_to_float=False,  # op supports casting from complex input to real output safely eg. angle
                 sample_inputs_func=sample_inputs_unary,
                 supports_sparse=False,
                 **kwargs):
        super(UnaryUfuncInfo, self).__init__(name,
                                             dtypes=dtypes,
                                             dtypesIfCPU=dtypesIfCPU,
                                             dtypesIfCUDA=dtypesIfCUDA,
                                             dtypesIfROCM=dtypesIfROCM,
                                             sample_inputs_func=sample_inputs_func,
                                             supports_sparse=supports_sparse,
                                             **kwargs)
        self.ref = ref
        self.domain = domain
        self.handles_large_floats = handles_large_floats
        self.handles_extremals = handles_extremals
        self.handles_complex_extremals = handles_complex_extremals
        self.supports_complex_to_float = supports_complex_to_float

        # Epsilon to ensure grad and gradgrad checks don't test values
        #   outside a function's domain.
        self._domain_eps = 1e-5

def sample_inputs_tensor_split(op_info, device, dtype, requires_grad):
    return (SampleInput(make_tensor((S, S, S), device, dtype,
                                    low=None, high=None,
                                    requires_grad=requires_grad),
                        args=(torch.tensor([1, 2, 3]),),),
            SampleInput(make_tensor((S, S, S), device, dtype,
                                    low=None, high=None,
                                    requires_grad=requires_grad),
                        args=(torch.tensor(1),),),
            SampleInput(make_tensor((S, S, S), device, dtype,
                                    low=None, high=None,
                                    requires_grad=requires_grad),
                        args=(torch.tensor([1, 2, 3]),),
                        kwargs=dict(dim=1)),)

def sample_inputs_linalg_norm(op_info, device, dtype, requires_grad):
    test_sizes = [
        (S,),
        (0,),
        (S, S),
        (0, 0),
        (S, 0),
        (0, S),
        (S, S, S),
        (0, S, S),
        (S, 0, S),
        (0, 0, 0),
    ]

    vector_ords = (None, 0, 0.5, 1, 2, 3.5, inf, -0.5, -1, -2, -3.5, -inf)
    matrix_ords = (None, 'fro', 'nuc', 1, 2, inf, -1, -2, -inf)

    inputs = []

    is_dtype_half = dtype in [torch.float16, torch.bfloat16]

    for test_size in test_sizes:
        is_vector_norm = len(test_size) == 1
        is_matrix_norm = len(test_size) == 2

        for keepdim in [False, True]:
            inputs.append(SampleInput(
                make_tensor(
                    test_size, device, dtype, low=None, high=None,
                    requires_grad=requires_grad),
                kwargs=dict(
                    keepdim=keepdim)))

            if not (is_vector_norm or is_matrix_norm):
                continue

            ords = vector_ords if is_vector_norm else matrix_ords

            for ord in ords:

                inputs.append(SampleInput(
                    make_tensor(
                        test_size, device, dtype,
                        low=None, high=None,
                        requires_grad=requires_grad),
                    args=(ord,),
                    kwargs=dict(
                        keepdim=keepdim)))

                if ord in ['nuc', 'fro']:
                    inputs.append(SampleInput(
                        make_tensor(
                            test_size, device, dtype,
                            low=None, high=None,
                            requires_grad=requires_grad),
                        kwargs=dict(
                            ord=ord,
                            keepdim=keepdim,
                            dim=(0, 1))))
        return inputs

def sample_inputs_linalg_vector_norm(op_info, device, dtype, requires_grad):
    size_1D = (S,)
    size_2D = (2, 2)

    test_cases = [
        # input size, ord, dim args
        (size_1D, None, None),
        (size_1D, None, (0,)),
        (size_1D, 0, None),
        (size_1D, 0, (0,)),
        (size_1D, 0.9, None),
        (size_1D, 0.9, (0,)),
        (size_1D, 1, None),
        (size_1D, 1, (0,)),
        (size_1D, -2.1, None),
        (size_1D, -2.1, (0,)),
        (size_1D, inf, None),
        (size_1D, inf, (0,)),
        (size_1D, -inf, None),
        (size_1D, -inf, (0,)),

        (size_2D, None, None),
        (size_2D, None, (0,)),
        (size_2D, None, (-1, 0)),
        (size_2D, 0, None),
        (size_2D, 0, (0,)),
        (size_2D, 0, (-1, 0)),
        (size_2D, 0.9, None),
        (size_2D, 0.9, (0,)),
        (size_2D, 0.9, (-1, 0)),
        (size_2D, 1, None),
        (size_2D, 1, (0,)),
        (size_2D, 1, (-1, 0)),
        (size_2D, -2.1, None),
        (size_2D, -2.1, (0,)),
        (size_2D, -2.1, (-1, 0)),
        (size_2D, inf, None),
        (size_2D, inf, (0,)),
        (size_2D, inf, (-1, 0)),
        (size_2D, -inf, None),
        (size_2D, -inf, (0,)),
        (size_2D, -inf, (-1, 0)),
    ]
    inputs = []

    for test_size, ord, dim in test_cases:
        for keepdim in [False, True]:
            inputs.append(SampleInput(
                make_tensor(
                    test_size, device, dtype,
                    low=None, high=None,
                    requires_grad=requires_grad),
                args=(ord,),
                kwargs=dict(
                    keepdim=keepdim,
                    dim=dim)))

    return inputs

def sample_inputs_addmm(op_info, device, dtype, requires_grad):
    input = SampleInput((make_tensor((S, S), device, dtype,
                                     low=None, high=None,
                                     requires_grad=requires_grad),
                         make_tensor((S, S), device, dtype,
                                     low=None, high=None,
                                     requires_grad=requires_grad),
                         make_tensor((S, S), device, dtype,
                                     low=None, high=None,
                                     requires_grad=False)))
    if dtype.is_complex:
        another_input = SampleInput((make_tensor((S, S), device, dtype,
                                     low=None, high=None,
                                     requires_grad=requires_grad),
                                     make_tensor((S, S), device, dtype,
                                     low=None, high=None,
                                     requires_grad=requires_grad),
                                     make_tensor((S, S), device, dtype,
                                     low=None, high=None,
                                     requires_grad=False)),
                                    kwargs=dict(beta=1 + 2j, alpha=2 + 3j))
        return (input, another_input)
    else:
        return (input, )

def sample_inputs_addr(op_info, device, dtype, requires_grad):
    input1 = SampleInput((make_tensor((S, M), device, dtype,
                          low=None, high=None,
                          requires_grad=requires_grad),
                          make_tensor((S, ), device, dtype,
                          low=None, high=None,
                          requires_grad=requires_grad),
                          make_tensor((M, ), device, dtype,
                          low=None, high=None,
                          requires_grad=requires_grad)))

    input2 = SampleInput((make_tensor((), device, dtype,
                          low=None, high=None,
                          requires_grad=requires_grad),
                          make_tensor((S, ), device, dtype,
                          low=None, high=None,
                          requires_grad=requires_grad),
                          make_tensor((M, ), device, dtype,
                          low=None, high=None,
                          requires_grad=requires_grad)))
    if dtype.is_complex:
        alpha, beta = 0.1 + 0.3j, 0.4 + 0.6j
    elif dtype.is_floating_point:
        alpha, beta = 0.2, 0.6
    else:
        alpha, beta = 2, 3

    input3 = SampleInput((make_tensor((S, M), device, dtype,
                          low=None, high=None,
                          requires_grad=requires_grad),
                          make_tensor((S, ), device, dtype,
                          low=None, high=None,
                          requires_grad=requires_grad),
                          make_tensor((M, ), device, dtype,
                          low=None, high=None,
                          requires_grad=requires_grad)),
                         kwargs=dict(beta=beta, alpha=alpha))

    input4 = SampleInput((make_tensor((), device, dtype,
                          low=None, high=None,
                          requires_grad=requires_grad),
                          make_tensor((S, ), device, dtype,
                          low=None, high=None,
                          requires_grad=requires_grad),
                          make_tensor((M, ), device, dtype,
                          low=None, high=None,
                          requires_grad=requires_grad)),
                         kwargs=dict(beta=beta, alpha=alpha))

    return (input1, input2, input3, input4)

def sample_inputs_xlogy(self, device, dtype, requires_grad):
    return (SampleInput((make_tensor((S, S), device, dtype,
                                     low=None, high=None,
                                     requires_grad=requires_grad),
                         make_tensor((S, S), device, dtype,
                                     low=0, high=None,
                                     requires_grad=requires_grad))),)

def sample_inputs_trace(self, device, dtype, requires_grad):
    return (SampleInput((make_tensor((S, S), device, dtype,
                                     low=None, high=None,
                                     requires_grad=requires_grad))),)

def sample_inputs_linalg_invertible(op_info, device, dtype, requires_grad=False):
    """
    This function generates always invertible input for linear algebra ops using
    random_fullrank_matrix_distinct_singular_value.
    The input is generated as the itertools.product of 'batches' and 'ns'.
    In total this function generates 8 SampleInputs
    'batches' cases include:
        () - single input,
        (0,) - zero batched dimension,
        (2,) - batch of two matrices,
        (1, 1) - 1x1 batch of matrices
    'ns' gives 0x0 and 5x5 matrices.
    Zeros in dimensions are edge cases in the implementation and important to test for in order to avoid unexpected crashes.
    """
    from torch.testing._internal.common_utils import random_fullrank_matrix_distinct_singular_value

    batches = [(), (0, ), (2, ), (1, 1)]
    ns = [5, 0]
    out = []
    for batch, n in product(batches, ns):
        a = random_fullrank_matrix_distinct_singular_value(n, *batch, dtype=dtype, device=device)
        a.requires_grad = requires_grad
        out.append(SampleInput(a))
    return out

def np_sinc_with_fp16_as_fp32(x):
    # Wraps numpy's sinc function so that fp16 values are promoted to fp32
    # before sinc is invoked. Context: numpy's sinc returns NaN when evaluated
    # at 0 for fp16.
    if x.dtype == np.float16:
        return np.sinc(x.astype(np.float32))
    else:
        return np.sinc(x)

def sample_inputs_broadcast_to(op_info, device, dtype, requires_grad):
    test_cases = (
        ((S, 1, 1), (S, S, S)),
        ((S, 1, S), (S, S, S)),
        ((S, 1), (S, S, S)),
        ((1,), (S, S, S)),
        ((1, S), (1, 1, S)),
        ((), ()),
        ((), (1, 3, 2)),
    )

    return tuple(SampleInput((make_tensor(size, device, dtype,
                                          low=None, high=None,
                                          requires_grad=requires_grad), shape))
                 for size, shape in test_cases)

def sample_inputs_div(self, device, dtype, requires_grad, rounding_mode=None):
    a = make_tensor((S, S, S), device, dtype, low=None, high=None, requires_grad=requires_grad)
    is_integral = not dtype.is_floating_point and not dtype.is_complex
    b = make_tensor((S, S, S), device, dtype, low=1 if is_integral else 0.1, high=None,
                    requires_grad=requires_grad)

    kwargs = None
    if rounding_mode is not None:
        kwargs = dict(rounding_mode=rounding_mode)

    return [
        SampleInput((a, b), kwargs=kwargs),
        SampleInput((a,), args=(2,)),
    ]

def sample_inputs_stack(op_info, device, dtype, requires_grad):
    return (SampleInput((make_tensor((S, S), device, dtype,
                                     low=None, high=None,
                                     requires_grad=requires_grad),
                        make_tensor((S, S), device, dtype,
                                    low=None, high=None,
                                    requires_grad=requires_grad),
                        make_tensor((S, S), device, dtype,
                                    low=None, high=None,
                                    requires_grad=requires_grad)), kwargs=dict(idx=0)),)

def sample_inputs_hstack_dstack_vstack(op_info, device, dtype, requires_grad):
    return (SampleInput((make_tensor((S, S), device, dtype,
                                     low=None, high=None,
                                     requires_grad=requires_grad),
                        make_tensor((S, S), device, dtype,
                                    low=None, high=None,
                                    requires_grad=requires_grad),
                        make_tensor((S, S), device, dtype,
                                    low=None, high=None,
                                    requires_grad=requires_grad))),)

def sample_inputs_gather(op_info, device, dtype, requires_grad):
    return (SampleInput((make_tensor((M, S), device, dtype,
                                     low=None, high=None,
                                     requires_grad=requires_grad),
                        0, gather_variable((S, S), 1, M, True, device=device))),
            SampleInput((make_tensor((M, S), device, dtype,
                                     low=None, high=None,
                                     requires_grad=requires_grad),
                        1, gather_variable((M, S // 2), 0, S, True, device=device))),
            SampleInput((make_tensor((), device, dtype,
                                     low=None, high=None,
                                     requires_grad=requires_grad),
                        0, torch.tensor([0], dtype=torch.int64, device=device))),
            SampleInput((make_tensor((S,), device, dtype,
                                     low=None, high=None,
                                     requires_grad=requires_grad),
                        0, torch.tensor(0, dtype=torch.int64, device=device))),
            SampleInput((make_tensor((), device, dtype,
                                     low=None, high=None,
                                     requires_grad=requires_grad),
                        0, torch.tensor(0, dtype=torch.int64, device=device))),
            )

def sample_inputs_amax_amin(op_info, device, dtype, requires_grad):
    test_cases = (
        ((S, S, S), ()),
        ((S, S, S), (1,)),
        ((S, S, S), ((1, 2,),)),
        ((S, S, S), (1, True,)),
        ((), (0,)),
        ((), ()),
        ((), (0, True,)),
    )
    return tuple(SampleInput((make_tensor(size, device, dtype,
                                          low=None, high=None,
                                          requires_grad=requires_grad)),
                             args=args)
                 for size, args in test_cases)

def sample_inputs_diff(op_info, device, dtype, requires_grad):
    test_cases = (
        ((1,), 0, None, None),
        ((S,), 0, None, None),
        ((S, 1), 0, None, None),
        ((S, 1), 1, None, None),
        ((S, S), 0, None, None),
        ((S, S), 1, None, None),
        ((S, S), 0, (1, S), (2, S)),
        ((S, S), 0, None, (2, S)),
        ((S, S, S), 1, None, None),
        ((S, S, S), 1, (S, 1, S), (S, 1, S)),)

    sample_inputs = []
    for size, dim, size_prepend, size_append in test_cases:
        args = (make_tensor(size, device, dtype,
                            low=None, high=None,
                            requires_grad=requires_grad), 1, dim,
                make_tensor(size_prepend, device, dtype,
                            low=None, high=None,
                            requires_grad=requires_grad) if size_prepend else None,
                make_tensor(size_append, device, dtype,
                            low=None, high=None,
                            requires_grad=requires_grad) if size_append else None)
        sample_inputs += [SampleInput(args)]

    return tuple(sample_inputs)

def sample_inputs_index_select(op_info, device, dtype, requires_grad):
    return (SampleInput((make_tensor((S, S, S), device, dtype,
                                     low=None, high=None,
                                     requires_grad=requires_grad),
                        0, index_variable(2, S, device=device))),
            SampleInput((make_tensor((), device, dtype,
                                     low=None, high=None,
                                     requires_grad=requires_grad),
                        0, torch.tensor([0], dtype=torch.int64, device=device))),
            SampleInput((make_tensor((), device, dtype,
                                     low=None, high=None,
                                     requires_grad=requires_grad),
                        0, torch.tensor(0, dtype=torch.int64, device=device))),
            )

def sample_inputs_sort(op_info, device, dtype, requires_grad):
    def apply_grad(t):
        if dtype in floating_types_and(torch.float16, torch.bfloat16):
            t.requires_grad_(requires_grad)

    def small_3d_unique(dtype, device):
        res = torch.randperm(S * S * S, dtype=torch.int64, device=device).view(S, S, S)
        res = res.to(dtype)
        apply_grad(res)
        return res

    samples = []

    # Test cases for small 3d tensors.
    # Imitates legacy tests from test/test_torch.py
    self = small_3d_unique(dtype, device)
    dims = range(-3, 3)
    flag = [True, False]
    for dim, descending, stable in product(dims, flag, flag):
        # default schema without stable sort
        samples.append(SampleInput((self, dim, descending)))
        # schema with stable sort, no CUDA support yet
        if torch.device(device).type == 'cpu':
            samples.append(
                SampleInput(self, kwargs=dict(dim=dim, descending=descending, stable=stable))
            )

    # Test cases for scalar tensor
    scalar = torch.tensor(1, dtype=dtype, device=device)
    apply_grad(scalar)
    samples.append(SampleInput((scalar)))
    samples.append(SampleInput((scalar, 0)))
    samples.append(SampleInput((scalar, 0, True)))
    # no CUDA support for stable sort yet
    if not device.startswith('cuda'):
        samples.append(SampleInput(scalar, kwargs=dict(stable=True)))
        samples.append(SampleInput(scalar, kwargs=dict(dim=0, stable=True)))
        samples.append(SampleInput(scalar, kwargs=dict(dim=0, descending=True, stable=True)))

    return samples

def sample_inputs_index_fill(op_info, device, dtype, requires_grad):
    samples = []
    t = make_tensor((S, S, S), device, dtype,
                    low=None, high=None,
                    requires_grad=requires_grad)
    fill_val = torch.tensor(-1 + 1j if t.is_complex() else -1)
    # non-contiguous input
    t01 = t.transpose(0, 1)
    t02 = t.transpose(0, 2)
    t12 = t.transpose(1, 2)
    idx = index_variable(1, S, device=device)
    # non-contiguous index
    idx_nonctg = torch.empty_strided((S,), (2,), device=device, dtype=torch.int64)
    idx_nonctg.copy_(idx)
    for d in range(t.dim()):
        for tensor in [t, t01, t02, t12]:
            samples.append(SampleInput((tensor, d, idx, fill_val)))
            samples.append(SampleInput((tensor, d, -idx - 1, fill_val)))
            samples.append(SampleInput((tensor, d, idx_nonctg, fill_val)))
    return samples

def sample_inputs_max_min_binary(op_info, device, dtype, requires_grad):
    inputs = []
    args_for_binary_op = (
        ((S, S, S), (S, S, S),),
        ((S, S, S), (S,),),
        ((S,), (S, S, S),),
        ((S, 1, S), (S, S),),
        ((), (),),
        ((S, S, S), (),),
        ((), (S, S, S),),
    )
    inputs = list((SampleInput(make_tensor(input_tensor, device, dtype,
                                           low=None, high=None,
                                           requires_grad=requires_grad),
                               args=(make_tensor(other_tensor, device, dtype,
                                                 low=None, high=None,
                                                 requires_grad=requires_grad),),))
                  for input_tensor, other_tensor in args_for_binary_op)
    return inputs

def sample_inputs_max_min_reduction_with_dim(op_info, device, dtype, requires_grad):
    inputs = []
    args_for_reduction_with_dim = (
        ((S, S, S), (1,),),
        ((S, S, S), (1, True, ),),
        ((), (0,),),
        ((), (0, True,),),
    )
    inputs = list((SampleInput(make_tensor(input_tensor, device, dtype,
                                           low=None, high=None,
                                           requires_grad=requires_grad),
                               args=args,))
                  for input_tensor, args in args_for_reduction_with_dim)
    return inputs

def sample_inputs_max_min_reduction_no_dim(op_info, device, dtype, requires_grad):
    inputs = []
    inputs.append(SampleInput(make_tensor((S, S, S), device, dtype,
                                          low=None, high=None,
                                          requires_grad=requires_grad),))
    inputs.append(SampleInput(make_tensor((), device, dtype,
                                          low=None, high=None,
                                          requires_grad=requires_grad),))
    return inputs

def sample_movedim_moveaxis(op_info, device, dtype, requires_grad):
    return (SampleInput((make_tensor((4, 3, 2, 1), device, dtype,
                                     low=None, high=None,
                                     requires_grad=requires_grad),
                        (0, 1, 2, 3), (3, 2, 1, 0))),
            SampleInput((make_tensor((4, 3, 2, 1), device, dtype,
                                     low=None, high=None,
                                     requires_grad=requires_grad),
                        (0, -1, -2, -3), (-3, -2, -1, -0))))


def sample_repeat_tile(op_info, device, dtype, requires_grad):
    rep_dims = ((), (0, ), (1, ), (0, 2), (1, 1), (2, 3), (2, 3, 2), (0, 2, 3), (2, 1, 1, 1),)
    shapes = ((), (0,), (2,), (3, 0), (3, 2), (3, 0, 1))

    if requires_grad:
        # Tests for variant_consistency_jit, grad, gradgrad
        # are slower. Use smaller bags of `rep_dims` and `shapes`
        # in this case.
        rep_dims = ((), (0, ), (0, 2), (1, 1), (2, 3), (1, 3, 2), (3, 1, 1))  # type: ignore
        shapes = ((), (0,), (2,), (3, 2))  # type: ignore

    tensors = [make_tensor(shape, device, dtype,
                           low=None, high=None,
                           requires_grad=requires_grad) for shape in shapes]

    samples = []
    for rep_dim, tensor in product(rep_dims, tensors):
        for t in (tensor, tensor.T):
            if op_info.name == 'repeat' and len(rep_dim) >= t.dim():
                # `torch.repeat` errors for `len(rep_dims) < t.dim()`,
                # so we filter such combinations.
                samples.append(SampleInput((t, rep_dim),))
            elif op_info.name == 'tile':
                samples.append(SampleInput((t, rep_dim),))

    return samples

def np_unary_ufunc_integer_promotion_wrapper(fn):
    # Wrapper that passes PyTorch's default scalar
    #   type as an argument to the wrapped NumPy
    #   unary ufunc when given an integer input.
    #   This mimicks PyTorch's integer->floating point
    #   type promotion.
    #
    # This is necessary when NumPy promotes
    #   integer types to double, since PyTorch promotes
    #   integer types to the default scalar type.

    # Helper to determine if promotion is needed
    def is_integral(dtype):
        return dtype in [np.bool_, bool, np.uint8, np.int8, np.int16, np.int32, np.int64]

    # NOTE: Promotion in PyTorch is from integer types to the default dtype
    np_dtype = torch_to_numpy_dtype_dict[torch.get_default_dtype()]

    @wraps(fn)
    def wrapped_fn(x):
        if is_integral(x.dtype):
            return fn(x, dtype=np_dtype)
        return fn(x)

    return wrapped_fn


# Metadata class for Fast Fourier Transforms in torch.fft.
class SpectralFuncInfo(OpInfo):
    """Operator information for torch.fft transforms. """

    def __init__(self,
                 name,  # the string name of the function
                 *,
                 ref=None,  # Reference implementation (probably in np.fft namespace)
                 dtypes=floating_and_complex_types(),
                 ndimensional: bool,  # Whether dim argument can be a tuple
                 decorators=None,
                 **kwargs):
        decorators = list(decorators) if decorators is not None else []
        decorators += [
            skipCPUIfNoMkl,
            skipCUDAIfRocm,
            # gradgrad is quite slow
            DecorateInfo(slowTest, 'TestGradients', 'test_fn_gradgrad'),
        ]

        super().__init__(name=name,
                         dtypes=dtypes,
                         decorators=decorators,
                         **kwargs)
        self.ref = ref if ref is not None else _getattr_qual(np, name)
        self.ndimensional = ndimensional


    def sample_inputs(self, device, dtype, requires_grad=False):
        nd_tensor = make_tensor((S, S + 1, S + 2), device, dtype, low=None, high=None,
                                requires_grad=requires_grad)
        tensor = make_tensor((31,), device, dtype, low=None, high=None,
                             requires_grad=requires_grad)

        if self.ndimensional:
            return [
                SampleInput(nd_tensor, kwargs=dict(s=(3, 10), dim=(1, 2), norm='ortho')),
                SampleInput(nd_tensor, kwargs=dict(norm='ortho')),
                SampleInput(nd_tensor, kwargs=dict(s=(8,))),
                SampleInput(tensor),

                *(SampleInput(nd_tensor, kwargs=dict(dim=dim))
                  for dim in [-1, -2, -3, (0, -1)]),
            ]
        else:
            return [
                SampleInput(nd_tensor, kwargs=dict(n=10, dim=1, norm='ortho')),
                SampleInput(nd_tensor, kwargs=dict(norm='ortho')),
                SampleInput(nd_tensor, kwargs=dict(n=7)),
                SampleInput(tensor),

                *(SampleInput(nd_tensor, kwargs=dict(dim=dim))
                  for dim in [-1, -2, -3]),
            ]


class ShapeFuncInfo(OpInfo):
    """Early version of a specialized OpInfo for Shape manipulating operations like tile and roll"""
    def __init__(self,
                 name,  # the string name of the function
                 *,
                 ref,  # a reference function
                 dtypes=floating_types(),
                 dtypesIfCPU=None,
                 dtypesIfCUDA=None,
                 dtypesIfROCM=None,
                 sample_inputs_func=None,
                 **kwargs):
        super(ShapeFuncInfo, self).__init__(name,
                                            dtypes=dtypes,
                                            dtypesIfCPU=dtypesIfCPU,
                                            dtypesIfCUDA=dtypesIfCUDA,
                                            dtypesIfROCM=dtypesIfROCM,
                                            sample_inputs_func=sample_inputs_func,
                                            **kwargs)
        self.ref = ref

def sample_inputs_foreach(self, device, dtype, N):
    tensors = [make_tensor((N, N), device, dtype) for _ in range(N)]
    return tensors


def get_foreach_method_names(name, has_no_inplace):
    # get torch inplace reference function
    method_name = "_foreach_" + name
    method_name_inplace = "_foreach_" + name + "_"

    method = getattr(torch, method_name, None)
    if has_no_inplace:
        method_inplace = None
    else:
        method_inplace = getattr(torch, method_name_inplace, None)

    ref = getattr(torch.Tensor, name, None)

    return method, method_inplace, ref

class ForeachFuncInfo(OpInfo):
    """Early version of a specialized OpInfo for foreach unary and pointwise functions"""
    def __init__(self,
                 name,
                 has_no_inplace=False,
                 dtypes=floating_and_complex_types(),
                 dtypesIfCPU=all_types_and_complex(),
                 dtypesIfCUDA=floating_and_complex_types_and(torch.half),
                 dtypesIfROCM=None,
                 safe_casts_outputs=True,
                 sample_inputs_func=sample_inputs_foreach,
                 **kwargs):

        super(ForeachFuncInfo, self).__init__("_foreach_" + name,
                                              dtypes=dtypes,
                                              dtypesIfCPU=dtypesIfCPU,
                                              dtypesIfCUDA=dtypesIfCUDA,
                                              dtypesIfROCM=dtypesIfROCM,
                                              safe_casts_outputs=safe_casts_outputs,
                                              sample_inputs_func=sample_inputs_func,
                                              **kwargs)

        foreach_method, foreach_method_inplace, torch_ref_method = get_foreach_method_names(name, has_no_inplace)
        self.method_variant = foreach_method
        self.inplace_variant = foreach_method_inplace
        self.ref = torch_ref_method

class ForeachBinaryFuncInfo(OpInfo):
    """Early version of a specialized OpInfo for foreach binary functions"""
    def __init__(self,
                 name,
                 has_no_inplace=False,
                 dtypes=all_types_and(torch.bool, torch.half, torch.bfloat16),
                 dtypesIfCPU=all_types_and(torch.bool, torch.half, torch.bfloat16),
                 dtypesIfCUDA=all_types_and(torch.bool, torch.half, torch.bfloat16),
                 dtypesIfROCM=None,
                 safe_casts_outputs=False,
                 sample_inputs_func=sample_inputs_foreach,
                 supports_alpha_param=False,
                 **kwargs):
        super(ForeachBinaryFuncInfo, self).__init__(name,
                                                    dtypes=dtypes,
                                                    dtypesIfCPU=dtypesIfCPU,
                                                    dtypesIfCUDA=dtypesIfCUDA,
                                                    dtypesIfROCM=dtypesIfROCM,
                                                    safe_casts_outputs=safe_casts_outputs,
                                                    sample_inputs_func=sample_inputs_func,
                                                    **kwargs)
        foreach_method, foreach_method_inplace, torch_ref_method = get_foreach_method_names(name, has_no_inplace)
        self.method_variant = foreach_method
        self.inplace_variant = foreach_method_inplace
        self.ref = torch_ref_method
        self.supports_alpha_param = supports_alpha_param

class HermitianOpInfo(OpInfo):
    """Operator information for Hermitian functions
    These are functions that take Hermitian matrices as input.
    They require a modified function to be tested for gradcheck, because the finite-difference algorithm
    for calculating derivatives does not preserve the Hermitian property of the input and returning incorrect results.
    """

    def __init__(self,
                 name,
                 *,
                 skips=tuple(),
                 **kwargs):
        new_skips = (
            *skips,
            # These tests do not take into account custom op.get_op()
            # TODO: implement op.input_func instead of modifying op.get_op()
            # See https://github.com/pytorch/pytorch/issues/50837
            SkipInfo('TestCommon', 'test_variant_consistency_jit'),
        )

        super().__init__(name=name,
                         skips=new_skips,
                         **kwargs)

    def get_op(self):
        """
        Returns the function variant of the operator, torch.<op_name>,
        compatible with gradcheck for Hermitian functions.
        It works only for single input argument.
        """
        def hermitian_func(non_hermitian_input, **kwargs):
            hermitian_input = non_hermitian_input + non_hermitian_input.conj().transpose(-2, -1)
            return self.op(hermitian_input, **kwargs)

        return hermitian_func


class TriangularOpInfo(OpInfo):
    """Operator information for function that take lower or upper triangular matrices as input.
    They require a modified function to be tested for gradcheck, because the finite-difference algorithm
    for calculating derivatives does not preserve the triangular property of the input and returning incorrect results.
    """

    def __init__(self,
                 name,
                 *,
                 skips=tuple(),
                 **kwargs):
        new_skips = (
            *skips,
            # These tests do not take into account custom op.get_op()
            # TODO: implement op.input_func instead of modifying op.get_op()
            # See https://github.com/pytorch/pytorch/issues/50837
            SkipInfo('TestCommon', 'test_variant_consistency_jit'),
        )

        super().__init__(name=name,
                         skips=new_skips,
                         **kwargs)

    def get_op(self):
        """
        Returns the function variant of the operator, torch.<op_name>,
        compatible with gradcheck for triangular input functions.
        It works only for single input argument and upper kwarg
        """
        def triangular_func(non_triangular_input, upper=False):
            if upper:
                triangular_input = non_triangular_input.triu()
            else:
                triangular_input = non_triangular_input.tril()
            return self.op(triangular_input, upper=upper)

        return triangular_func

    def get_method(self):
        """
        Returns the method variant of the operator
        compatible with gradcheck for triangular input functions.
        It works only for single input argument and upper kwarg
        """
        def triangular_func(non_triangular_input, upper=False):
            if upper:
                triangular_input = non_triangular_input.triu()
            else:
                triangular_input = non_triangular_input.tril()
            return self.method_variant(triangular_input, upper=upper)

        return triangular_func

    def sample_inputs(self, device, dtype, requires_grad=False):
        """
        This function generates Cholesky factors of positive-definite (non-singular) Hermitian (symmetric) matrices
        for cholesky_inverse.
        """
        from torch.testing._internal.common_utils import random_hermitian_pd_matrix
        inputs = (
            torch.zeros(0, 0, dtype=dtype, device=device),  # 0x0 matrix
            torch.zeros(0, 2, 2, dtype=dtype, device=device),  # zero batch of matrices
            random_hermitian_pd_matrix(S, dtype=dtype, device=device),  # single matrix
            random_hermitian_pd_matrix(S, 2, dtype=dtype, device=device),  # batch of matrices
        )
        test_cases = (torch.linalg.cholesky(a) for a in inputs)
        out = []
        for a in test_cases:
            a.requires_grad = requires_grad
            out.append(SampleInput(a))
            out.append(SampleInput(a, kwargs=dict(upper=True)))
        return out

def sample_inputs_linalg_lstsq(op_info, device, dtype, requires_grad=False):
    from torch.testing._internal.common_utils import random_well_conditioned_matrix
    out = []
    for batch in ((), (3,), (3, 3)):
        shape = batch + (3, 3)
        # NOTE: inputs are not marked with `requires_grad` since
        # linalg_lstsq is not differentiable
        a = random_well_conditioned_matrix(*shape, dtype=dtype, device=device)
        b = make_tensor(shape, device, dtype, low=None, high=None)
        out.append(SampleInput((a, b)))
    return out

def sample_inputs_householder_product(op_info, device, dtype, requires_grad):
    """
    This function generates input for torch.linalg.householder_product (torch.orgqr).
    The first argument should be a square matrix or batch of square matrices, the second argument is a vector or batch of vectors.
    Empty, square, rectangular, batched square and batched rectangular input is generated.
    """
    # Each column of the matrix is getting multiplied many times leading to very large values for
    # the Jacobian matrix entries and making the finite-difference result of grad check less accurate.
    # That's why gradcheck with the default range [-9, 9] fails and [-2, 2] is used here.
    samples = (
        SampleInput((make_tensor((S, S), device, dtype, low=-2, high=2, requires_grad=requires_grad),
                    make_tensor((S,), device, dtype, low=-2, high=2, requires_grad=requires_grad))),

        SampleInput((make_tensor((S + 1, S), device, dtype, low=-2, high=2, requires_grad=requires_grad),
                    make_tensor((S,), device, dtype, low=-2, high=2, requires_grad=requires_grad))),

        SampleInput((make_tensor((2, 1, S, S), device, dtype, low=-2, high=2, requires_grad=requires_grad),
                    make_tensor((2, 1, S,), device, dtype, low=-2, high=2, requires_grad=requires_grad))),

        SampleInput((make_tensor((2, 1, S + 1, S), device, dtype, low=-2, high=2, requires_grad=requires_grad),
                    make_tensor((2, 1, S,), device, dtype, low=-2, high=2, requires_grad=requires_grad))),

        SampleInput((make_tensor((0, 0), device, dtype, low=None, high=None, requires_grad=requires_grad),
                    make_tensor((0,), device, dtype, low=None, high=None, requires_grad=requires_grad))),

        SampleInput((make_tensor((S, S), device, dtype, low=-2, high=2, requires_grad=requires_grad),
                    make_tensor((0,), device, dtype, low=None, high=None, requires_grad=requires_grad))),
    )

    return samples

def sample_inputs_linalg_cholesky(op_info, device, dtype, requires_grad=False):
    """
    This function generates always positive-definite input for torch.linalg.cholesky using
    random_hermitian_pd_matrix.
    The input is generated as the itertools.product of 'batches' and 'ns'.
    In total this function generates 8 SampleInputs
    'batches' cases include:
        () - single input,
        (0,) - zero batched dimension,
        (2,) - batch of two matrices,
        (1, 1) - 1x1 batch of matrices
    'ns' gives 0x0 and 5x5 matrices.
    Zeros in dimensions are edge cases in the implementation and important to test for in order to avoid unexpected crashes.
    """
    from torch.testing._internal.common_utils import random_hermitian_pd_matrix

    batches = [(), (0, ), (2, ), (1, 1)]
    ns = [5, 0]
    out = []
    for batch, n in product(batches, ns):
        a = random_hermitian_pd_matrix(n, *batch, dtype=dtype, device=device)
        a.requires_grad = requires_grad
        out.append(SampleInput(a))
    return out


def sample_inputs_linalg_eigh(op_info, device, dtype, requires_grad=False):
    """
    This function generates input for torch.linalg.eigh with UPLO="U" or "L" keyword argument.
    """
    out = sample_inputs_linalg_invertible(op_info, device, dtype, requires_grad)
    for o in out:
        o.kwargs = {"UPLO": np.random.choice(["L", "U"])}
    return out


def sample_inputs_linalg_pinv_hermitian(op_info, device, dtype, requires_grad=False):
    """
    This function generates input for torch.linalg.pinv with hermitian=True keyword argument.
    """
    out = sample_inputs_linalg_invertible(op_info, device, dtype, requires_grad)
    for o in out:
        o.kwargs = {"hermitian": True}
    return out

def sample_inputs_linalg_solve(op_info, device, dtype, requires_grad=False, vector_rhs_allowed=True):
    """
    This function generates always solvable input for torch.linalg.solve
    Using random_fullrank_matrix_distinct_singular_value gives a non-singular (=invertible, =solvable) matrices 'a'.
    The first input to torch.linalg.solve is generated as the itertools.product of 'batches' and 'ns'.
    The second input is generated as the product of 'batches', 'ns' and 'nrhs'.
    In total this function generates 18 SampleInputs
    'batches' cases include:
        () - single input,
        (0,) - zero batched dimension,
        (2,) - batch of two matrices.
    'ns' gives 0x0 and 5x5 matrices.
    and 'nrhs' controls the number of vectors to solve for:
        () - using 1 as the number of vectors implicitly
        (1,) - same as () but explicit
        (3,) - solve for 3 vectors.
    Zeros in dimensions are edge cases in the implementation and important to test for in order to avoid unexpected crashes.
    'vector_rhs_allowed' controls whether to include nrhs = () to the list of SampleInputs.
    torch.solve / triangular_solve / cholesky_solve (opposed to torch.linalg.solve) do not allow
    1D tensors (vectors) as the right-hand-side.
    Once torch.solve / triangular_solve / cholesky_solve and its testing are removed,
    'vector_rhs_allowed' may be removed here as well.
    """
    from torch.testing._internal.common_utils import random_fullrank_matrix_distinct_singular_value

    batches = [(), (0, ), (2, )]
    ns = [5, 0]
    if vector_rhs_allowed:
        nrhs = [(), (1,), (3,)]
    else:
        nrhs = [(1,), (3,)]
    out = []
    for n, batch, rhs in product(ns, batches, nrhs):
        a = random_fullrank_matrix_distinct_singular_value(n, *batch, dtype=dtype, device=device)
        a.requires_grad = requires_grad
        b = torch.randn(*batch, n, *rhs, dtype=dtype, device=device)
        b.requires_grad = requires_grad
        out.append(SampleInput((a, b)))
    return out


def sample_inputs_legacy_solve(op_info, device, dtype, requires_grad=False):
    """
    This function generates always solvable input for legacy solve functions
    (the ones that are not in torch.linalg module).
    The difference from sample_inputs_linalg_solve is that here the right-hand-side of A x = b equation
    should have b.ndim >= 2, vectors are not allowed.
    Also the arguments order is swapped.
    """
    out = sample_inputs_linalg_solve(
        op_info, device, dtype, requires_grad=requires_grad, vector_rhs_allowed=False
    )
    for sample in out:
        sample.input = tuple(reversed(sample.input))
    return out


def sample_inputs_std_var(op_info, device, dtype, requires_grad):
    tensor_nd = make_tensor((S, S, S), device=device, dtype=dtype,
                            low=None, high=None, requires_grad=requires_grad)
    tensor_1d = make_tensor((S,), device=device, dtype=dtype,
                            low=None, high=None, requires_grad=requires_grad)

    return [
        SampleInput(tensor_nd),
        SampleInput(tensor_nd, kwargs=dict(dim=1)),
        SampleInput(tensor_nd, kwargs=dict(dim=1, unbiased=True, keepdim=True)),
        SampleInput(tensor_1d, kwargs=dict(dim=0, unbiased=True, keepdim=True)),
        SampleInput(tensor_1d, kwargs=dict(dim=0, unbiased=False, keepdim=False)),
    ]


def _sample_inputs_svd(op_info, device, dtype, requires_grad=False, is_linalg_svd=False):
    """
    This function generates input for torch.svd with distinct singular values so that autograd is always stable.
    Matrices of different size:
        square matrix - S x S size
        tall marix - S x (S-2)
        wide matrix - (S-2) x S
    and batched variants of above are generated.
    Each SampleInput has a function 'output_process_fn_grad' attached to it that is applied on the output of torch.svd
    It is needed for autograd checks, because backward of svd doesn't work for an arbitrary loss function.
    """
    from torch.testing._internal.common_utils import random_fullrank_matrix_distinct_singular_value

    # svd and linalg.svd returns V and V.conj().T, respectively. So we need to slice
    # along different dimensions when needed (this is used by
    # test_cases2:wide_all and wide_all_batched below)
    if is_linalg_svd:
        def slice_V(v):
            return v[..., :(S - 2), :]

        def uv_loss(usv):
            u00 = usv[0][0, 0]
            v00_conj = usv[2][0, 0]
            return u00 * v00_conj
    else:
        def slice_V(v):
            return v[..., :, :(S - 2)]

        def uv_loss(usv):
            u00 = usv[0][0, 0]
            v00_conj = usv[2][0, 0].conj()
            return u00 * v00_conj

    test_cases1 = (  # some=True (default)
        # loss functions for complex-valued svd have to be "gauge invariant",
        # i.e. loss functions shouldn't change when sigh of the singular vectors change.
        # the simplest choice to satisfy this requirement is to apply 'abs'.
        (random_fullrank_matrix_distinct_singular_value(S, dtype=dtype).to(device),
            lambda usv: usv[1]),  # 'check_grad_s'
        (random_fullrank_matrix_distinct_singular_value(S, dtype=dtype).to(device),
            lambda usv: abs(usv[0])),  # 'check_grad_u'
        (random_fullrank_matrix_distinct_singular_value(S, dtype=dtype).to(device),
            lambda usv: abs(usv[2])),  # 'check_grad_v'
        # this test is important as it checks the additional term that is non-zero only for complex-valued inputs
        # and when the loss function depends both on 'u' and 'v'
        (random_fullrank_matrix_distinct_singular_value(S, dtype=dtype).to(device),
            uv_loss),  # 'check_grad_uv'
        (random_fullrank_matrix_distinct_singular_value(S, dtype=dtype).to(device)[:(S - 2)],
            lambda usv: (abs(usv[0]), usv[1], abs(usv[2][..., :, :(S - 2)]))),  # 'wide'
        (random_fullrank_matrix_distinct_singular_value(S, dtype=dtype).to(device)[:, :(S - 2)],
            lambda usv: (abs(usv[0]), usv[1], abs(usv[2]))),  # 'tall'
        (random_fullrank_matrix_distinct_singular_value(S, 2, dtype=dtype).to(device),
            lambda usv: (abs(usv[0]), usv[1], abs(usv[2]))),  # 'batched'
        (random_fullrank_matrix_distinct_singular_value(S, 2, dtype=dtype).to(device)[..., :(S - 2), :],
            lambda usv: (abs(usv[0]), usv[1], abs(usv[2]))),  # 'wide_batched'
        (random_fullrank_matrix_distinct_singular_value(S, 2, dtype=dtype).to(device)[..., :, :(S - 2)],
            lambda usv: (abs(usv[0]), usv[1], abs(usv[2]))),  # 'tall_batched'
    )
    test_cases2 = (  # some=False
        (random_fullrank_matrix_distinct_singular_value(S, dtype=dtype).to(device)[:(S - 2)],
            lambda usv: (abs(usv[0]), usv[1], abs(slice_V(usv[2])))),  # 'wide_all'
        (random_fullrank_matrix_distinct_singular_value(S, dtype=dtype).to(device)[:, :(S - 2)],
            lambda usv: (abs(usv[0][:, :(S - 2)]), usv[1], abs(usv[2]))),  # 'tall_all'
        (random_fullrank_matrix_distinct_singular_value(S, 2, dtype=dtype).to(device)[..., :(S - 2), :],
            lambda usv: (abs(usv[0]), usv[1], abs(slice_V(usv[2])))),  # 'wide_all_batched'
        (random_fullrank_matrix_distinct_singular_value(S, 2, dtype=dtype).to(device)[..., :, :(S - 2)],
            lambda usv: (abs(usv[0][..., :, :(S - 2)]), usv[1], abs(usv[2]))),  # 'tall_all_batched'
    )

    out = []
    for a, out_fn in test_cases1:
        a.requires_grad = requires_grad
        if is_linalg_svd:
            kwargs = {'full_matrices': False}
        else:
            kwargs = {'some': True}
        out.append(SampleInput(a, kwargs=kwargs, output_process_fn_grad=out_fn))

    for a, out_fn in test_cases2:
        a.requires_grad = requires_grad
        if is_linalg_svd:
            kwargs = {'full_matrices': True}
        else:
            kwargs = {'some': False}
        out.append(SampleInput(a, kwargs=kwargs, output_process_fn_grad=out_fn))

    return out

def sample_inputs_svd(op_info, device, dtype, requires_grad=False):
    return _sample_inputs_svd(op_info, device, dtype, requires_grad, is_linalg_svd=False)

def sample_inputs_linalg_svd(op_info, device, dtype, requires_grad=False):
    return _sample_inputs_svd(op_info, device, dtype, requires_grad, is_linalg_svd=True)

def sample_inputs_eig(op_info, device, dtype, requires_grad=False):
    eigvecs = make_tensor((S, S), device=device, dtype=dtype,
                          low=None, high=None)
    eigvals = make_tensor((S,), device=device, dtype=dtype,
                          low=None, high=None)
    # we produce only diagonazible inputs which do not have
    # complex eigenvalues for real inputs, as there is no
    # backward implementation for real inputs with complex
    # eigenvalues yet.
    input = (eigvecs * eigvals.unsqueeze(-2)) @ eigvecs.inverse()
    input.requires_grad_(requires_grad)

    def process_output(eigpair):
        eigvals, eigvecs = eigpair
        if dtype.is_complex:
            # eig produces eigenvectors which are normalized to 1 norm.
            # Note that if v is an eigenvector, so is v * e^{i \phi},
            # and |v| = |v * e^{i \phi}| = 1.
            # This, however, makes the eigenvector backward computation process
            # rather unstable unless the objective function is gauge-invariant,
            # that is if f(z) == f(|z|), for example.
            # Hence for complex inputs we ignore the phases and return only
            # the absolute values.
            return eigvals, eigvecs.abs()
        else:
            return eigvals, eigvecs

    return [
        SampleInput(
            input,
            kwargs=dict(eigenvectors=True),
            output_process_fn_grad=process_output
        ),
    ]

def sample_inputs_linalg_qr(op_info, device, dtype, requires_grad=False):
    """
    This function generates input for torch.linalg.qr
    The input is generated as the itertools.product of 'batches' and 'ns'.
    """
    # TODO: add 0 to 'ns' and (0, ) to 'batches'
    # Currently tests fail most probably because of
    # https://github.com/pytorch/pytorch/issues/50576
    batches = [(), (2, ), (1, 1)]
    ns = [2, 5]
    out = []
    for batch, (m, n) in product(batches, product(ns, ns)):
        a = torch.randn(*batch, m, n, dtype=dtype, device=device, requires_grad=requires_grad)
        out.append(SampleInput(a))
    return out

def sample_inputs_flip(op_info, device, dtype, requires_grad):
    tensors = (
        make_tensor((S, M, S), device, dtype, low=None, high=None, requires_grad=requires_grad),
        make_tensor((S, 0, M), device, dtype, low=None, high=None, requires_grad=requires_grad)
    )

    dims = ((0, 1, 2), (0,), (0, 2), (-1,), ())

    samples = [SampleInput(tensor, kwargs={'dims': dim}) for tensor, dim in product(tensors, dims)]

    return samples

def sample_inputs_fliplr_flipud(op_info, device, dtype, requires_grad):
    tensors = (
        make_tensor((S, M, S), device, dtype, low=None, high=None, requires_grad=requires_grad),
        make_tensor((S, 0, M), device, dtype, low=None, high=None, requires_grad=requires_grad)
    )
    return [SampleInput(tensor) for tensor in tensors]

def sample_inputs_clamp(op_info, device, dtype, requires_grad):
    tensors = (
        make_tensor((S, M, S), device, dtype, low=None, high=None, requires_grad=requires_grad),
        make_tensor((S, 0, M), device, dtype, low=None, high=None, requires_grad=requires_grad),
    )
    if dtype is torch.uint8:
        min_max_vals = ((2, 5), (3, 7))
    else:
        min_max_vals = ((0, 1), (-1, 1))
    output = [SampleInput(tensor, args=vals) for tensor, vals in product(tensors, min_max_vals)]
    output += [SampleInput(tensors[0], args=(0.5, None)), SampleInput(tensors[0], args=(None, 0.5))]
    empty_tensor = make_tensor((), device, dtype, low=None, high=None, requires_grad=requires_grad)
    output += [SampleInput(empty_tensor, args=(0.0, 1.0)), ]
    return output

def sample_inputs_diag(op_info, device, dtype, requires_grad):
    vec_sample = SampleInput(make_tensor((M, ), device, dtype, low=None, high=None, requires_grad=requires_grad))

    tensors = (
        make_tensor((M, M), device, dtype, low=None, high=None, requires_grad=requires_grad),
        make_tensor((3, 5), device, dtype, low=None, high=None, requires_grad=requires_grad),
        make_tensor((5, 3), device, dtype, low=None, high=None, requires_grad=requires_grad),
    )

    args = ((), (2,), (-2,), (1,), (2,))

    samples = []
    for tensor, arg in product(tensors, args):
        samples.append(SampleInput(tensor, args=arg))

    return samples + [vec_sample]

def sample_inputs_logit(op_info, device, dtype, requires_grad):
    low, high = op_info.domain

    # Note: Operator is very sensitive at points near the
    # start and end of domain and leads to NaN for float16
    # if domain_eps is 1e-5.
    domain_eps = op_info._domain_eps if dtype != torch.float16 else 3e-2

    low = low + domain_eps
    high = high - domain_eps

    samples = (
        SampleInput(make_tensor((S, S, S), device, dtype, low=low, high=high, requires_grad=requires_grad)),
        SampleInput(make_tensor((S, S, S), device, dtype, low=low,
                                high=high, requires_grad=requires_grad), args=(0.2,)),
        SampleInput(make_tensor((), device, dtype, low=low, high=high, requires_grad=requires_grad)),
        SampleInput(make_tensor((), device, dtype, low=low,
                                high=high, requires_grad=requires_grad), args=(0.2,)),
    )

    return samples

def sample_inputs_floor_divide(op_info, device, dtype, requires_grad):
    lhs = make_tensor((S, S, S), device, dtype, low=None, high=None, requires_grad=requires_grad)
    rhs = make_tensor((S, S, S), device, dtype, low=None, high=None, requires_grad=requires_grad)
    # Avoid integer divide by 0
    if not (dtype.is_floating_point or dtype.is_complex):
        rhs[rhs == 0] = 1

    return [
        SampleInput((lhs, rhs)),
        SampleInput((lhs, rhs[0])),
        SampleInput((lhs), args=(3.14,)),
    ]


def sample_inputs_masked_scatter(op_info, device, dtype, requires_grad):
    samples = (
        SampleInput(make_tensor((M, M), device, dtype, low=None, high=None, requires_grad=requires_grad),
                    args=(torch.randn(M, M, device=device) > 0,
                          make_tensor((M, M), device, dtype, low=None, high=None, requires_grad=requires_grad))),

        SampleInput(make_tensor((M, M), device, dtype, low=None, high=None, requires_grad=requires_grad),
                    args=(torch.randn((M,), device=device) > 0,
                          make_tensor((M, M), device, dtype, low=None, high=None, requires_grad=requires_grad))),

        SampleInput(make_tensor((M, M), device, dtype, low=None, high=None, requires_grad=requires_grad),
                    args=(bernoulli_scalar().to(device),
                          make_tensor((M, M), device, dtype, low=None, high=None, requires_grad=requires_grad))),
    )

    return samples

def sample_inputs_masked_select(op_info, device, dtype, requires_grad):
    samples = (
        SampleInput(make_tensor((M, M), device, dtype, low=None, high=None, requires_grad=requires_grad),
                    args=(torch.randn(M, M, device=device) > 0,)),

        SampleInput(make_tensor((M, M), device, dtype, low=None, high=None, requires_grad=requires_grad),
                    args=(torch.randn((M,), device=device) > 0,)),

        SampleInput(make_tensor((M,), device, dtype, low=None, high=None, requires_grad=requires_grad),
                    args=(torch.randn((M, M), device=device) > 0,)),

        SampleInput(make_tensor((M, 1, M), device, dtype, low=None, high=None, requires_grad=requires_grad),
                    args=(torch.randn((M, M), device=device) > 0,)),

        SampleInput(make_tensor((), device, dtype, low=None, high=None, requires_grad=requires_grad),
                    args=(torch.tensor(1, device=device, dtype=torch.bool),)),

        SampleInput(make_tensor((M, M), device, dtype, low=None, high=None, requires_grad=requires_grad),
                    args=(torch.tensor(1, device=device, dtype=torch.bool),)),

        SampleInput(make_tensor((), device, dtype, low=None, high=None, requires_grad=requires_grad),
                    args=(torch.randn((M, M), device=device) > 0,)),
    )

    return samples

def sample_inputs_polar(op_info, device, dtype, requires_grad):
    def _make_tensor_helper(shape, low=None, high=None):
        return make_tensor(shape, device, dtype, low=low, high=high, requires_grad=requires_grad)

    samples = (
        SampleInput((_make_tensor_helper((S, S), low=0), _make_tensor_helper((S, S)))),
        SampleInput((_make_tensor_helper((), low=0), _make_tensor_helper(()))),
    )

    return samples


def sample_inputs_cumsum(op_info, device, dtype, requires_grad):
    def _make_tensor_helper(shape, low=None, high=None):
        return make_tensor(shape, device, dtype, low=low, high=high, requires_grad=requires_grad)

    samples = (
        SampleInput((_make_tensor_helper((S, S, S)), 0)),
        SampleInput((_make_tensor_helper((S, S, S)), 1)),
        # NOTE: if `dtype` is not same as input, then inplace variants fail with
        # `provided dtype must match the dtype of self tensor in cumsum`
        SampleInput((_make_tensor_helper((S, S, S)), 1), kwargs={'dtype': dtype}),
        SampleInput((_make_tensor_helper(()), 0)),
    )

    return samples

def sample_inputs_lerp(op_info, device, dtype, requires_grad):
    def _make_tensor_helper(shape, low=None, high=None):
        return make_tensor(shape, device, dtype, low=low, high=high, requires_grad=requires_grad)

    samples = (
        # no broadcast
        SampleInput((_make_tensor_helper((S, S)), _make_tensor_helper((S, S)), 0.4)),
        # broadcast rhs
        SampleInput((_make_tensor_helper((S, S)), _make_tensor_helper((S,)), 0.4)),
        # scalar tensor
        SampleInput((_make_tensor_helper(()), _make_tensor_helper(()), 0.4)),
        # broadcast rhs scalar-tensor
        SampleInput((_make_tensor_helper((S, S)), _make_tensor_helper(()), 0.4)),
        # broadcast rhs with weight tensor
        SampleInput((_make_tensor_helper((S, S)), _make_tensor_helper((S,)), _make_tensor_helper((S, S)))),
        # broadcast rhs and weight tensor
        SampleInput((_make_tensor_helper((S, S)), _make_tensor_helper((S, 1)), _make_tensor_helper((S,)))),

        # Broadcasts `self` : Issue with inplace-variants
        # Reference: https://github.com/pytorch/pytorch/issues/50747
        # SampleInput((_make_tensor_helper((S,)), _make_tensor_helper((S, S)), 0.4)),
        # SampleInput((_make_tensor_helper(()), _make_tensor_helper((S, S)), 0.4)),
        # SampleInput((_make_tensor_helper((S, 1)), _make_tensor_helper((S, S)), 0.4)),
        # SampleInput((_make_tensor_helper((S, 1)), _make_tensor_helper((S, S)), _make_tensor_helper((S, 1)))),
    )  # type: ignore

    if dtype.is_complex:
        samples = samples + (  # type: ignore
            # no broadcast
            SampleInput((_make_tensor_helper((S, S)), _make_tensor_helper((S, S)), 0.4j)),
            SampleInput((_make_tensor_helper((S, S)), _make_tensor_helper((S, S)), 1.2 + 0.1j)),
            # broadcast rhs
            SampleInput((_make_tensor_helper((S, S)), _make_tensor_helper((S,)), 0.4j)),
            SampleInput((_make_tensor_helper((S, S)), _make_tensor_helper((S, S)), 5.4 + 9j)),
            # scalar tensor
            SampleInput((_make_tensor_helper(()), _make_tensor_helper(()), 0.4j)),
            SampleInput((_make_tensor_helper(()), _make_tensor_helper(()), 6.1 + 0.004j)),
            # broadcast rhs scalar-tensor
            SampleInput((_make_tensor_helper((S, S)), _make_tensor_helper(()), 0.4j)),
            SampleInput((_make_tensor_helper((S, S)), _make_tensor_helper(()), 1 + 2j)),
        )

    return samples

# Foreach pointwise ops
foreach_pointwise_op_db: List[OpInfo] = [
    ForeachFuncInfo('addcmul',
                    dtypes=all_types(),
                    dtypesIfCPU=all_types(),
                    dtypesIfCUDA=all_types()),

    ForeachFuncInfo('addcdiv',
                    dtypes=floating_types(),
                    dtypesIfCPU=floating_types(),
                    dtypesIfCUDA=floating_types()),
]

# Foreach min/max ops
foreach_min_max_op_db: List[OpInfo] = [
<<<<<<< HEAD
    ForeachFuncInfo('_foreach_maximum',
                    method=torch._foreach_maximum,
                    inplace=None,
                    ref=torch.max,
                    dtypes=floating_types_and(torch.bfloat16, torch.bool, torch.half),
                    dtypesIfCPU=floating_types_and(torch.bfloat16, torch.bool, torch.half),
                    dtypesIfCUDA=floating_types_and(torch.bfloat16, torch.bool, torch.half),
=======
    ForeachFuncInfo('maximum',
                    has_no_inplace=True,
                    dtypes=all_types(),
                    dtypesIfCPU=all_types(),
                    dtypesIfCUDA=all_types(),
>>>>>>> d1f9c1f2
                    skips=(
                        # cannot convert float infinity to integer
                        SkipInfo('TestForeach', 'test_min_max_inf_nan',
                                 device_type='cpu', dtypes=[*integral_types()]),
                        SkipInfo('TestForeach', 'test_min_max_inf_nan',
                                 device_type='cuda', dtypes=[*integral_types()]),
                    )),

<<<<<<< HEAD
    ForeachFuncInfo('_foreach_minimum',
                    method=torch._foreach_minimum,
                    inplace=None,
                    ref=torch.min,
                    dtypes=floating_types_and(torch.bfloat16, torch.bool, torch.half),
                    dtypesIfCPU=floating_types_and(torch.bfloat16, torch.bool, torch.half),
                    dtypesIfCUDA=floating_types_and(torch.bfloat16, torch.bool, torch.half),
=======
    ForeachFuncInfo('minimum',
                    has_no_inplace=True,
                    dtypes=all_types(),
                    dtypesIfCPU=all_types(),
                    dtypesIfCUDA=all_types(),
>>>>>>> d1f9c1f2
                    skips=(
                        # cannot convert float infinity to integer
                        SkipInfo('TestForeach', 'test_min_max_inf_nan',
                                 device_type='cpu', dtypes=[*integral_types()]),
                        SkipInfo('TestForeach', 'test_min_max_inf_nan',
                                 device_type='cuda', dtypes=[*integral_types()]),
                    )),
]

# Foreach binary ops
foreach_binary_op_db: List[OpInfo] = [
    ForeachBinaryFuncInfo('add', supports_alpha_param=True),
    ForeachBinaryFuncInfo('sub', supports_alpha_param=True),
    ForeachBinaryFuncInfo('mul'),
    ForeachBinaryFuncInfo('div', safe_casts_outputs=True),
]

# Foreach unary ops
foreach_unary_op_db: List[OpInfo] = [
    ForeachFuncInfo('exp'),
    ForeachFuncInfo('acos'),
    ForeachFuncInfo('asin'),
    ForeachFuncInfo('atan'),
    ForeachFuncInfo('cos'),
    ForeachFuncInfo('cosh'),
    ForeachFuncInfo('log'),
    ForeachFuncInfo('log10'),
    ForeachFuncInfo('log2'),
    ForeachFuncInfo('tan'),
    ForeachFuncInfo('tanh'),
    ForeachFuncInfo('sin'),
    ForeachFuncInfo('sinh'),

    ForeachFuncInfo('neg',
                    dtypes=all_types_and_complex(),
                    dtypesIfCPU=all_types_and_complex(),
                    dtypesIfCUDA=all_types_and_complex(),
                    sample_inputs_func=sample_inputs_foreach,
                    safe_casts_outputs=False),

    ForeachFuncInfo('sqrt',
                    dtypes=floating_types(),
                    dtypesIfCPU=floating_and_complex_types_and(torch.bfloat16),
                    dtypesIfCUDA=floating_and_complex_types_and(torch.half)),

    ForeachFuncInfo('ceil',
                    dtypes=floating_types(),
                    dtypesIfCPU=floating_types_and(torch.bfloat16),
                    dtypesIfCUDA=floating_types_and(torch.half)),

    ForeachFuncInfo('erf',
                    dtypes=floating_types(),
                    dtypesIfCPU=floating_types_and(torch.bfloat16),
                    dtypesIfCUDA=floating_types_and(torch.half)),

    ForeachFuncInfo('erfc',
                    dtypes=floating_types(),
                    dtypesIfCPU=floating_types_and(torch.bfloat16),
                    dtypesIfCUDA=floating_types_and(torch.half)),

    ForeachFuncInfo('expm1',
                    dtypes=floating_types(),
                    dtypesIfCPU=floating_types_and(torch.bfloat16),
                    dtypesIfCUDA=floating_types_and(torch.half)),

    ForeachFuncInfo('floor',
                    dtypes=floating_types(),
                    dtypesIfCPU=floating_types_and(torch.bfloat16),
                    dtypesIfCUDA=floating_types_and(torch.half)),

    ForeachFuncInfo('log1p',
                    dtypes=floating_types(),
                    dtypesIfCPU=floating_types_and(torch.bfloat16),
                    dtypesIfCUDA=floating_types_and(torch.half)),

    ForeachFuncInfo('round',
                    dtypes=floating_types(),
                    dtypesIfCPU=floating_types_and(torch.bfloat16),
                    dtypesIfCUDA=floating_types_and(torch.half)),

    ForeachFuncInfo('frac',
                    dtypes=floating_types(),
                    dtypesIfCPU=floating_types_and(torch.bfloat16),
                    dtypesIfCUDA=floating_types_and(torch.half)),

    ForeachFuncInfo('reciprocal',
                    dtypes=floating_types(),
                    dtypesIfCPU=floating_types_and(torch.bfloat16),
                    dtypesIfCUDA=floating_types_and(torch.half)),

    ForeachFuncInfo('sigmoid',
                    dtypes=floating_types(),
                    dtypesIfCPU=floating_types_and(torch.bfloat16),
                    dtypesIfCUDA=floating_types_and(torch.half)),

    ForeachFuncInfo('trunc',
                    dtypes=floating_types(),
                    dtypesIfCPU=floating_types_and(torch.bfloat16),
                    dtypesIfCUDA=floating_types_and(torch.half)),

    ForeachFuncInfo('abs',
                    dtypes=all_types_and_complex_and(torch.bfloat16, torch.half, torch.bool),
                    dtypesIfCPU=all_types_and_complex_and(torch.bfloat16, torch.half),
                    dtypesIfCUDA=all_types_and_complex_and(torch.bfloat16, torch.half, torch.bool),
                    safe_casts_outputs=False)
]

# Operator database (sorted alphabetically)
op_db: List[OpInfo] = [
    UnaryUfuncInfo('abs',
                   aliases=('absolute', ),
                   ref=np.abs,
                   dtypes=all_types_and_complex_and(torch.half, torch.bfloat16),
                   dtypesIfCPU=all_types_and_complex_and(torch.half, torch.bfloat16),
                   dtypesIfCUDA=all_types_and_complex_and(torch.bool, torch.half, torch.bfloat16),
                   skips=(
                       SkipInfo('TestUnaryUfuncs', 'test_reference_numerics_extremal',
                                device_type='cpu', dtypes=[torch.cfloat, torch.cdouble]),
                       SkipInfo('TestUnaryUfuncs', 'test_reference_numerics_hard',
                                device_type='cpu', dtypes=[torch.cfloat]),
                       # Reference: https://github.com/pytorch/pytorch/issues/49224
                       SkipInfo('TestUnaryUfuncs', 'test_reference_numerics_normal',
                                dtypes=[torch.int8], active_if=TEST_WITH_ASAN),
                       SkipInfo('TestUnaryUfuncs', 'test_variant_consistency',
                                dtypes=[torch.cfloat, torch.cdouble]),
                       # TODO: Fix test_out_arg_all_dtypes as torch.empty_like(expected_output) where expected_output=op(input)
                       # We can break the logic of the loop over all possible types but it is OK.
                       # https://github.com/pytorch/pytorch/blob/master/test/test_unary_ufuncs.py#L440-L449
                       SkipInfo('TestUnaryUfuncs', 'test_out_arg_all_dtypes',
                                dtypes=[torch.cfloat, torch.cdouble]),
                       SkipInfo('TestCommon', 'test_variant_consistency_eager',
                                dtypes=[torch.cfloat, torch.cdouble]),
                       SkipInfo('TestCommon', 'test_variant_consistency_jit',
                                dtypes=[torch.cfloat, torch.cdouble, torch.bfloat16]),
                       SkipInfo('TestCommon', 'test_jit_alias_remapping',
                                dtypes=[torch.cfloat, torch.cdouble, torch.bfloat16]),
                   ),
                   test_inplace_grad=False,
                   assert_autodiffed=True),
    # NOTE: CPU complex acos produces incorrect outputs (https://github.com/pytorch/pytorch/issues/42952)
    UnaryUfuncInfo('acos',
                   aliases=('arccos', ),
                   ref=np.arccos,
                   domain=(-1, 1),
                   handles_complex_extremals=False,
                   dtypes=all_types_and_complex_and(torch.bool),
                   dtypesIfCPU=all_types_and_complex_and(torch.bool, torch.bfloat16),
                   dtypesIfCUDA=all_types_and_complex_and(torch.bool, torch.half),
                   default_test_dtypes=[torch.long, torch.half, torch.bfloat16, torch.float32, torch.cfloat],
                   skip_bfloat16_grad=True,
                   assert_autodiffed=True,
                   decorators=(precisionOverride({torch.float16: 1e-2,
                                                  torch.bfloat16: 1e-1,
                                                  torch.complex64: 1e-2}),),
                   safe_casts_outputs=True,
                   skips=(
                       SkipInfo('TestUnaryUfuncs', 'test_reference_numerics_hard',
                                device_type='cpu', dtypes=[torch.cfloat]),
                       SkipInfo('TestGradients', 'test_fn_grad',
                                dtypes=[torch.cdouble], active_if=IS_WINDOWS),
                       SkipInfo('TestGradients', 'test_method_grad',
                                dtypes=[torch.cdouble], active_if=IS_WINDOWS),
                       SkipInfo('TestGradients', 'test_inplace_grad',
                                dtypes=[torch.cdouble], active_if=IS_WINDOWS),
                   )),
    # NOTE: the derivative for inplace acosh is not implemented
    UnaryUfuncInfo('acosh',
                   aliases=('arccosh', ),
                   ref=np.arccosh,
                   domain=(1, float('inf')),
                   dtypes=all_types_and_complex_and(torch.bool),
                   dtypesIfCPU=all_types_and_complex_and(torch.bool),
                   dtypesIfCUDA=all_types_and_complex_and(torch.bool, torch.half, torch.bfloat16),
                   safe_casts_outputs=True,
                   decorators=(precisionOverride({torch.bfloat16: 5e-2}),),
                   test_inplace_grad=False,
                   skips=(
                       # RuntimeError: "rsqrt_cuda" not implemented for 'BFloat16'
                       SkipInfo('TestCommon', 'test_variant_consistency_jit',
                                device_type='cuda', dtypes=[torch.bfloat16]),
                       SkipInfo('TestUnaryUfuncs', 'test_reference_numerics_extremal',
                                device_type='cpu', dtypes=[torch.cfloat, torch.cdouble]),
                       SkipInfo('TestUnaryUfuncs', 'test_reference_numerics_hard',
                                device_type='cpu', dtypes=[torch.cfloat, torch.cdouble]),
                       SkipInfo('TestUnaryUfuncs', 'test_reference_numerics_extremal',
                                device_type='cuda', dtypes=[torch.cdouble],
                                active_if=IS_WINDOWS),
                       SkipInfo('TestUnaryUfuncs', 'test_reference_numerics_hard',
                                device_type='cuda', dtypes=[torch.cdouble],
                                active_if=IS_WINDOWS),
                       SkipInfo('TestUnaryUfuncs', 'test_reference_numerics_normal',
                                device_type='cuda', dtypes=[torch.cdouble],
                                active_if=IS_WINDOWS),
                       # Reference: https://github.com/pytorch/pytorch/issues/50692
                       SkipInfo('TestGradients', 'test_fn_grad',
                                device_type='cuda', dtypes=[torch.cdouble], active_if=IS_WINDOWS),
                       SkipInfo('TestGradients', 'test_method_grad',
                                device_type='cuda', dtypes=[torch.cdouble], active_if=IS_WINDOWS),
                   )),
    OpInfo('addmm',
           dtypes=floating_types(),
           dtypesIfCPU=all_types_and_complex_and(torch.float16, torch.bfloat16),
           # BFloat16 support on CUDA requires CUDA 11 and SM53
           dtypesIfCUDA=floating_types_and(torch.float16, torch.complex64, torch.complex128,
                                           *[torch.bfloat16] if CUDA11OrLater else []),
           dtypesIfROCM=floating_types_and(torch.half),
           assert_autodiffed=True,
           autodiff_nonfusible_nodes=['aten::add', 'aten::mm'],
           skips=(
               SkipInfo('TestCommon', 'test_variant_consistency_jit',
                        dtypes=[torch.bfloat16, torch.float16, torch.cfloat, torch.cdouble]),
               SkipInfo('TestOpInfo', 'test_duplicate_method_tests'),
               # addmm does not correctly warn when resizing out= inputs
               SkipInfo('TestCommon', 'test_out')),
           sample_inputs_func=sample_inputs_addmm),
    OpInfo('addr',
           dtypes=all_types_and_complex_and(torch.bool, torch.bfloat16, torch.float16),
           # Reference: https://github.com/pytorch/pytorch/issues/50747
           test_inplace_grad=False,
           skips=(
               SkipInfo('TestCommon', 'test_variant_consistency_jit',
                        dtypes=[torch.float16, torch.cfloat, torch.cdouble, torch.bfloat16]),
               # Reference: https://github.com/pytorch/pytorch/issues/50747
               SkipInfo('TestCommon', 'test_variant_consistency_eager',
                        dtypes=all_types_and_complex_and(torch.bool, torch.bfloat16, torch.float16)),),
           sample_inputs_func=sample_inputs_addr),
    OpInfo('amax',
           op=torch.amax,
           dtypes=all_types_and(torch.float16, torch.bfloat16, torch.bool),
           dtypesIfCPU=all_types_and(torch.float16, torch.bfloat16, torch.bool),
           dtypesIfCUDA=all_types_and(torch.float16, torch.bfloat16, torch.bool),
           test_inplace_grad=False,
           sample_inputs_func=sample_inputs_amax_amin,
           skips=(
               # amax does not correctly warn when resizing out= inputs
               SkipInfo('TestCommon', 'test_out'),
               # Reference: https://github.com/pytorch/pytorch/issues/48978
               SkipInfo('TestCommon', 'test_variant_consistency_jit',
                        dtypes=[torch.bfloat16]),)),
    OpInfo('amin',
           op=torch.amin,
           dtypes=all_types_and(torch.float16, torch.bfloat16, torch.bool),
           dtypesIfCPU=all_types_and(torch.float16, torch.bfloat16, torch.bool),
           dtypesIfCUDA=all_types_and(torch.float16, torch.bfloat16, torch.bool),
           test_inplace_grad=False,
           sample_inputs_func=sample_inputs_amax_amin,
           skips=(
               # amin does not correctly warn when resizing out= inputs
               SkipInfo('TestCommon', 'test_out'),
               # Reference: https://github.com/pytorch/pytorch/issues/48978
               SkipInfo('TestCommon', 'test_variant_consistency_jit',
                        dtypes=[torch.bfloat16]),)),
    UnaryUfuncInfo('asin',
                   aliases=('arcsin', ),
                   ref=np.arcsin,
                   domain=(-1, 1),
                   supports_sparse=True,
                   decorators=(precisionOverride({torch.bfloat16: 1e-2}),),
                   safe_casts_outputs=True,
                   dtypes=all_types_and_complex_and(torch.bool),
                   dtypesIfCPU=all_types_and_complex_and(torch.bool, torch.bfloat16),
                   dtypesIfCUDA=all_types_and_complex_and(torch.bool, torch.half),
                   assert_autodiffed=True,
                   skip_bfloat16_grad=True,
                   skips=(
                       SkipInfo('TestUnaryUfuncs', 'test_reference_numerics_extremal',
                                device_type='cpu', dtypes=[torch.cfloat, torch.cdouble]),
                       SkipInfo('TestUnaryUfuncs', 'test_reference_numerics_hard',
                                device_type='cpu', dtypes=[torch.cfloat, torch.cdouble]),
                       SkipInfo('TestUnaryUfuncs', 'test_reference_numerics_extremal',
                                device_type='cuda', dtypes=[torch.cdouble],
                                active_if=IS_WINDOWS),
                       SkipInfo('TestUnaryUfuncs', 'test_reference_numerics_hard',
                                device_type='cuda', dtypes=[torch.cdouble],
                                active_if=IS_WINDOWS)
                   )),
    # NOTE: derivative for inplace asinh is not implemented
    UnaryUfuncInfo('asinh',
                   aliases=('arcsinh', ),
                   ref=np.arcsinh,
                   dtypes=all_types_and_complex_and(torch.bool),
                   dtypesIfCPU=all_types_and_complex_and(torch.bool),
                   dtypesIfCUDA=all_types_and_complex_and(torch.bool, torch.half, torch.bfloat16),
                   safe_casts_outputs=True,
                   decorators=(precisionOverride({torch.bfloat16: 5e-2}),),
                   test_inplace_grad=False,
                   skips=(
                       # RuntimeError: "rsqrt_cuda" not implemented for 'BFloat16'
                       SkipInfo('TestCommon', 'test_variant_consistency_jit',
                                device_type='cuda', dtypes=[torch.bfloat16]),
                       SkipInfo('TestUnaryUfuncs', 'test_reference_numerics_extremal',
                                device_type='cpu', dtypes=[torch.cfloat, torch.cdouble]),
                       SkipInfo('TestUnaryUfuncs', 'test_reference_numerics_hard',
                                device_type='cpu', dtypes=[torch.cfloat, torch.cdouble]),
                       SkipInfo('TestUnaryUfuncs', 'test_reference_numerics_normal',
                                device_type='cpu', dtypes=[torch.cfloat, torch.cdouble]),
                       SkipInfo('TestUnaryUfuncs', 'test_reference_numerics_extremal',
                                device_type='cuda', dtypes=[torch.cdouble],
                                active_if=IS_WINDOWS),
                       SkipInfo('TestUnaryUfuncs', 'test_reference_numerics_hard',
                                device_type='cuda', dtypes=[torch.cdouble],
                                active_if=IS_WINDOWS),
                   )),
    UnaryUfuncInfo('atan',
                   aliases=('arctan', ),
                   ref=np.arctan,
                   dtypes=all_types_and_complex_and(torch.bool),
                   dtypesIfCPU=all_types_and_complex_and(torch.bool, torch.bfloat16),
                   dtypesIfCUDA=all_types_and_complex_and(torch.bool, torch.half),
                   assert_autodiffed=True,
                   skip_bfloat16_grad=True,
                   decorators=(precisionOverride({torch.bfloat16: 1e-2}),),
                   safe_casts_outputs=True,
                   skips=(
                       SkipInfo('TestUnaryUfuncs', 'test_reference_numerics_extremal',
                                device_type='cpu', dtypes=[torch.cfloat, torch.cdouble]),
                       SkipInfo('TestUnaryUfuncs', 'test_reference_numerics_hard',
                                device_type='cpu', dtypes=[torch.cfloat, torch.cdouble]),
                       SkipInfo('TestUnaryUfuncs', 'test_reference_numerics_normal',
                                device_type='cpu', dtypes=[torch.cfloat, torch.cdouble]),
                       SkipInfo('TestUnaryUfuncs', 'test_reference_numerics_extremal',
                                device_type='cuda', dtypes=[torch.cfloat, torch.cdouble],
                                active_if=IS_WINDOWS),
                       SkipInfo('TestUnaryUfuncs', 'test_reference_numerics_hard',
                                device_type='cuda', dtypes=[torch.cfloat, torch.cdouble],
                                active_if=IS_WINDOWS),
                       SkipInfo('TestUnaryUfuncs', 'test_reference_numerics_normal',
                                device_type='cuda', dtypes=[torch.cfloat, torch.cdouble],
                                active_if=IS_WINDOWS),
                   )),
    UnaryUfuncInfo('atanh',
                   aliases=('arctanh', ),
                   ref=np.arctanh,
                   domain=(-1, 1),
                   dtypes=all_types_and_complex_and(torch.bool),
                   dtypesIfCPU=all_types_and_complex_and(torch.bool),
                   dtypesIfCUDA=all_types_and_complex_and(torch.bool, torch.half, torch.bfloat16),
                   safe_casts_outputs=True,
                   decorators=(precisionOverride({torch.bfloat16: 1e-2}),),
                   test_inplace_grad=False,
                   skips=(
                       SkipInfo('TestUnaryUfuncs', 'test_reference_numerics_extremal',
                                device_type='cpu', dtypes=[torch.cfloat, torch.cdouble]),
                       SkipInfo('TestUnaryUfuncs', 'test_reference_numerics_normal',
                                device_type='cpu', dtypes=[torch.cfloat, torch.cdouble]),
                       SkipInfo('TestUnaryUfuncs', 'test_reference_numerics_extremal',
                                device_type='cuda', dtypes=[torch.cfloat, torch.cdouble],
                                active_if=IS_WINDOWS),
                       SkipInfo('TestUnaryUfuncs', 'test_reference_numerics_hard',
                                device_type='cuda', dtypes=[torch.cfloat],
                                active_if=IS_WINDOWS),
                   )),
    OpInfo('broadcast_to',
           dtypes=all_types_and_complex_and(torch.bool, torch.float16, torch.bfloat16),
           supports_out=False,
           test_inplace_grad=False,
           sample_inputs_func=sample_inputs_broadcast_to),
    UnaryUfuncInfo('bitwise_not',
                   ref=np.bitwise_not,
                   dtypes=integral_types_and(torch.bool),
                   dtypesIfCPU=None,
                   dtypesIfCUDA=None,
                   dtypesIfROCM=None,
                   supports_autograd=False),
    UnaryUfuncInfo('ceil',
                   ref=np.ceil,
                   dtypes=floating_types_and(torch.half),
                   dtypesIfCPU=floating_types_and(torch.bfloat16),
                   dtypesIfCUDA=floating_types_and(torch.half),
                   assert_autodiffed=True),
    HermitianOpInfo('cholesky',
                    op=torch.cholesky,
                    dtypes=floating_and_complex_types(),
                    test_inplace_grad=False,
                    check_batched_gradgrad=False,
                    sample_inputs_func=sample_inputs_linalg_cholesky,
                    decorators=[skipCUDAIfNoMagma, skipCUDAIfRocm, skipCPUIfNoLapack],
                    skips=(
                        # cuda gradchecks are slow
                        # see discussion https://github.com/pytorch/pytorch/pull/47761#issuecomment-747316775
                        SkipInfo('TestGradients', 'test_fn_gradgrad', device_type='cuda'),)
                    ),
    TriangularOpInfo('cholesky_inverse',
                     op=torch.cholesky_inverse,
                     dtypes=floating_and_complex_types(),
                     # TODO: RuntimeError: cholesky_inverse does not support automatic differentiation for outputs
                     # with complex dtype.
                     test_complex_grad=False,
                     test_inplace_grad=False,
                     check_batched_gradgrad=False,
                     decorators=[skipCUDAIfNoMagma, skipCPUIfNoLapack],
                     skips=(
                         SkipInfo('TestCommon', 'test_variant_consistency_eager',
                                  dtypes=[torch.complex64, torch.complex128]),
                         # cholesky_inverse does not correctly warn when resizing out= inputs
                         SkipInfo('TestCommon', 'test_out'),)),
    UnaryUfuncInfo('clamp',
                   aliases=('clip', ),
                   ref=np.clip,
                   dtypes=all_types_and(torch.half, torch.bfloat16),
                   dtypesIfCPU=all_types_and(torch.bfloat16),
                   dtypesIfCUDA=all_types_and(torch.half, torch.bfloat16),
                   assert_autodiffed=True,
                   skips=(
                       # Skip all unary ufuncs tests as we call op(tensor) and min/max args are not passed
                       # Reference: https://github.com/pytorch/pytorch/issues/51242
                       SkipInfo('TestUnaryUfuncs'),
                   ),
                   sample_inputs_func=sample_inputs_clamp),
    UnaryUfuncInfo('conj',
                   ref=np.conj,
                   dtypes=all_types_and_complex_and(torch.bool,
                                                    torch.bfloat16, torch.half),
                   dtypesIfCPU=None,
                   dtypesIfCUDA=None,
                   dtypesIfROCM=None,
                   skips=(
                       # File "test_unary_ufuncs.py", line 289, in test_reference_numerics
                       #  if not torch.can_cast(numpy_to_torch_dtype_dict[expected.dtype.type], dtype):
                       # KeyError: <class 'numpy.intc'>
                       # Following error in Windows CI
                       SkipInfo('TestUnaryUfuncs', 'test_reference_numerics_normal',
                                dtypes=[torch.int],
                                active_if=IS_WINDOWS),
                       SkipInfo('TestUnaryUfuncs', 'test_reference_numerics_hard',
                                dtypes=[torch.int],
                                active_if=IS_WINDOWS),
                   ),
                   test_inplace_grad=False),
    UnaryUfuncInfo('cos',
                   ref=np.cos,
                   dtypes=all_types_and_complex_and(torch.bool, torch.bfloat16),
                   dtypesIfCPU=all_types_and_complex_and(torch.bool, torch.bfloat16),
                   dtypesIfCUDA=all_types_and_complex_and(torch.bool, torch.half, torch.bfloat16),
                   assert_autodiffed=True,
                   skip_bfloat16_grad=True,
                   handles_large_floats=False,
                   safe_casts_outputs=True,
                   decorators=(precisionOverride({torch.bfloat16: 1e-2}),),
                   skips=(
                       SkipInfo('TestUnaryUfuncs', 'test_reference_numerics_extremal',
                                dtypes=[torch.cfloat, torch.cdouble], active_if=IS_WINDOWS),
                       SkipInfo('TestUnaryUfuncs', 'test_reference_numerics_extremal', device_type='cpu',
                                dtypes=[torch.cfloat, torch.cdouble], active_if=IS_MACOS),
                   )),
    UnaryUfuncInfo('cosh',
                   ref=np_unary_ufunc_integer_promotion_wrapper(np.cosh),
                   dtypesIfCPU=all_types_and_complex_and(torch.bool),
                   dtypesIfCUDA=all_types_and_complex_and(torch.bool, torch.half),
                   safe_casts_outputs=True,
                   assert_autodiffed=True,
                   skips=(
                       # Reference: https://github.com/pytorch/pytorch/issues/48641
                       SkipInfo('TestUnaryUfuncs', 'test_reference_numerics_hard',
                                device_type='cpu', dtypes=[torch.int8]),
                       SkipInfo('TestUnaryUfuncs', 'test_reference_numerics_extremal',
                                dtypes=[torch.cfloat, torch.cdouble], active_if=IS_WINDOWS),
                       SkipInfo('TestUnaryUfuncs', 'test_reference_numerics_hard',
                                dtypes=[torch.cfloat, torch.cdouble], active_if=IS_WINDOWS),
                       SkipInfo('TestUnaryUfuncs', 'test_reference_numerics_extremal', device_type='cpu',
                                dtypes=[torch.cfloat, torch.cdouble], active_if=IS_MACOS),
                       SkipInfo('TestUnaryUfuncs', 'test_reference_numerics_hard', device_type='cpu',
                                dtypes=[torch.cfloat, torch.cdouble], active_if=IS_MACOS),
                       SkipInfo('TestCommon', 'test_variant_consistency_jit',
                                device_type='cuda', dtypes=[torch.float16]),
                   )),
    OpInfo('cumsum',
           dtypesIfCPU=all_types_and_complex_and(torch.bool),
           dtypesIfCUDA=all_types_and_complex_and(torch.bool, torch.half),
           skips=(
               # Reference: https://github.com/pytorch/pytorch/issues/53360
               # For integer inputs,
               # inplace variant preserves dtype of `self` while method variant
               # always promotes it to torch.long.
               # >>> t = torch.randint(2, 10, (3, 2), dtype=torch.int8)
               # >>> t.cumsum(0).dtype
               # torch.int64
               # >>> t.cumsum_(0).dtype
               # torch.int8
               SkipInfo('TestCommon', 'test_variant_consistency_eager',
                        dtypes=[torch.uint8, torch.int8, torch.int16, torch.int32]),
               # Reference: https://github.com/pytorch/pytorch/issues/53358
               # >>> t = torch.tensor([False])
               # >>> t.cumsum_(0) # Error "cumsum_out_cpu" not implemented for 'Bool'
               # >>> t.cuda().cumsum_(0) # Error "cumsum_cuda" not implemented for 'Bool'
               # >>> t = torch.tensor(False)
               # >>> t.cumsum_(0) # Error "cumsum_out_cpu" not implemented for 'Bool'
               # >>> t.cuda().cumsum_(0) # Does not fail!
               # tensor(False, device='cuda:0')
               SkipInfo('TestCommon', 'test_variant_consistency_eager',
                        dtypes=[torch.bool]),
               SkipInfo('TestCommon', 'test_variant_consistency_jit',
                        dtypes=[torch.bool]),
               # cumsum does not correctly warn when resizing out= inputs
               SkipInfo('TestCommon', 'test_out'),
               SkipInfo('TestOpInfo', 'test_duplicate_method_tests'),
           ),
           sample_inputs_func=sample_inputs_cumsum),
    UnaryUfuncInfo('deg2rad',
                   ref=np.radians,
                   decorators=(precisionOverride({torch.bfloat16: 7e-1,
                                                  torch.float16: 7e-1}),),
                   dtypes=all_types_and(torch.bool, torch.half, torch.bfloat16),
                   dtypesIfCPU=all_types_and(torch.bool, torch.half, torch.bfloat16),
                   dtypesIfCUDA=all_types_and(torch.bool, torch.half, torch.bfloat16),
                   skips=(
                       # Reference: https://github.com/pytorch/pytorch/pull/51283#issuecomment-770614273
                       SkipInfo('TestUnaryUfuncs', 'test_reference_numerics_hard',
                                dtypes=[torch.bfloat16]),
                   ),
                   safe_casts_outputs=True),
    OpInfo('diff',
           op=torch.diff,
           dtypes=all_types_and_complex_and(torch.bool, torch.float16, torch.bfloat16),
           sample_inputs_func=sample_inputs_diff,
           test_inplace_grad=False),
    OpInfo('div',
           variant_test_name='no_rounding_mode',
           dtypes=all_types_and_complex_and(torch.bool, torch.half, torch.bfloat16),
           sample_inputs_func=sample_inputs_div,
           skips=(SkipInfo('TestOpInfo', 'test_duplicate_method_tests'),),
           assert_autodiffed=True),
    OpInfo('div',
           variant_test_name='true_rounding',
           dtypes=all_types_and_complex_and(torch.bool, torch.half, torch.bfloat16),
           sample_inputs_func=partial(sample_inputs_div, rounding_mode='true'),
           skips=(SkipInfo('TestOpInfo', 'test_duplicate_method_tests'),),
           assert_autodiffed=True),
    OpInfo('div',
           variant_test_name='trunc_rounding',
           dtypes=all_types_and(torch.half, torch.bfloat16),
           sample_inputs_func=partial(sample_inputs_div, rounding_mode='trunc'),
           skips=(SkipInfo('TestOpInfo', 'test_duplicate_method_tests'),),
           assert_autodiffed=True),
    OpInfo('div',
           variant_test_name='floor_rounding',
           dtypes=all_types_and(torch.half, torch.bfloat16),
           sample_inputs_func=partial(sample_inputs_div, rounding_mode='floor'),
           skips=(SkipInfo('TestOpInfo', 'test_duplicate_method_tests'),),
           assert_autodiffed=True),
    UnaryUfuncInfo('exp',
                   ref=np_unary_ufunc_integer_promotion_wrapper(np.exp),
                   dtypes=all_types_and_complex_and(torch.bool, torch.half),
                   dtypesIfCPU=all_types_and_complex_and(torch.bool, torch.bfloat16),
                   dtypesIfCUDA=all_types_and_complex_and(torch.bool, torch.half, torch.bfloat16),
                   skips=(
                       # Reference: https://github.com/pytorch/pytorch/pull/50093#pullrequestreview-561791547
                       SkipInfo('TestUnaryUfuncs', 'test_reference_numerics_extremal', dtypes=[torch.bfloat16]),
                       SkipInfo('TestUnaryUfuncs', 'test_reference_numerics_hard', dtypes=[torch.bfloat16]),
                       SkipInfo('TestUnaryUfuncs', 'test_reference_numerics_normal', dtypes=[torch.bfloat16]),
                       # Reference: https://github.com/pytorch/pytorch/issues/48010
                       SkipInfo('TestUnaryUfuncs', 'test_reference_numerics_extremal',
                                device_type='cpu', dtypes=[torch.cfloat, torch.cdouble]),
                       SkipInfo('TestUnaryUfuncs', 'test_reference_numerics_hard',
                                device_type='cpu', dtypes=[torch.cfloat, torch.cdouble]),
                   ),
                   assert_autodiffed=True,
                   safe_casts_outputs=True),
    OpInfo('diag',
           dtypes=all_types_and_complex_and(torch.bool),
           dtypesIfCPU=all_types_and_complex_and(torch.bool),
           dtypesIfCUDA=all_types_and_complex_and(torch.bool, torch.half),
           sample_inputs_func=sample_inputs_diag,
           test_inplace_grad=False,
           skips=(
               # diag does not correctly warn when resizing out= inputs
               SkipInfo('TestCommon', 'test_out'),)),
    UnaryUfuncInfo('frac',
                   ref=lambda x: np.modf(x)[0],
                   dtypes=floating_types_and(torch.bfloat16, torch.float16),
                   dtypesIfCPU=floating_types_and(torch.bfloat16, torch.float16),
                   dtypesIfCUDA=floating_types_and(torch.float16),
                   assert_autodiffed=True,
                   # Reference for disabling extremals
                   # https://github.com/pytorch/pytorch/issues/51948
                   handles_extremals=False),
    SpectralFuncInfo('fft.fft',
                     aten_name='fft_fft',
                     ref=np.fft.fft,
                     ndimensional=False,
                     dtypes=all_types_and_complex_and(torch.bool),
                     default_test_dtypes=floating_and_complex_types(),
                     test_inplace_grad=False,),
    SpectralFuncInfo('fft.fftn',
                     aten_name='fft_fftn',
                     ref=np.fft.fftn,
                     ndimensional=True,
                     dtypes=all_types_and_complex_and(torch.bool),
                     default_test_dtypes=floating_and_complex_types(),
                     test_inplace_grad=False,
                     decorators=[precisionOverride(
                         {torch.float: 1e-4, torch.cfloat: 1e-4})],),
    SpectralFuncInfo('fft.hfft',
                     aten_name='fft_hfft',
                     ref=np.fft.hfft,
                     ndimensional=False,
                     dtypes=all_types_and_complex_and(torch.bool),
                     default_test_dtypes=floating_and_complex_types(),
                     check_batched_gradgrad=False,
                     test_inplace_grad=False,),
    SpectralFuncInfo('fft.rfft',
                     aten_name='fft_rfft',
                     ref=np.fft.rfft,
                     ndimensional=False,
                     dtypes=all_types_and(torch.bool),
                     default_test_dtypes=floating_and_complex_types(),
                     check_batched_grad=False,
                     check_batched_gradgrad=False,
                     test_inplace_grad=False,),
    SpectralFuncInfo('fft.rfftn',
                     aten_name='fft_rfftn',
                     ref=np.fft.rfftn,
                     ndimensional=True,
                     dtypes=all_types_and(torch.bool),
                     default_test_dtypes=floating_and_complex_types(),
                     test_inplace_grad=False,
                     check_batched_grad=False,
                     check_batched_gradgrad=False,
                     decorators=[precisionOverride({torch.float: 1e-4})],),
    SpectralFuncInfo('fft.ifft',
                     aten_name='fft_ifft',
                     ref=np.fft.ifft,
                     ndimensional=False,
                     dtypes=all_types_and_complex_and(torch.bool),
                     default_test_dtypes=floating_and_complex_types(),
                     test_inplace_grad=False,),
    SpectralFuncInfo('fft.ifftn',
                     aten_name='fft_ifftn',
                     ref=np.fft.ifftn,
                     ndimensional=True,
                     dtypes=all_types_and_complex_and(torch.bool),
                     default_test_dtypes=floating_and_complex_types(),
                     test_inplace_grad=False,),
    SpectralFuncInfo('fft.ihfft',
                     aten_name='fft_ihfft',
                     ref=np.fft.ihfft,
                     ndimensional=False,
                     dtypes=all_types_and(torch.bool),
                     default_test_dtypes=floating_types(),
                     check_batched_grad=False,
                     test_inplace_grad=False,),
    SpectralFuncInfo('fft.irfft',
                     aten_name='fft_irfft',
                     ref=np.fft.irfft,
                     ndimensional=False,
                     dtypes=all_types_and_complex_and(torch.bool),
                     default_test_dtypes=floating_and_complex_types(),
                     check_batched_gradgrad=False,
                     test_inplace_grad=False,),
    SpectralFuncInfo('fft.irfftn',
                     aten_name='fft_irfftn',
                     ref=np.fft.irfftn,
                     ndimensional=True,
                     dtypes=all_types_and_complex_and(torch.bool),
                     default_test_dtypes=floating_and_complex_types(),
                     check_batched_gradgrad=False,
                     test_inplace_grad=False,),
    UnaryUfuncInfo('floor',
                   ref=np.floor,
                   dtypes=floating_types_and(torch.half),
                   dtypesIfCPU=floating_types_and(torch.bfloat16),
                   dtypesIfCUDA=floating_types_and(torch.half),
                   assert_autodiffed=True),
    OpInfo('flip',
           op=torch.flip,
           dtypes=all_types_and_complex_and(torch.bool, torch.half, torch.bfloat16),
           sample_inputs_func=sample_inputs_flip,
           test_inplace_grad=False,
           supports_out=False),
    OpInfo('fliplr',
           op=torch.fliplr,
           dtypes=all_types_and_complex_and(torch.bool, torch.half, torch.bfloat16),
           sample_inputs_func=sample_inputs_fliplr_flipud,
           test_inplace_grad=False,
           supports_out=False),
    OpInfo('flipud',
           op=torch.flipud,
           dtypes=all_types_and_complex_and(torch.bool, torch.half, torch.bfloat16),
           sample_inputs_func=sample_inputs_fliplr_flipud,
           test_inplace_grad=False,
           supports_out=False),
    UnaryUfuncInfo('i0',
                   ref=np.i0,
                   decorators=(precisionOverride({torch.bfloat16: 3e-1,
                                                  torch.float16: 5e-1}),),
                   dtypes=floating_types_and(torch.bfloat16),
                   dtypesIfCPU=floating_types_and(torch.bfloat16),
                   dtypesIfCUDA=floating_types_and(torch.half, torch.bfloat16),
                   supports_autograd=False),
    OpInfo('floor_divide',
           dtypes=all_types_and(torch.half, torch.bfloat16),
           sample_inputs_func=sample_inputs_floor_divide,
           decorators=[_wrap_warn_once("floor_divide is deprecated, and will be removed")],
           skips=(
               # `test_duplicate_method_tests` doesn't raise any warning, as it doesn't actually
               # call the operator.
               SkipInfo('TestOpInfo', 'test_duplicate_method_tests'),),
           supports_autograd=False,
           ),
    UnaryUfuncInfo('frexp',
                   op=torch.frexp,
                   ref=np.frexp,
                   dtypesIfCPU=floating_types_and(torch.half),
                   dtypesIfCUDA=floating_types_and(torch.half),
                   # skip testing torch.frexp as it is not supported by ROCm platform yet
                   decorators=[skipCUDAIfRocm],
                   test_inplace_grad=False,
                   supports_out=False,
                   skips=(
                       # skips below tests as torch.frexp returns tuple-like (mantissa, exponent) as outputs,
                       # while theses tests currently requires output to a single tensor.
                       SkipInfo('TestUnaryUfuncs', 'test_batch_vs_slicing'),
                       SkipInfo('TestUnaryUfuncs', 'test_contig_vs_every_other'),
                       SkipInfo('TestUnaryUfuncs', 'test_contig_vs_transposed'),
                       SkipInfo('TestUnaryUfuncs', 'test_non_contig_expand'),
                       SkipInfo('TestUnaryUfuncs', 'test_variant_consistency'),

                       # skips test_reference_numerics due to error in Windows CI.
                       # The np.frexp returns exponent as np.intc dtype on Windows platform,
                       # and np.intc does not have the correspond torch dtype
                       SkipInfo('TestUnaryUfuncs', 'test_reference_numerics_normal',
                                active_if=IS_WINDOWS),
                       SkipInfo('TestUnaryUfuncs', 'test_reference_numerics_hard',
                                active_if=IS_WINDOWS),
                       SkipInfo('TestUnaryUfuncs', 'test_reference_numerics_extremal',
                                active_if=IS_WINDOWS),
                   )),
    OpInfo('linalg.householder_product',
           aten_name='linalg_householder_product',
           op=torch.linalg.householder_product,
           aliases=('orgqr', ),
           dtypes=floating_and_complex_types(),
           test_inplace_grad=False,
           # TODO: backward uses in-place operations that vmap doesn't like
           check_batched_grad=False,
           check_batched_gradgrad=False,
           sample_inputs_func=sample_inputs_householder_product,
           decorators=[skipCUDAIfNoCusolver, skipCUDAIfRocm, skipCPUIfNoLapack,
                       # gradgrad checks are slow
                       DecorateInfo(slowTest, 'TestGradients', 'test_fn_gradgrad'), ]),

    OpInfo('inverse',
           op=torch.inverse,
           dtypes=floating_and_complex_types(),
           test_inplace_grad=False,
           check_batched_gradgrad=False,
           sample_inputs_func=sample_inputs_linalg_invertible,
           decorators=[skipCUDAIfNoMagmaAndNoCusolver, skipCUDAIfRocm, skipCPUIfNoLapack],
           skips=(
               # cuda gradchecks are slow
               # see discussion https://github.com/pytorch/pytorch/pull/47761#issuecomment-747316775
               SkipInfo('TestGradients', 'test_fn_gradgrad', device_type='cuda'),)),
    HermitianOpInfo('linalg.cholesky',
                    aten_name='linalg_cholesky',
                    op=torch.linalg.cholesky,
                    dtypes=floating_and_complex_types(),
                    test_inplace_grad=False,
                    # TODO: RuntimeError: While computing batched gradients,
                    # got: vmap: Calling Tensor.as_strided is not supported
                    # unless the batch dims being vmapped over are at the front of the tensor (in memory layout).
                    check_batched_gradgrad=False,
                    sample_inputs_func=sample_inputs_linalg_cholesky,
                    decorators=[skipCUDAIfNoMagma, skipCUDAIfRocm, skipCPUIfNoLapack],
                    skips=(
                        # cuda gradchecks are slow
                        # see discussion https://github.com/pytorch/pytorch/pull/47761#issuecomment-747316775
                        SkipInfo('TestGradients', 'test_fn_gradgrad', device_type='cuda'),)
                    ),
    HermitianOpInfo('linalg.eigh',
                    aten_name='linalg_eigh',
                    op=torch.linalg.eigh,
                    dtypes=floating_and_complex_types(),
                    test_inplace_grad=False,
                    check_batched_gradgrad=False,
                    sample_inputs_func=sample_inputs_linalg_eigh,
                    output_func=lambda out: (out[0], abs(out[1])),  # gauge invariant loss function
                    decorators=[skipCUDAIfNoMagma, skipCUDAIfRocm, skipCPUIfNoLapack],
                    skips=(
                        # cuda gradchecks are slow
                        # see discussion https://github.com/pytorch/pytorch/pull/47761#issuecomment-747316775
                        SkipInfo('TestGradients', 'test_fn_gradgrad', device_type='cuda'),)
                    ),
    OpInfo('linalg.lstsq',
           aten_name='linalg_lstsq',
           op=torch.linalg.lstsq,
           dtypes=floating_and_complex_types(),
           test_inplace_grad=False,
           supports_out=False,
           sample_inputs_func=sample_inputs_linalg_lstsq,
           check_batched_grad=False,
           check_batched_gradgrad=False,
           decorators=[skipCUDAIfNoMagma, skipCPUIfNoLapack],
           skips=(
               # skip because `linalg_lstsq` is not differentiable
               SkipInfo('TestGradients', 'test_fn_grad'),
               SkipInfo('TestCommon', 'test_variant_consistency_jit'),
           )),
    OpInfo('linalg.norm',
           op=torch.linalg.norm,
           dtypes=floating_and_complex_types_and(torch.float16, torch.bfloat16),
           test_inplace_grad=False,
           decorators=[skipCUDAIfNoMagma, skipCPUIfNoLapack],
           sample_inputs_func=sample_inputs_linalg_norm,
           aten_name='linalg_norm',
           skips=(
               # TODO: remove this once `pow` is implemented for float16
               #       and bfloat16 on CPU. Issue:
               #       https://github.com/pytorch/pytorch/issues/50789
               SkipInfo('TestCommon', 'test_variant_consistency_jit',
                        device_type='cpu',
                        dtypes=[torch.float16, torch.bfloat16]),
               # linalg.norm does not correctly warn when resizing out= inputs
               SkipInfo('TestCommon', 'test_out'),
           )),
    OpInfo('linalg.qr',
           aten_name='linalg_qr',
           op=torch.linalg.qr,
           dtypes=floating_and_complex_types(),
           test_inplace_grad=False,
           supports_out=False,
           sample_inputs_func=sample_inputs_linalg_qr,
           decorators=[skipCUDAIfNoMagma, skipCUDAIfRocm, skipCPUIfNoLapack],
           skips=(
               # cuda gradchecks are slow
               # see discussion https://github.com/pytorch/pytorch/pull/47761#issuecomment-747316775
               SkipInfo('TestGradients', 'test_fn_gradgrad', device_type='cuda'),)),
    OpInfo('linalg.slogdet',
           aten_name='linalg_slogdet',
           op=torch.linalg.slogdet,
           dtypes=floating_and_complex_types(),
           test_inplace_grad=False,
           sample_inputs_func=sample_inputs_linalg_invertible,
           output_func=itemgetter(1),
           decorators=[skipCUDAIfNoMagma, skipCUDAIfRocm, skipCPUIfNoLapack]),
    OpInfo('linalg.vector_norm',
           op=torch.linalg.vector_norm,
           dtypes=floating_and_complex_types_and(torch.float16, torch.bfloat16),
           test_inplace_grad=False,
           decorators=[skipCUDAIfNoMagma, skipCPUIfNoLapack],
           sample_inputs_func=sample_inputs_linalg_vector_norm,
           aten_name='linalg_vector_norm',
           skips=(
               # TODO: remove this once `pow` is implemented for float16
               #       and bfloat16 on CPU. Issue:
               #       https://github.com/pytorch/pytorch/issues/50789
               SkipInfo('TestCommon', 'test_variant_consistency_jit',
                        device_type='cpu',
                        dtypes=[torch.float16, torch.bfloat16]),
               # linalg.vector_norm does not correctly warn when resizing out= inputs
               SkipInfo('TestCommon', 'test_out'),
           )),
    UnaryUfuncInfo('log',
                   ref=np.log,
                   domain=(0, float('inf')),
                   dtypes=all_types_and_complex_and(torch.bool, torch.bfloat16),
                   dtypesIfCPU=all_types_and_complex_and(torch.bool, torch.bfloat16),
                   dtypesIfCUDA=all_types_and_complex_and(torch.bool, torch.half, torch.bfloat16),
                   assert_autodiffed=True,
                   skip_bfloat16_grad=True,
                   safe_casts_outputs=True,
                   decorators=(precisionOverride({torch.bfloat16: 5e-2}),),
                   skips=(
                       SkipInfo('TestUnaryUfuncs', 'test_reference_numerics_extremal',
                                device_type='cpu', dtypes=[torch.cfloat, torch.cdouble],
                                active_if=IS_WINDOWS),
                   )),
    UnaryUfuncInfo('log10',
                   ref=np.log10,
                   domain=(0, float('inf')),
                   decorators=(precisionOverride({torch.bfloat16: 5e-2}),),
                   dtypes=all_types_and_complex_and(torch.bool, torch.bfloat16),
                   dtypesIfCPU=all_types_and_complex_and(torch.bool, torch.bfloat16),
                   assert_autodiffed=True,
                   skip_bfloat16_grad=True,
                   dtypesIfCUDA=all_types_and_complex_and(torch.bool, torch.half, torch.bfloat16),
                   safe_casts_outputs=True,
                   skips=(
                       SkipInfo('TestUnaryUfuncs', 'test_reference_numerics_extremal',
                                device_type='cpu', dtypes=[torch.cfloat, torch.cdouble],
                                active_if=IS_WINDOWS),
                   )),
    UnaryUfuncInfo('log1p',
                   ref=np.log1p,
                   domain=(-1, float('inf')),
                   dtypesIfCPU=all_types_and(torch.bool, torch.bfloat16),
                   dtypesIfCUDA=all_types_and(torch.bool, torch.half, torch.bfloat16),
                   decorators=(precisionOverride({torch.bfloat16: 1e-1}),),
                   safe_casts_outputs=True,
                   assert_autodiffed=True,
                   skip_bfloat16_grad=True),
    UnaryUfuncInfo('log2',
                   ref=np.log2,
                   domain=(0, float('inf')),
                   dtypes=all_types_and_complex_and(torch.bool, torch.bfloat16),
                   dtypesIfCPU=all_types_and_complex_and(torch.bool, torch.bfloat16),
                   dtypesIfCUDA=all_types_and_complex_and(torch.bool, torch.half, torch.bfloat16),
                   assert_autodiffed=True,
                   skip_bfloat16_grad=True,
                   safe_casts_outputs=True,
                   decorators=(precisionOverride({torch.bfloat16: 1e-1}),),
                   skips=(
                       SkipInfo('TestUnaryUfuncs', 'test_reference_numerics_extremal',
                                dtypes=[torch.cfloat, torch.cdouble]),
                       SkipInfo('TestUnaryUfuncs', 'test_reference_numerics_normal',
                                dtypes=[torch.cfloat, torch.cdouble]),
                   )),
    UnaryUfuncInfo('logical_not',
                   ref=np.logical_not,
                   decorators=(precisionOverride({torch.bfloat16: 7e-1,
                                                  torch.float16: 5e-1}),),
                   dtypes=all_types_and_complex_and(torch.bool, torch.half, torch.bfloat16),
                   dtypesIfCPU=all_types_and_complex_and(torch.bool, torch.half, torch.bfloat16),
                   dtypesIfCUDA=all_types_and_complex_and(torch.bool, torch.half, torch.bfloat16),
                   safe_casts_outputs=True,
                   supports_autograd=False,
                   skips=(
                       # The function variant always returns BoolTensor
                       # while the inplace variant preserves the input dtype.
                       # >>> t = torch.randn(3)
                       # >>> torch.logical_not(t)
                       # tensor([False, False, False])
                       # >>> torch.logical_not(t).dtype
                       # torch.bool
                       # >>> t.logical_not_().dtype
                       # torch.float32
                       SkipInfo('TestUnaryUfuncs', 'test_variant_consistency',
                                dtypes=all_types_and_complex_and(torch.half, torch.bfloat16)),
                       SkipInfo('TestCommon', 'test_variant_consistency_eager',
                                dtypes=all_types_and_complex_and(torch.half, torch.bfloat16)),
                   )),
    OpInfo('masked_scatter',
           dtypes=all_types_and_complex_and(torch.bool, torch.half, torch.bfloat16),
           dtypesIfCPU=all_types_and_complex_and(torch.bool, torch.half, torch.bfloat16),
           dtypesIfCUDA=all_types_and_complex_and(torch.bool, torch.half, torch.bfloat16),
           sample_inputs_func=sample_inputs_masked_scatter,
           skips=(
               # _th_masked_fill_bool_ not supported for Complex Types.
               SkipInfo('TestGradients', 'test_fn_grad',
                        device_type='cuda', dtypes=[torch.complex128]),
               SkipInfo('TestGradients', 'test_fn_gradgrad',
                        device_type='cuda', dtypes=[torch.complex128]),
               SkipInfo('TestGradients', 'test_inplace_grad',
                        device_type='cuda', dtypes=[torch.complex128]),
               SkipInfo('TestGradients', 'test_inplace_gradgrad',
                        device_type='cuda', dtypes=[torch.complex128]),
               SkipInfo('TestCommon', 'test_variant_consistency_jit',
                        dtypes=[torch.cfloat, torch.cdouble]),
               SkipInfo('TestOpInfo', 'test_duplicate_method_tests'),
           ),
           supports_out=False),
    OpInfo('masked_select',
           dtypes=all_types_and_complex_and(torch.bool, torch.half, torch.bfloat16),
           dtypesIfCPU=all_types_and_complex_and(torch.bool, torch.half, torch.bfloat16),
           dtypesIfCUDA=all_types_and_complex_and(torch.bool, torch.half, torch.bfloat16),
           sample_inputs_func=sample_inputs_masked_select,
           test_inplace_grad=False,
           supports_out=True,
           skips=(
               # masked_select does not correctly warn when resizing out= inputs
               SkipInfo('TestCommon', 'test_out'),
           )),
    OpInfo('max',
           op=torch.max,
           variant_test_name='binary',
           dtypes=all_types_and(torch.float16, torch.bfloat16, torch.bool),
           dtypesIfCPU=all_types_and(torch.float16, torch.bfloat16, torch.bool),
           dtypesIfCUDA=all_types_and(torch.float16, torch.bfloat16, torch.bool),
           test_inplace_grad=False,
           sample_inputs_func=sample_inputs_max_min_binary,
           assert_autodiffed=True,),
    OpInfo('max',
           op=torch.max,
           variant_test_name='reduction_with_dim',
           dtypes=all_types_and(torch.float16, torch.bfloat16, torch.bool),
           dtypesIfCPU=all_types_and(torch.float16, torch.bfloat16, torch.bool),
           dtypesIfCUDA=all_types_and(torch.float16, torch.bfloat16, torch.bool),
           test_inplace_grad=False,
           sample_inputs_func=sample_inputs_max_min_reduction_with_dim,
           skips=(
               # max does not correctly warn when resizing out= inputs
               SkipInfo('TestCommon', 'test_out'),
               # Reference: https://github.com/pytorch/pytorch/issues/51788#issuecomment-777625293
               SkipInfo('TestCommon', 'test_variant_consistency_jit',
                        device_type='cpu', dtypes=[torch.bfloat16]),)),
    OpInfo('max',
           op=torch.max,
           variant_test_name='reduction_no_dim',
           dtypes=all_types_and(torch.float16, torch.bfloat16, torch.bool),
           dtypesIfCPU=all_types_and(torch.float16, torch.bfloat16, torch.bool),
           dtypesIfCUDA=all_types_and(torch.float16, torch.bfloat16, torch.bool),
           test_inplace_grad=False,
           supports_out=False,
           sample_inputs_func=sample_inputs_max_min_reduction_no_dim,),
    OpInfo('min',
           op=torch.min,
           variant_test_name='binary',
           dtypes=all_types_and(torch.float16, torch.bfloat16, torch.bool),
           dtypesIfCPU=all_types_and(torch.float16, torch.bfloat16, torch.bool),
           dtypesIfCUDA=all_types_and(torch.float16, torch.bfloat16, torch.bool),
           test_inplace_grad=False,
           sample_inputs_func=sample_inputs_max_min_binary,
           assert_autodiffed=True,),
    OpInfo('min',
           op=torch.min,
           variant_test_name='reduction_with_dim',
           dtypes=all_types_and(torch.float16, torch.bfloat16, torch.bool),
           dtypesIfCPU=all_types_and(torch.float16, torch.bfloat16, torch.bool),
           dtypesIfCUDA=all_types_and(torch.float16, torch.bfloat16, torch.bool),
           test_inplace_grad=False,
           sample_inputs_func=sample_inputs_max_min_reduction_with_dim,
           skips=(
               # min does not correctly warn when resizing out= inputs
               SkipInfo('TestCommon', 'test_out'),
               # Reference: https://github.com/pytorch/pytorch/issues/51788#issuecomment-777625293
               SkipInfo('TestCommon', 'test_variant_consistency_jit',
                        device_type='cpu', dtypes=[torch.bfloat16]),)),
    OpInfo('min',
           op=torch.min,
           variant_test_name='reduction_no_dim',
           dtypes=all_types_and(torch.float16, torch.bfloat16, torch.bool),
           dtypesIfCPU=all_types_and(torch.float16, torch.bfloat16, torch.bool),
           dtypesIfCUDA=all_types_and(torch.float16, torch.bfloat16, torch.bool),
           test_inplace_grad=False,
           supports_out=False,
           sample_inputs_func=sample_inputs_max_min_reduction_no_dim,),
    UnaryUfuncInfo('neg',
                   aliases=('negative', ),
                   ref=np.negative,
                   skip_bfloat16_grad=True,
                   dtypes=all_types_and_complex_and(torch.half, torch.bfloat16),
                   dtypesIfCPU=all_types_and_complex_and(torch.half, torch.bfloat16),
                   dtypesIfCUDA=all_types_and_complex_and(torch.half, torch.bfloat16),
                   assert_autodiffed=True,),
    OpInfo('qr',
           op=torch.qr,
           dtypes=floating_and_complex_types(),
           test_inplace_grad=False,
           supports_out=False,
           sample_inputs_func=sample_inputs_linalg_qr,
           decorators=[skipCUDAIfNoMagma, skipCUDAIfRocm, skipCPUIfNoLapack],
           skips=(
               # cuda gradchecks are slow
               # see discussion https://github.com/pytorch/pytorch/pull/47761#issuecomment-747316775
               SkipInfo('TestGradients', 'test_fn_gradgrad', device_type='cuda'),)),
    UnaryUfuncInfo('rad2deg',
                   ref=np.degrees,
                   decorators=(precisionOverride({torch.bfloat16: 7e-1,
                                                  torch.float16: 7e-1}),),
                   dtypes=all_types_and(torch.bool, torch.half, torch.bfloat16),
                   dtypesIfCPU=all_types_and(torch.bool, torch.half, torch.bfloat16),
                   dtypesIfCUDA=all_types_and(torch.bool, torch.half, torch.bfloat16),
                   skips=(
                       # Reference: https://github.com/pytorch/pytorch/pull/51283#issuecomment-770614273
                       SkipInfo('TestUnaryUfuncs', 'test_reference_numerics_normal',
                                dtypes=[torch.bfloat16]),
                       SkipInfo('TestUnaryUfuncs', 'test_reference_numerics_hard',
                                dtypes=[torch.bfloat16]),
                       SkipInfo('TestUnaryUfuncs', 'test_reference_numerics_extremal',
                                dtypes=[torch.bfloat16]),
                   ),
                   safe_casts_outputs=True),
    UnaryUfuncInfo('round',
                   ref=np.round,
                   dtypes=floating_types_and(torch.half),
                   dtypesIfCPU=floating_types_and(torch.bfloat16),
                   dtypesIfCUDA=floating_types_and(torch.half),
                   assert_autodiffed=True,),
    UnaryUfuncInfo('sin',
                   ref=np.sin,
                   dtypes=all_types_and_complex_and(torch.bool, torch.bfloat16),
                   dtypesIfCPU=all_types_and_complex_and(torch.bool, torch.bfloat16),
                   dtypesIfCUDA=all_types_and_complex_and(torch.bool, torch.half),
                   assert_autodiffed=True,
                   skip_bfloat16_grad=True,
                   handles_large_floats=False,
                   handles_complex_extremals=False,
                   safe_casts_outputs=True,
                   decorators=(precisionOverride({torch.bfloat16: 1e-2}),)),
    UnaryUfuncInfo('sinc',
                   ref=np_sinc_with_fp16_as_fp32,
                   dtypes=all_types_and_complex_and(torch.bool, torch.bfloat16),
                   dtypesIfCPU=all_types_and_complex_and(torch.bool, torch.bfloat16),
                   dtypesIfCUDA=all_types_and_complex_and(torch.bool, torch.half),
                   skip_bfloat16_grad=True,
                   handles_large_floats=False,
                   handles_complex_extremals=False,
                   safe_casts_outputs=True,
                   decorators=(precisionOverride({torch.bfloat16: 1e-2,
                                                  torch.float16: 1e-2}),),
                   skips=(
                       # Reference: https://github.com/pytorch/pytorch/issues/49133
                       SkipInfo('TestUnaryUfuncs', 'test_reference_numerics_normal',
                                dtypes=[torch.cfloat]),
                   )),
    UnaryUfuncInfo('sinh',
                   ref=np_unary_ufunc_integer_promotion_wrapper(np.sinh),
                   dtypesIfCPU=all_types_and_complex_and(torch.bool),
                   dtypesIfCUDA=all_types_and_complex_and(torch.bool, torch.half),
                   safe_casts_outputs=True,
                   assert_autodiffed=True,
                   decorators=(precisionOverride({torch.float16: 1e-2}),),
                   skips=(
                       SkipInfo('TestUnaryUfuncs', 'test_reference_numerics_extremal',
                                device_type='cpu', dtypes=[torch.cfloat, torch.cdouble],
                                active_if=(IS_MACOS or IS_WINDOWS)),
                       SkipInfo('TestUnaryUfuncs', 'test_reference_numerics_hard',
                                device_type='cpu', dtypes=[torch.cfloat, torch.cdouble],
                                active_if=(IS_MACOS or IS_WINDOWS)),
                       # Reference: https://github.com/pytorch/pytorch/issues/48641
                       SkipInfo('TestUnaryUfuncs', 'test_reference_numerics_hard',
                                device_type='cpu', dtypes=[torch.int8]),
                       SkipInfo('TestCommon', 'test_variant_consistency_jit',
                                device_type='cuda', dtypes=[torch.float16]),
                   )),
    UnaryUfuncInfo('signbit',
                   ref=np.signbit,
                   dtypes=all_types_and(torch.bfloat16, torch.half),
                   dtypesIfCPU=all_types_and(torch.bool, torch.bfloat16, torch.half),
                   dtypesIfCUDA=all_types_and(torch.bool, torch.bfloat16, torch.half),
                   supports_autograd=False,
                   skips=(
                       # signbit does not correctly warn when resizing out= inputs
                       SkipInfo('TestCommon', 'test_out'),
                   )),
    OpInfo('solve',
           op=torch.solve,
           dtypes=floating_and_complex_types(),
           test_inplace_grad=False,
           sample_inputs_func=sample_inputs_legacy_solve,
           check_batched_gradgrad=False,
           decorators=[skipCUDAIfNoMagma, skipCUDAIfRocm, skipCPUIfNoLapack],
           # cuda gradchecks are slow
           # see discussion https://github.com/pytorch/pytorch/pull/47761#issuecomment-747316775
           skips=(SkipInfo('TestGradients', 'test_fn_gradgrad', device_type='cuda'),)),
    OpInfo('std',
           dtypes=floating_types_and(),
           dtypesIfCUDA=floating_and_complex_types_and(torch.half, torch.bfloat16),
           sample_inputs_func=sample_inputs_std_var,
           # TODO: std does support out in some signatures
           supports_out=False,
           test_complex_grad=False,
           test_inplace_grad=False,
           # std has only partial support for complex and half (#51127)
           skips=(SkipInfo('TestOpInfo', 'test_unsupported_dtypes',
                           dtypes=[torch.half, torch.complex64, torch.complex128]),),
           assert_autodiffed=True,
           ),
    UnaryUfuncInfo('tan',
                   ref=np.tan,
                   dtypes=all_types_and_complex_and(torch.bool, torch.bfloat16),
                   dtypesIfCPU=all_types_and_complex_and(torch.bool, torch.bfloat16),
                   dtypesIfCUDA=all_types_and_complex_and(torch.bool, torch.half),
                   assert_autodiffed=True,
                   skip_bfloat16_grad=True,
                   safe_casts_outputs=True,
                   skips=(
                       SkipInfo('TestUnaryUfuncs', 'test_reference_numerics_extremal',
                                device_type='cpu', dtypes=[torch.bfloat16]),
                       SkipInfo('TestUnaryUfuncs', 'test_reference_numerics_hard',
                                device_type='cpu', dtypes=[torch.bfloat16]),
                       SkipInfo('TestUnaryUfuncs', 'test_reference_numerics_normal',
                                device_type='cpu', dtypes=[torch.bfloat16]),
                       SkipInfo('TestUnaryUfuncs', 'test_reference_numerics_extremal',
                                device_type='cpu', dtypes=[torch.cfloat, torch.cdouble],
                                active_if=(IS_MACOS or IS_WINDOWS)),
                       SkipInfo('TestUnaryUfuncs', 'test_reference_numerics_hard',
                                device_type='cpu', dtypes=[torch.cfloat, torch.cdouble],
                                active_if=(IS_MACOS or IS_WINDOWS)),
                       SkipInfo('TestUnaryUfuncs', 'test_reference_numerics_normal',
                                device_type='cpu', dtypes=[torch.cfloat, torch.cdouble],
                                active_if=(IS_MACOS or IS_WINDOWS)),
                       SkipInfo('TestUnaryUfuncs', 'test_reference_numerics_hard',
                                device_type='cuda', dtypes=[torch.float64],
                                active_if=TEST_WITH_ROCM),
                   )),
    UnaryUfuncInfo('tanh',
                   ref=np.tanh,
                   decorators=(precisionOverride({torch.bfloat16: 1e-2}),),
                   dtypes=all_types_and_complex_and(torch.bool),
                   dtypesIfCPU=all_types_and_complex_and(torch.bool, torch.bfloat16),
                   dtypesIfCUDA=all_types_and_complex_and(torch.bool, torch.half, torch.bfloat16),
                   assert_autodiffed=True,
                   skip_bfloat16_grad=True,
                   safe_casts_outputs=True,
                   skips=(
                       SkipInfo('TestUnaryUfuncs', 'test_reference_numerics_extremal',
                                device_type='cpu', dtypes=[torch.cfloat, torch.cdouble],
                                active_if=(IS_MACOS or IS_WINDOWS)),
                       SkipInfo('TestUnaryUfuncs', 'test_reference_numerics_hard',
                                device_type='cpu', dtypes=[torch.cfloat, torch.cdouble],
                                active_if=(IS_MACOS or IS_WINDOWS)),
                       SkipInfo('TestUnaryUfuncs', 'test_reference_numerics_normal',
                                device_type='cpu', dtypes=[torch.cfloat, torch.cdouble],
                                active_if=(IS_MACOS or IS_WINDOWS)),
                   )),
    OpInfo('tensor_split',
           dtypes=all_types_and_complex_and(torch.bool),
           dtypesIfCPU=all_types_and_complex_and(torch.bool, torch.bfloat16, torch.float16),
           dtypesIfCUDA=all_types_and_complex_and(torch.bool, torch.bfloat16, torch.float16),
           supports_out=False,
           test_inplace_grad=False,
           skips=(SkipInfo('TestOpInfo', 'test_duplicate_method_tests'),),
           sample_inputs_func=sample_inputs_tensor_split,),
    OpInfo('triangular_solve',
           op=torch.triangular_solve,
           dtypes=floating_and_complex_types(),
           test_inplace_grad=False,
           supports_out=False,
           sample_inputs_func=sample_inputs_legacy_solve,
           check_batched_gradgrad=False,
           decorators=[skipCUDAIfNoMagma, skipCUDAIfRocm, skipCPUIfNoLapack],
           # CUDA gradchecks are slow and triangular solve backward is a composite operation
           # see discussion https://github.com/pytorch/pytorch/pull/47761#issuecomment-747316775
           skips=(SkipInfo('TestGradients', 'test_fn_gradgrad', device_type='cuda'),)),
    UnaryUfuncInfo('trunc',
                   aliases=('fix', ),
                   ref=np.trunc,
                   dtypes=floating_types_and(torch.bfloat16),
                   dtypesIfCPU=floating_types_and(torch.bfloat16),
                   dtypesIfCUDA=floating_types_and(torch.float16),
                   assert_autodiffed=True),
    UnaryUfuncInfo('exp2',
                   ref=np_unary_ufunc_integer_promotion_wrapper(np.exp2),
                   dtypes=all_types_and(torch.bool, torch.half),
                   dtypesIfCPU=all_types_and(torch.bool, torch.half),
                   dtypesIfCUDA=all_types_and(torch.bool, torch.half),
                   safe_casts_outputs=True),
    UnaryUfuncInfo('expm1',
                   ref=np_unary_ufunc_integer_promotion_wrapper(np.expm1),
                   dtypes=all_types_and(torch.bool, torch.half),
                   dtypesIfCPU=all_types_and(torch.bool, torch.bfloat16),
                   dtypesIfCUDA=all_types_and(torch.bool, torch.half),
                   safe_casts_outputs=True,
                   assert_autodiffed=True,
                   skips=(
                       # Reference: https://github.com/pytorch/pytorch/pull/48926#issuecomment-739734774
                       SkipInfo('TestUnaryUfuncs', 'test_reference_numerics_extremal',
                                device_type='cpu', dtypes=[torch.bfloat16]),
                       SkipInfo('TestUnaryUfuncs', 'test_reference_numerics_hard',
                                device_type='cpu', dtypes=[torch.bfloat16]),
                       SkipInfo('TestUnaryUfuncs', 'test_reference_numerics_normal',
                                device_type='cpu', dtypes=[torch.bfloat16]),
                   )),
    UnaryUfuncInfo('nan_to_num',
                   ref=np.nan_to_num,
                   dtypes=all_types_and(torch.half, torch.bool),
                   dtypesIfCPU=None,
                   dtypesIfCUDA=None),
    UnaryUfuncInfo('reciprocal',
                   ref=np_unary_ufunc_integer_promotion_wrapper(np.reciprocal),
                   dtypes=all_types_and_complex_and(torch.bool, torch.half, torch.bfloat16),
                   dtypesIfCPU=None,
                   dtypesIfCUDA=None,
                   assert_autodiffed=True,
                   skip_bfloat16_grad=True,
                   safe_casts_outputs=True,
                   skips=(
                       # Reference: https://github.com/pytorch/pytorch/issues/45690
                       SkipInfo('TestUnaryUfuncs', 'test_reference_numerics_extremal',
                                dtypes=[torch.cfloat, torch.cdouble]),
                       # Reference: https://github.com/pytorch/pytorch/pull/49102#issuecomment-744604601
                       SkipInfo('TestUnaryUfuncs', 'test_reference_numerics_extremal',
                                dtypes=[torch.bfloat16]),
                       SkipInfo('TestUnaryUfuncs', 'test_reference_numerics_hard',
                                dtypes=[torch.bfloat16]),
                       SkipInfo('TestUnaryUfuncs', 'test_reference_numerics_normal',
                                dtypes=[torch.bfloat16]),
                   )),
    UnaryUfuncInfo('rsqrt',
                   ref=lambda x: np.reciprocal(np.sqrt(x)),
                   domain=(0, float('inf')),
                   dtypes=all_types_and_complex_and(torch.bool),
                   dtypesIfCPU=all_types_and_complex_and(torch.bool),
                   dtypesIfCUDA=all_types_and_complex_and(torch.bool, torch.half),
                   decorators=(precisionOverride({torch.half: 5e-2}),),
                   safe_casts_outputs=True,
                   assert_autodiffed=True,
                   handles_complex_extremals=False),
    UnaryUfuncInfo('sqrt',
                   ref=np.sqrt,
                   supports_sparse=True,
                   domain=(0, float('inf')),
                   dtypes=all_types_and_complex_and(torch.bool, torch.bfloat16),
                   dtypesIfCPU=all_types_and_complex_and(torch.bool, torch.bfloat16),
                   dtypesIfCUDA=all_types_and_complex_and(torch.bool, torch.half, torch.bfloat16),
                   assert_autodiffed=True,
                   skip_bfloat16_grad=True,
                   decorators=(precisionOverride({torch.bfloat16: 7e-2}),),
                   skips=(
                       # Reference: https://github.com/pytorch/pytorch/issues/47358
                       SkipInfo('TestUnaryUfuncs', 'test_reference_numerics_hard',
                                device_type='cpu', dtypes=[torch.cfloat, torch.cdouble],
                                active_if=IS_MACOS),
                       # Reference: https://github.com/pytorch/pytorch/pull/47293#issuecomment-721774436
                       SkipInfo('TestUnaryUfuncs', 'test_reference_numerics_hard',
                                dtypes=[torch.bfloat16])),
                   safe_casts_outputs=True,
                   handles_complex_extremals=False),
    OpInfo('lerp',
           dtypes=floating_and_complex_types(),
           # Reference: https://github.com/pytorch/pytorch/issues/54048
           # CUDA and ROCM don't support complex inputs
           dtypesIfCUDA=floating_types_and(torch.half),
           dtypesIfROCM=floating_types_and(torch.half),
           sample_inputs_func=sample_inputs_lerp,
           skips=(
               # Reference: https://github.com/pytorch/pytorch/issues/53797
               # JIT doesn't understand complex literals
               SkipInfo('TestCommon', 'test_variant_consistency_jit',
                        dtypes=[torch.cfloat, torch.cdouble]),
               SkipInfo('TestOpInfo', 'test_duplicate_method_tests'),
           ),
           assert_autodiffed=True),
    OpInfo('linalg.inv',
           aten_name='linalg_inv',
           op=torch.linalg.inv,
           dtypes=floating_and_complex_types(),
           test_inplace_grad=False,
           sample_inputs_func=sample_inputs_linalg_invertible,
           check_batched_gradgrad=False,
           decorators=[skipCUDAIfNoMagmaAndNoCusolver, skipCUDAIfRocm, skipCPUIfNoLapack],
           skips=(
               # linalg_inv does not correctly warn when resizing out= inputs
               SkipInfo('TestCommon', 'test_out'),
           )),
    UnaryUfuncInfo('angle',
                   ref=np.angle,
                   dtypes=all_types_and_complex_and(torch.bool),
                   dtypesIfCPU=all_types_and_complex_and(torch.bool, torch.bfloat16, torch.float16),
                   dtypesIfCUDA=all_types_and_complex_and(torch.bool),
                   dtypesIfROCM=all_types_and_complex_and(torch.bool),
                   decorators=(precisionOverride({torch.float16: 1e-2,
                                                  torch.bfloat16: 1e-2}),),
                   safe_casts_outputs=True,
                   supports_complex_to_float=True,
                   test_inplace_grad=False),
    OpInfo('linalg.solve',
           aten_name='linalg_solve',
           op=torch.linalg.solve,
           dtypes=floating_and_complex_types(),
           test_inplace_grad=False,
           sample_inputs_func=sample_inputs_linalg_solve,
           check_batched_gradgrad=False,
           decorators=[skipCUDAIfNoMagma, skipCUDAIfRocm, skipCPUIfNoLapack],
           skips=(SkipInfo('TestGradients', 'test_fn_gradgrad', device_type='cuda'),)),
    OpInfo('linalg.pinv',
           aten_name='linalg_pinv',
           op=torch.linalg.pinv,
           dtypes=floating_and_complex_types(),
           test_inplace_grad=False,
           check_batched_grad=False,
           check_batched_gradgrad=False,
           sample_inputs_func=sample_inputs_linalg_invertible,
           decorators=[skipCUDAIfNoMagmaAndNoCusolver, skipCUDAIfRocm, skipCPUIfNoLapack],
           skips=(
               # cuda gradchecks are slow
               # see discussion https://github.com/pytorch/pytorch/pull/47761#issuecomment-747316775
               SkipInfo('TestGradients', 'test_fn_gradgrad', device_type='cuda'),)),
    HermitianOpInfo('linalg.pinv',
                    variant_test_name='hermitian',
                    aten_name='linalg_pinv',
                    op=torch.linalg.pinv,
                    dtypes=floating_and_complex_types(),
                    test_inplace_grad=False,
                    check_batched_grad=False,
                    check_batched_gradgrad=False,
                    sample_inputs_func=sample_inputs_linalg_pinv_hermitian,
                    decorators=[skipCUDAIfNoMagma, skipCUDAIfRocm, skipCPUIfNoLapack],
                    skips=(
                        # cuda gradchecks are slow
                        # see discussion https://github.com/pytorch/pytorch/pull/47761#issuecomment-747316775
                        SkipInfo('TestGradients', 'test_fn_gradgrad', device_type='cuda'),)
                    ),
    OpInfo('eig',
           op=torch.eig,
           dtypes=floating_and_complex_types(),
           test_inplace_grad=False,
           supports_out=False,
           sample_inputs_func=sample_inputs_eig,
           decorators=[
               skipCUDAIfNoMagma,
               skipCPUIfNoLapack,
               skipCUDAIfRocm
           ],),
    OpInfo('svd',
           op=torch.svd,
           dtypes=floating_and_complex_types(),
           test_inplace_grad=False,
           sample_inputs_func=sample_inputs_svd,
           decorators=[
               skipCUDAIfNoMagmaAndNoCusolver,
               skipCUDAIfRocm,
               skipCPUIfNoLapack,
               # gradgrad checks are slow
               DecorateInfo(slowTest, 'TestGradients', 'test_fn_gradgrad'),
           ],
           skips=(
               # cuda gradchecks are very slow
               # see discussion https://github.com/pytorch/pytorch/pull/47761#issuecomment-747316775
               SkipInfo('TestGradients', 'test_fn_gradgrad', device_type='cuda'),)),
    OpInfo('linalg.svd',
           op=torch.linalg.svd,
           aten_name='linalg_svd',
           dtypes=floating_and_complex_types(),
           test_inplace_grad=False,
           sample_inputs_func=sample_inputs_linalg_svd,
           decorators=[
               skipCUDAIfNoMagmaAndNoCusolver,
               skipCUDAIfRocm,
               skipCPUIfNoLapack,
               # gradgrad checks are slow
               DecorateInfo(slowTest, 'TestGradients', 'test_fn_gradgrad'),
           ],
           skips=(
               # cuda gradchecks are very slow
               # see discussion https://github.com/pytorch/pytorch/pull/47761#issuecomment-747316775
               SkipInfo('TestGradients', 'test_fn_gradgrad', device_type='cuda'),)),
    OpInfo('polar',
           dtypes=floating_types(),
           test_inplace_grad=False,
           sample_inputs_func=sample_inputs_polar),
    OpInfo('pinverse',
           op=torch.pinverse,
           dtypes=floating_and_complex_types(),
           test_inplace_grad=False,
           check_batched_grad=False,
           check_batched_gradgrad=False,
           supports_out=False,
           sample_inputs_func=sample_inputs_linalg_invertible,
           decorators=[skipCUDAIfNoMagmaAndNoCusolver, skipCUDAIfRocm, skipCPUIfNoLapack],
           skips=(
               # cuda gradchecks are slow
               # see discussion https://github.com/pytorch/pytorch/pull/47761#issuecomment-747316775
               SkipInfo('TestGradients', 'test_fn_gradgrad', device_type='cuda'),)),
    OpInfo('gather',
           dtypes=all_types_and_complex_and(torch.bool, torch.float16),
           dtypesIfCUDA=all_types_and_complex_and(torch.bool, torch.float16, torch.bfloat16),
           test_inplace_grad=False,
           sample_inputs_func=sample_inputs_gather,
           skips=(
               # gather does not correctly warn when resizing out= inputs
               SkipInfo('TestCommon', 'test_out'),
           )),
    OpInfo('index_fill',
           dtypes=all_types_and_complex_and(torch.bool, torch.float16, torch.bfloat16),
           test_inplace_grad=False,
           skips=(SkipInfo('TestOpInfo', 'test_duplicate_method_tests'),),
           supports_out=False,
           sample_inputs_func=sample_inputs_index_fill),
    OpInfo('index_select',
           dtypes=all_types_and_complex_and(torch.bool, torch.float16, torch.bfloat16),
           test_inplace_grad=False,
           skips=(
               # https://github.com/pytorch/pytorch/issues/49707
               SkipInfo('TestCommon', 'test_variant_consistency_eager',
                        dtypes=[torch.float16, torch.bfloat16]),
               SkipInfo('TestCommon', 'test_variant_consistency_jit', dtypes=[torch.float16, torch.bfloat16]),
               # index_select does not correctly warn when resizing out= inputs
               SkipInfo('TestCommon', 'test_out')
           ),
           sample_inputs_func=sample_inputs_index_select),
    OpInfo('sort',
           dtypes=all_types_and(torch.bool, torch.float16),
           # sort on CUDA is still in the TH, no torch.bool/torch.float16 support yet
           dtypesIfCUDA=all_types_and(torch.float16),
           dtypesIfROCM=all_types_and(torch.float16),
           test_inplace_grad=False,
           sample_inputs_func=sample_inputs_sort,
           skips=(
               # sort does not correctly warn when resizing out= inputs
               SkipInfo('TestCommon', 'test_out'),
           )),
    OpInfo('stack',
           # gradcheck expects the input arguments as a flat list
           op=lambda *args, idx, **kwargs: torch.stack([*args], idx, **kwargs),
           dtypes=all_types_and_complex_and(torch.bool, torch.float16, torch.bfloat16),
           test_inplace_grad=False,
           skips=(
               SkipInfo('TestCommon', 'test_variant_consistency_jit',
                        dtypes=all_types_and_complex_and(torch.bool, torch.float16, torch.bfloat16)),
               # stack does not correctly warn when resizing out= inputs
               SkipInfo('TestCommon', 'test_out'),
           ),
           sample_inputs_func=sample_inputs_stack),
    OpInfo('hstack',
           # gradcheck expects the input arguments as a flat list
           op=lambda *args, **kwargs: torch.hstack([*args], **kwargs),
           dtypes=all_types_and_complex_and(torch.bool, torch.float16, torch.bfloat16),
           test_inplace_grad=False,
           skips=(
               SkipInfo('TestCommon', 'test_variant_consistency_jit',
                        dtypes=all_types_and_complex_and(torch.bool, torch.float16, torch.bfloat16)),
               # hstack does not correctly warn when resizing out= inputs
               SkipInfo('TestCommon', 'test_out')),
           sample_inputs_func=sample_inputs_hstack_dstack_vstack),
    OpInfo('vstack',
           # gradcheck expects the input arguments as a flat list
           op=lambda *args, **kwargs: torch.vstack([*args], **kwargs),
           dtypes=all_types_and_complex_and(torch.bool, torch.float16, torch.bfloat16),
           test_inplace_grad=False,
           skips=(
               SkipInfo('TestCommon', 'test_variant_consistency_jit',
                        dtypes=all_types_and_complex_and(torch.bool, torch.float16, torch.bfloat16)),
               # vstack does not correctly warn when resizing out= inputs
               SkipInfo('TestCommon', 'test_out'),
           ),
           sample_inputs_func=sample_inputs_hstack_dstack_vstack),
    OpInfo('dstack',
           # gradcheck expects the input arguments as a flat list
           op=lambda *args, **kwargs: torch.dstack([*args], **kwargs),
           dtypes=all_types_and_complex_and(torch.bool, torch.float16, torch.bfloat16),
           test_inplace_grad=False,
           skips=(
               SkipInfo('TestCommon', 'test_variant_consistency_jit',
                        dtypes=all_types_and_complex_and(torch.bool, torch.float16, torch.bfloat16)),
               # dstack does not correctly warn when resizing out= inputs
               SkipInfo('TestCommon', 'test_out'),),
           sample_inputs_func=sample_inputs_hstack_dstack_vstack),
    OpInfo('movedim',
           dtypes=all_types_and_complex_and(torch.bool, torch.float16, torch.bfloat16),
           test_inplace_grad=False,
           supports_out=False,
           sample_inputs_func=sample_movedim_moveaxis),
    OpInfo('moveaxis',
           dtypes=all_types_and_complex_and(torch.bool, torch.float16, torch.bfloat16),
           test_inplace_grad=False,
           supports_out=False,
           sample_inputs_func=sample_movedim_moveaxis),
    ShapeFuncInfo('repeat',
                  op=lambda x, dims: x.repeat(dims),
                  ref=np.tile,
                  dtypes=all_types_and_complex_and(torch.bool, torch.float16, torch.bfloat16),
                  supports_out=False,
                  test_inplace_grad=False,
                  skips=(
                      # torch.repeat does not exist so we get a RuntimeError.
                      SkipInfo('TestCommon', 'test_variant_consistency_jit',
                               dtypes=all_types_and_complex_and(torch.bool, torch.float16, torch.bfloat16)),
                  ),
                  sample_inputs_func=sample_repeat_tile),
    ShapeFuncInfo('tile',
                  ref=np.tile,
                  dtypes=all_types_and_complex_and(torch.bool, torch.float16, torch.bfloat16),
                  supports_out=False,
                  test_inplace_grad=False,
                  sample_inputs_func=sample_repeat_tile),
    OpInfo('var',
           dtypes=floating_types_and(),
           dtypesIfCUDA=floating_and_complex_types_and(torch.half, torch.bfloat16),
           sample_inputs_func=sample_inputs_std_var,
           # TODO: revisit, some var signatures do support out (see std, too)
           supports_out=False,
           test_complex_grad=False,
           test_inplace_grad=False,
           # var has only partial support for complex and half (#51127)
           skips=(SkipInfo('TestOpInfo', 'test_unsupported_dtypes',
                           dtypes=[torch.half, torch.complex64, torch.complex128]),),
           assert_autodiffed=True,
           ),
]

if TEST_SCIPY:
    def reference_sigmoid(x):
        # 'scipy.special.expit' not supported for the input types
        if x.dtype in [np.complex64, np.complex128]:
            return (1 / (1 + np.exp(-x)))
        return scipy.special.expit(x)

    def reference_lgamma(x):
        # scipy.special.gammaln returns `-inf` when input is `-inf`.
        # While Pytorch, C and C++, all return `inf` when input is `-inf`.
        # Reference:
        # https://en.cppreference.com/w/cpp/numeric/math/lgamma
        # https://en.cppreference.com/w/c/numeric/math/lgamma

        # To handle the above discrepancy,
        # we replace -inf with inf so values
        # that were originally -inf map to inf as expected
        if x.dtype.kind == 'f':
            x = np.where(x == float('-inf'), np.array(float('inf'), dtype=x.dtype), x)

        out = scipy.special.gammaln(x)

        if x.dtype == np.float16:
            # `scipy.special.gammaln` returns output of float32 when input is float16,
            # while `torch.lgamma` preserves `float16`. But due to smaller range of float16,
            # Pytorch version outputs `inf` while SciPy returns finite values.
            out = out.astype(np.float16)

        return out

    op_db_scipy_reference: List[OpInfo] = [
        UnaryUfuncInfo('sigmoid',
                       ref=reference_sigmoid,
                       decorators=(precisionOverride({torch.float16: 1e-2,
                                                      torch.bfloat16: 1e-2}),),
                       skips=(
                           SkipInfo('TestUnaryUfuncs', 'test_reference_numerics_extremal',
                                    device_type='cpu', dtypes=[torch.cfloat, torch.cdouble]),
                           SkipInfo('TestUnaryUfuncs', 'test_reference_numerics_hard',
                                    device_type='cpu', dtypes=[torch.cfloat, torch.cdouble]),
                           SkipInfo('TestUnaryUfuncs', 'test_reference_numerics_normal',
                                    device_type='cpu', dtypes=[torch.cfloat, torch.cdouble]),
                           # RuntimeError: sigmoid does not support automatic differentiation for outputs with complex dtype.
                           SkipInfo('TestCommon', 'test_variant_consistency_jit',
                                    dtypes=[torch.complex64, torch.complex128]),
                           SkipInfo('TestCommon', 'test_variant_consistency_eager',
                                    dtypes=[torch.complex64, torch.complex128]),),
                       dtypes=all_types_and_complex_and(torch.bool, torch.bfloat16),
                       dtypesIfCPU=all_types_and_complex_and(torch.bool, torch.bfloat16),
                       dtypesIfCUDA=all_types_and(torch.bool, torch.half, torch.bfloat16),
                       safe_casts_outputs=True,
                       assert_autodiffed=True,
                       test_complex_grad=False),  # Reference: https://github.com/pytorch/pytorch/issues/48552
        UnaryUfuncInfo('digamma',
                       ref=scipy.special.digamma,
                       decorators=(precisionOverride({torch.float16: 5e-1}),),
                       dtypes=all_types_and(torch.bool),
                       dtypesIfCPU=all_types_and(torch.bool),
                       dtypesIfCUDA=all_types_and(torch.bool, torch.half),
                       skips=(
                           # In some cases, output is NaN (for input close to
                           # negative integers) especially due to reduced precision
                           # in float16 and NaN's can't be tested for equality.
                           SkipInfo('TestCommon', 'test_variant_consistency_jit',
                                    device_type='cuda', dtypes=[torch.float16]),),
                       safe_casts_outputs=True),
        UnaryUfuncInfo('erf',
                       ref=scipy.special.erf,
                       decorators=(precisionOverride({torch.float16: 1e-2,
                                                      torch.bfloat16: 1e-2}),),
                       dtypes=all_types_and(torch.bool),
                       dtypesIfCPU=all_types_and(torch.bool, torch.bfloat16),
                       dtypesIfCUDA=all_types_and(torch.bool, torch.half, torch.bfloat16),
                       skips=(
                           # RuntimeError: "pow" not implemented for 'BFloat16'
                           SkipInfo('TestCommon', 'test_variant_consistency_jit',
                                    dtypes=[torch.bfloat16]),),
                       assert_autodiffed=True,
                       safe_casts_outputs=True),
        UnaryUfuncInfo('erfc',
                       ref=scipy.special.erfc,
                       decorators=(precisionOverride({torch.float16: 1e-2,
                                                      torch.bfloat16: 1e-2}),),
                       dtypes=all_types_and(torch.bool),
                       dtypesIfCPU=all_types_and(torch.bool, torch.bfloat16),
                       dtypesIfCUDA=all_types_and(torch.bool, torch.half),
                       skips=(
                           # RuntimeError: "pow" not implemented for 'BFloat16'
                           SkipInfo('TestCommon', 'test_variant_consistency_jit',
                                    dtypes=[torch.bfloat16]),),
                       assert_autodiffed=True,
                       safe_casts_outputs=True),
        UnaryUfuncInfo('erfinv',
                       ref=scipy.special.erfinv,
                       decorators=(precisionOverride({torch.float16: 1e-2,
                                                      torch.bfloat16: 1e-2,
                                                      torch.float32: 1e-4}),),
                       dtypes=all_types_and(torch.bool),
                       dtypesIfCPU=all_types_and(torch.bool, torch.bfloat16),
                       dtypesIfCUDA=all_types_and(torch.bool, torch.half),
                       safe_casts_outputs=True,
                       domain=(-1, 1),
                       skips=(
                           # Reference: https://github.com/pytorch/pytorch/pull/49155#issuecomment-742664611
                           SkipInfo('TestUnaryUfuncs', 'test_reference_numerics_extremal',
                                    active_if=LooseVersion(scipy.__version__) < "1.4.0"),
                           SkipInfo('TestUnaryUfuncs', 'test_reference_numerics_hard',
                                    active_if=LooseVersion(scipy.__version__) < "1.4.0"),
                           SkipInfo('TestUnaryUfuncs', 'test_reference_numerics_normal',
                                    active_if=LooseVersion(scipy.__version__) < "1.4.0"),
                           # RuntimeError: "pow" not implemented for 'BFloat16'
                           SkipInfo('TestCommon', 'test_variant_consistency_jit',
                                    dtypes=[torch.bfloat16]),
                       )
                       ),
        UnaryUfuncInfo('lgamma',
                       ref=reference_lgamma,
                       aliases=('special.gammaln', ),
                       decorators=(precisionOverride({torch.float16: 7e-1}),),
                       dtypes=all_types_and(torch.bool),
                       dtypesIfCPU=all_types_and(torch.bool, torch.bfloat16),
                       dtypesIfCUDA=all_types_and(torch.bool, torch.half),
                       skips=(
                           # Reference: https://github.com/pytorch/pytorch/pull/50140#discussion_r552615345
                           SkipInfo('TestUnaryUfuncs', 'test_reference_numerics_extremal',
                                    dtypes=[torch.bfloat16]),
                           SkipInfo('TestUnaryUfuncs', 'test_reference_numerics_hard',
                                    device_type='cpu', dtypes=[torch.bfloat16]),
                           SkipInfo('TestUnaryUfuncs', 'test_reference_numerics_normal',
                                    device_type='cpu', dtypes=[torch.bfloat16]),
                           # Reference: https://github.com/pytorch/pytorch/pull/50140#issuecomment-756150214
                           SkipInfo('TestUnaryUfuncs', 'test_reference_numerics_extremal',
                                    dtypes=[torch.float32, torch.float64], active_if=IS_WINDOWS),
                           SkipInfo('TestUnaryUfuncs', 'test_reference_numerics_hard',
                                    dtypes=[torch.float32, torch.float64], active_if=IS_WINDOWS),
                           SkipInfo('TestUnaryUfuncs', 'test_reference_numerics_normal',
                                    dtypes=[torch.float32, torch.float64], active_if=IS_WINDOWS),
                           # Backward of `lgamma` uses `digamma` but `digamma`
                           # is not implemented for `BFloat16`
                           # Error Raised:
                           #   RuntimeError: "digamma" not implemented for 'BFloat16'
                           SkipInfo('TestCommon', 'test_variant_consistency_jit',
                                    dtypes=[torch.bfloat16]),
                       ),
                       safe_casts_outputs=True),
        UnaryUfuncInfo('logit',
                       ref=scipy.special.logit,
                       domain=(0, 1),
                       decorators=(precisionOverride({torch.bfloat16: 5e-1,
                                                      torch.float16: 5e-1}),),
                       dtypes=all_types_and(torch.half),
                       dtypesIfCPU=all_types_and(torch.bool, torch.bfloat16),
                       dtypesIfCUDA=all_types_and(torch.bool, torch.half, torch.bfloat16),
                       sample_inputs_func=sample_inputs_logit,
                       safe_casts_outputs=True),
        OpInfo('xlogy',
               dtypes=all_types_and(torch.bool),
               dtypesIfCPU=all_types_and(torch.bool, torch.half, torch.bfloat16),
               dtypesIfCUDA=all_types_and(torch.bool, torch.half, torch.bfloat16),
               test_inplace_grad=True,
               safe_casts_outputs=True,
               sample_inputs_func=sample_inputs_xlogy),
        OpInfo('trace',
               dtypes=all_types_and_complex(),
               dtypesIfCUDA=all_types_and_complex_and(torch.bool, torch.half),
               test_inplace_grad=False,
               supports_out=False,
               sample_inputs_func=sample_inputs_trace)
    ]
    op_db = op_db + op_db_scipy_reference

# Common operator groupings
unary_ufuncs = [op for op in op_db if isinstance(op, UnaryUfuncInfo)]
spectral_funcs = [op for op in op_db if isinstance(op, SpectralFuncInfo)]
sparse_unary_ufuncs = [op for op in op_db if isinstance(op, UnaryUfuncInfo) and op.supports_sparse is True]
shape_funcs = [op for op in op_db if isinstance(op, ShapeFuncInfo)]

def index_variable(shape, max_indices, device=torch.device('cpu')):
    if not isinstance(shape, tuple):
        shape = (shape,)
    index = torch.rand(*shape, device=device).mul_(max_indices).floor_().long()
    return index


def index_perm_variable(shape, max_indices):
    if not isinstance(shape, tuple):
        shape = (shape,)

    index = torch.randperm(max_indices).narrow(0, 0, reduce(mul, shape)).view(shape)
    return index


def gather_variable(shape, index_dim, max_indices, duplicate=False, device=torch.device('cpu')):
    assert len(shape) == 2
    assert index_dim < 2
    batch_dim = 1 - index_dim
    index = torch.zeros(*shape, dtype=torch.long, device=device)
    for i in range(shape[index_dim]):
        index.select(index_dim, i).copy_(
            torch.randperm(max_indices, device=device)[:shape[batch_dim]])
    if duplicate:
        index.select(batch_dim, 0).copy_(index.select(batch_dim, 1))
    return index


def bernoulli_scalar():
    return torch.tensor(0, dtype=torch.bool).bernoulli_()


def mask_not_all_zeros(shape):
    assert len(shape) > 0
    while True:
        result = torch.randn(shape).gt(0)
        if result.sum() > 0:
            return result


def uniform_scalar(offset=0, requires_grad=False):
    v = torch.rand(()) + offset
    v.requires_grad = requires_grad
    return v


def normal_scalar_clamp(amin, amax, requires_grad=False):
    v = torch.randn(()).clamp(amin, amax)
    v.requires_grad = requires_grad
    return v


def prod_zeros(dim_size, dim_select):
    assert len(dim_select) == 2
    result = torch.randn(dim_size, dim_size, dim_size)
    result.narrow(dim_select[0], 0, 1).narrow(dim_select[1], 1, 1).zero_()
    result.narrow(dim_select[0], 2, 1).narrow(dim_select[1], 3, 1).zero_()
    result.narrow(dim_select[0], 4, 1).narrow(dim_select[1], 3, 1).zero_()
    return result


non_differentiable = collections.namedtuple('non_differentiable', ['tensor'])


class dont_convert(tuple):
    pass


class NoArgsClass(object):
    def __iter__(self):
        return self

    def __next__(self):
        raise StopIteration()
    next = __next__  # Python 2 compatibility

    def __len__(self):
        return 0

NO_ARGS = NoArgsClass()

def ident(x):
    return x

# Do NOT add to this list. Method tests are being DEPRECATED and replaced by OpInfos.
# See https://github.com/pytorch/pytorch/wiki/Writing-tests-in-PyTorch-1.8
#
# (
#   method name,
#   input size/constructing fn,
#   args (tuple represents shape of a tensor arg),
#   test variant name (will be used at test name suffix),    // optional
#   (should_check_autodiff[bool], nonfusible_nodes, fusible_nodes) for autodiff, // optional
#   indices for possible dim arg,                            // optional
#   fn mapping output to part that should be gradcheck'ed,   // optional
#   kwargs                                                   // optional
# )
# Note: some functions have separate schema for (Tensor other) and (Scalar other),
#       and it's possible that we only support AD for Scalar version but not Tensor
#       version, and vice versa.
#       When writing tests, only scalar(float/int) input triggers the Scalar schema.
#       uniform_scalar produces a scalar **Tensor** which won't match Scalar input.
def method_tests():
    set_rng_seed(SEED)
    return [
        ('add', (S, S, S), ((S, S, S),), '', (True,)),
        ('add', (S, S, S), ((S, S),), 'broadcast_rhs', (True,)),
        ('add', (S, S), ((S, S, S),), 'broadcast_lhs', (True,)),
        ('add', (S, 1, S), ((M, S),), 'broadcast_all', (True,)),
        ('add', (), ((),), 'scalar', (True,)),
        ('add', (S, S, S), ((),), 'scalar_broadcast_rhs', (True,)),
        ('add', (), ((S, S, S),), 'scalar_broadcast_lhs', (True,)),
        ('add', (S, S, S), (3.14,), 'constant', (True,)),
        ('add', (), (3.14,), 'scalar_constant', (True,)),
        ('add', (S, S, S), (3.14j,), 'complex_scalar_constant', (True,)),
        ('__radd__', (S, S, S), (3.14,), 'constant', (True, 'aten::add')),
        ('__radd__', (), (3.14,), 'scalar_constant', (True, 'aten::add')),
        ('sub', (S, S, S), ((S, S, S),), '', (True,)),
        ('sub', (S, S, S), ((S, S),), 'broadcast_rhs', (True,)),
        ('sub', (S, S), ((S, S, S),), 'broadcast_lhs', (True,)),
        ('sub', (S, 1, S), ((M, S),), 'broadcast_all', (True,)),
        ('sub', (S, S, S), ((),), 'scalar_broadcast_rhs', (True,)),
        ('sub', (), ((S, S, S),), 'scalar_broadcast_lhs', (True,)),
        ('sub', (S, S, S), (3.14,), 'constant', (True,)),
        ('sub', (), (3.14,), 'scalar_constant', (True,)),
        ('sub', (S, S, S), (3.14j,), 'complex_scalar_constant', (True,)),
        ('__rsub__', (S, S, S), (3.14,), 'constant', (True, 'aten::rsub')),
        ('__rsub__', (), (3.14,), 'scalar_constant', (True, 'aten::rsub')),
        ('mul', (S, S, S), ((S, S, S),), '', (True,)),
        ('mul', (), ((),), 'scalar', (True,)),
        ('mul', (S, S, S), ((S, S),), 'broadcast_rhs', (True,)),
        ('mul', (S, S), ((S, S, S),), 'broadcast_lhs', (True,)),
        ('mul', (S, 1, S), ((M, S),), 'broadcast_all', (True,)),
        ('mul', (S, S, S), ((),), 'scalar_broadcast_rhs', (True,)),
        ('mul', (), ((S, S, S),), 'scalar_broadcast_lhs', (True,)),
        ('mul', (S, S, S), (3.14,), 'constant', (True,)),
        ('mul', (), (3.14,), 'scalar_constant', (True,)),
        # TODO(@anjali411): enable these tests
        # ('mul', (S, S, S), (3.14j,), 'imaginary_constant', (True,)),
        # ('mul', (), (3.14j,), 'imaginary_scalar_constant', (True,)),
        ('__rmul__', (S, S, S), (3.14,), 'constant', (True, 'aten::mul')),
        ('__rmul__', (), (3.14,), 'scalar_constant', (True, 'aten::mul')),
        ('div', (S, S, S), (torch.rand(S, S, S) + 0.1,), '', (True,)),
        ('div', (S, S, S), (torch.rand(S, S) + 0.1,), 'broadcast_rhs', (True,)),
        ('div', (S, S), (torch.rand(S, S, S) + 0.1,), 'broadcast_lhs', (True,)),
        ('div', (S, 1, S), (torch.rand(M, S) + 0.1,), 'broadcast_all', (True,)),
        ('div', (), (uniform_scalar(0.1),), 'scalar', (True,)),
        ('div', (S, S, S), (uniform_scalar(0.1),), 'scalar_broadcast_rhs', (True,)),
        ('div', (), (uniform_scalar(0.1),), 'scalar_broadcast_lhs', (True,)),
        ('div', torch.rand(S, S, S) + 1e-1, (3.14,), 'constant', (True,)),
        ('div', uniform_scalar(1e-1, requires_grad=True), (3.14,), 'scalar_constant', (True,)),
        ('true_divide', (S, S, S), (torch.rand(S, S, S) + 0.1,), '', (True,)),
        ('true_divide', (S, S, S), (torch.rand(S, S) + 0.1,), 'broadcast_rhs', (True,)),
        ('true_divide', (S, S), (torch.rand(S, S, S) + 0.1,), 'broadcast_lhs', (True,)),
        ('true_divide', (S, 1, S), (torch.rand(M, S) + 0.1,), 'broadcast_all', (True,)),
        ('true_divide', (), (uniform_scalar(0.1),), 'scalar', (True,)),
        ('true_divide', (S, S, S), (uniform_scalar(0.1),), 'scalar_broadcast_rhs', (True,)),
        ('true_divide', (), (uniform_scalar(0.1),), 'scalar_broadcast_lhs', (True,)),
        ('true_divide', torch.rand(S, S, S) + 1e-1, (3.14,), 'constant', (True,)),
        ('true_divide', uniform_scalar(1e-1, requires_grad=True), (3.14,), 'scalar_constant', (True,)),
        ('__rdiv__', torch.rand(S, S, S) + 1e-1, (3.14,), 'constant',
            (True, [], ['aten::mul', 'aten::reciprocal'])),
        ('__rdiv__', uniform_scalar(1e-1, requires_grad=True), (3.14,), 'scalar_constant',
            (True, [], ['aten::mul', 'aten::reciprocal'])),
        ('__rdiv__', torch.rand(S, S, S, dtype=torch.cdouble) + 1e-1, (3.14j,), 'complex_constant',
            (True, [], ['aten::mul', 'aten::reciprocal'])),
        ('__rdiv__', uniform_scalar(1e-1 * (1 + 1j), requires_grad=True), (3.14j,), 'complex_scalar_constant',
            (True, [], ['aten::mul', 'aten::reciprocal'])),
        ('div', (S, S, S), (torch.rand(S, S, S, dtype=torch.cdouble) + 0.1,), 'complex', (True,)),
        ('div', (S, S, S), (torch.rand(S, S, dtype=torch.cdouble) + 0.1,), 'complex_broadcast_rhs', (True,)),
        ('div', (S, S), (torch.rand(S, S, S, dtype=torch.cdouble) + 0.1,), 'complex_broadcast_lhs', (True,)),
        ('div', (S, 1, S), (torch.rand(M, S, dtype=torch.cdouble) + 0.1,), 'complex_broadcast_all', (True,)),
        ('div', (), (uniform_scalar(0.1j),), 'complex_scalar', (True,)),
        ('div', (S, S, S), (uniform_scalar(0.1j),), 'complex_scalar_broadcast_rhs', (True,)),
        ('div', (), (uniform_scalar(0.1j),), 'complex_scalar_broadcast_lhs', (True,)),
        ('div', torch.rand(S, S, S, dtype=torch.cdouble) + 1e-1, (3.14j,), 'complex_constant', (True,)),
        ('div', uniform_scalar(1e-1j, requires_grad=True), (3.14j,), 'complex_scalar_constant', (True,)),
        ('pow', torch.rand(S, S, S) + 1e-3, (torch.rand(S, S, S) + 0.1,), '', (True,)),
        ('pow', torch.rand(S, S, S) + 1e-3, (torch.rand(1,) + 0.1,), 'broadcast_rhs', (True,)),
        ('pow', torch.rand(1,) + 1e-3, (torch.rand(S, S, S) + 0.1,), 'broadcast_lhs', (True,)),
        ('pow', torch.rand(S, 1, S) + 1e-3, (torch.rand(1, S, 1) + 0.1,), 'broadcast_all', (True,)),
        ('pow', uniform_scalar(1e-3, requires_grad=True), (uniform_scalar(0.1),), 'scalar', (True,)),
        ('pow', torch.rand(S, S, S) + 1e-3, (uniform_scalar(0.1),), 'scalar_broadcast_rhs', (True,)),
        ('pow', uniform_scalar(1e-3, requires_grad=True), (torch.rand(S, S, S) + 0.1,), 'scalar_broadcast_lhs', (True,)),
        ('pow', torch.rand(S, S, S) + 1e-3, (3.14,), 'constant', (True,)),
        ('pow', torch.rand(S, S, S, dtype=torch.cdouble) + 1e-3 * (1 + 1j), (3.14,), 'complex_constant', (True,)),
        ('__rpow__', torch.rand(S, S, S) + 1e-3, (3.14,), 'constant', (True, 'aten::pow')),
        ('pow', uniform_scalar(1e-3, requires_grad=True), (3.14,), 'scalar_constant', (True,)),
        ('pow', uniform_scalar(1e-3 * (1 + 1j), requires_grad=True), (3.14,), 'complex_scalar_constant', (True,)),
        ('pow', uniform_scalar(1e-3 * (1 + 1j), requires_grad=True), (3.14j,), 'complex_imaginary_exponent', (True,)),
        ('__rpow__', uniform_scalar(1e-3, requires_grad=True), (3.14,), 'scalar_constant', (True, 'aten::pow')),
        ('float_power', torch.rand(S, S, S) + 1e-3, (torch.rand(S, S, S) + 0.1,), ''),
        ('float_power', torch.rand(S, S, S) + 1e-3, (torch.rand(1,) + 0.1,), 'broadcast_rhs'),
        ('float_power', torch.rand(1,) + 1e-3, (torch.rand(S, S, S) + 0.1,), 'broadcast_lhs'),
        ('float_power', torch.rand(S, 1, S) + 1e-3, (torch.rand(1, S, 1) + 0.1,), 'broadcast_all'),
        ('float_power', uniform_scalar(1e-3, requires_grad=True), (uniform_scalar(0.1),), 'scalar'),
        ('float_power', torch.rand(S, S, S) + 1e-3, (uniform_scalar(0.1),), 'scalar_broadcast_rhs'),
        ('float_power', uniform_scalar(1e-3, requires_grad=True), (torch.rand(S, S, S) + 0.1,), 'scalar_broadcast_lhs'),
        ('float_power', torch.rand(S, S, S) + 1e-3, (3.14,), 'constant'),
        ('transpose', (1, 2, 3), (1, 2), 'dim', (False,), [0, 1]),
        ('transpose', (), (0, 0), 'scalar', (False,)),
        ('transpose', (1,), (0, 0), '1d', (False,)),
        ('transpose', (L, L), (0, 1), '2d', (False,)),
        ('transpose', (S, S, S), (2, 0), '3d', (False,)),
        ('swapdims', (1, 2, 3), (1, 2), 'dim', (False,), [0, 1]),
        ('swapdims', (), (0, 0), 'scalar', (False,)),
        ('swapdims', (1,), (0, 0), '1d', (False,)),
        ('swapdims', (L, L), (0, 1), '2d', (False,)),
        ('swapdims', (S, S, S), (2, 0), '3d', (False,)),
        ('swapaxes', (1, 2, 3), (1, 2), 'dim', (False,), [0, 1]),
        ('swapaxes', (), (0, 0), 'scalar', (False,)),
        ('swapaxes', (1,), (0, 0), '1d', (False,)),
        ('swapaxes', (L, L), (0, 1), '2d', (False,)),
        ('swapaxes', (S, S, S), (2, 0), '3d', (False,)),
        ('t', (1, 2), NO_ARGS, '', (False,)),
        ('view', (S, S, S), (S * S, S), '', (False,)),
        ('view', (torch.Size([S * S, S]),), (S, S, S), 'size', (False,)),
        ('view', (S,), (S,), '1d', (False,)),
        ('view', (), (dont_convert(()),), 'scalar_to_scalar', (False,)),
        ('view', (), (1,), 'scalar_to_1d', (False,)),
        ('ravel', (S, S, S), NO_ARGS, '', (False,)),
        ('reshape', (S, S, S), (S * S, S), '', (False,)),
        ('reshape', (torch.Size([S * S, S]),), (S, S, S), 'size', (False,)),
        ('reshape', (S,), (S,), '1d', (False,)),
        ('reshape', (), (dont_convert(()),), 'scalar_to_scalar', (False,)),
        ('reshape', (), (1,), 'scalar_to_1d', (False,)),
        ('reshape_as', (S, S, S), (non_differentiable(torch.rand(S * S, S)),)),
        ('reshape_as', (), (non_differentiable(torch.tensor(42.)),), 'scalar'),
        ('reshape_as', (), (non_differentiable(torch.rand(1, 1)),), 'scalar_to_dims'),
        ('roll', (S, S, S), (0, 0), 'd0'),
        ('roll', (S, S, S), (1, 2), 'd12'),
        ('roll', (S, S, S), (0, 2,), 'd02'),
        ('roll', (S, S, S), (2, 0,), 'd20'),
        ('roll', (S, S, S), (-1, 0), 'neg_shift'),
        ('roll', (S, S, S), (10000, 1), 'loop_shift'),
        ('roll', (S, S, S), (2,), 'flattened'),
        ('roll', (S, S, S), ([1, 2, -1], [0, 1, 2]), 'three_dims'),
        ('rot90', (S, S, S), (1, [0, 1],), 'k1_d01'),
        ('rot90', (S, S, S), (1, [1, 2],), 'k1_d12'),
        ('rot90', (S, S, S), (1, [1, -1],), 'k1_neg_d'),
        ('rot90', (S, S, S), (), 'default'),
        ('view_as', (S, S, S), (non_differentiable(torch.rand(S * S, S)),)),
        ('view_as', (), (non_differentiable(torch.tensor(5.5)),), 'scalar'),
        ('view_as', (), (non_differentiable(torch.rand(1, 1)),), 'scalar_to_dims'),
        ('expand', (S, 1, 1), (S, S, S), '', (False,)),
        ('expand', (torch.Size([S, 1, S]),), (S, S, S), 'size', (False,)),
        ('expand', (S, 1), (S, S, S), 'new_dim', (False,)),
        ('expand', (1,), (S, S, S), '1_element', (False,)),
        ('expand', (1, S), (1, 1, S), 'new_dim_front_old_front_1', (False,)),
        ('expand', (), (dont_convert(()),), 'scalar_to_scalar'),
        ('expand', (), (1, 3, 2), 'scalar_to_dims', (False,)),
        ('expand_as', (S, 1, 1), (torch.rand(S, S, S),), '', (False,)),
        ('copysign', (S, S, S), ((S, S, S),), '', (False,)),
        ('copysign', (S, S, S), ((S, S),), 'broadcast_rhs', (False,)),
        ('copysign', (S, S), ((S, S, S),), 'broadcast_lhs', (False,)),
        ('copysign', (S, 1, S), ((M, S),), 'broadcast_all', (False,)),
        ('copysign', (S, S), (3.14,), 'scalar', (False,)),
        ('copysign', (S, S), (0.0,), 'scalar_pos_zero', (False,)),
        # TorchScript does not recognize -0.0: Issue #46848
        # https://github.com/pytorch/pytorch/issues/46848
        # ('copysign', (S, S), (-0.0,), 'scalar_neg_zero', (False,)),
        ('real', (S, S, S), NO_ARGS, 'complex'),
        ('imag', (S, S, S), NO_ARGS, 'complex'),
        ('view_as_real', (S, S, S), NO_ARGS, 'complex'),
        ('view_as_complex', (S, S, 2), NO_ARGS),
        ('complex', (S, S, S), ((S, S, S),), ''),
        ('atan2', (S, S, S), ((S, S, S),)),
        ('atan2', (), ((),), 'scalar'),
        ('atan2', (S, S, S), ((S,),), 'broadcast_rhs'),
        ('atan2', (S,), ((S, S, S),), 'broadcast_lhs'),
        ('atan2', (S, 1, S), ((S, S),), 'broadcast_all'),
        ('sign', (S, S, S), NO_ARGS),
        ('sign', (), NO_ARGS, 'scalar'),
        ('sgn', (S, S, S), NO_ARGS),
        ('sgn', (), NO_ARGS, 'scalar'),
        ('fmod', (S, S, S), (1.5,), '', (True,)),
        ('fmod', (), (1.5,), 'scalar', (True,)),
        ('fmod', (S, S, S), (non_differentiable(torch.rand(S, S, S) + 1.5),), 'tensor'),
        ('fmod', (S,), (non_differentiable(torch.rand(S, S, S) + 1.5),), 'tensor_broadcast_lhs'),
        ('fmod', (S, S, S), (non_differentiable(torch.rand(S) + 1.5),), 'tensor_broadcast_rhs'),
        ('fmod', (S, 1, S), (non_differentiable(torch.rand(S, S) + 1.5),), 'tensor_broadcast_all'),
        ('fmod', (), (non_differentiable(uniform_scalar(1.5)),), 'scalar_tensor'),
        ('fmod', (), (non_differentiable(torch.rand(S, S, S) + 1.5),), 'scalar_tensor_broadcast_lhs'),
        ('fmod', (S, S, S), (non_differentiable(uniform_scalar(1.5)),), 'scalar_tensor_broadcast_rhs'),
        ('hypot', (S, S), ((S, S),)),
        ('remainder', (S, S, S), (1.5,), '', (True,)),
        ('remainder', (), (1.5,), 'scalar', (True,)),
        ('remainder', (S, S, S), (non_differentiable(torch.rand(S, S, S) + 1.5),), 'tensor'),
        ('remainder', (S,), (non_differentiable(torch.rand(S, S, S) + 1.5),), 'tensor_broadcast_lhs'),
        ('remainder', (S, 1, S), (non_differentiable(torch.rand(S, S) + 1.5),), 'tensor_broadcast_all'),
        ('remainder', (), (non_differentiable(uniform_scalar(1.5)),), 'scalar_tensor'),
        ('remainder', (), (non_differentiable(torch.rand(S, S, S) + 1.5),), 'scalar_tensor_broadcast_lhs'),
        ('lerp', (S,), ((S, S, S), 0.4), 'broadcast_lhs', (True,)),
        ('lerp', (S, 1, S), ((S, S), 0.4), 'broadcast_all', (True,)),
        ('lerp', (), ((S, S, S), 0.4), 'scalar_broadcast_lhs', (True,)),
        ('lerp', (S, 1, S), ((S, S), (S, 1, 1, S)), 'tensor_broadcast_all', (True,)),
        ('mean', (S, S, S), NO_ARGS, '', (True,)),
        ('mean', (S, S, S), (1,), 'dim', (True,), [0]),
        ('mean', (S, S, S), (1, True,), 'keepdim_dim', (True,), [0]),
        ('mean', (), NO_ARGS, 'scalar', (True,)),
        ('mean', (), (0,), 'scalar_dim', (True,), [0]),
        ('mean', (), (0, True,), 'scalar_keepdim_dim', (True,), [0]),
        ('mean', (S, S, S), (), 'dtype', (True,), (), (), ident, {'dtype': torch.float64}),
        ('kthvalue', (S, S, S), (2,)),
        ('kthvalue', (S, S, S), (2, 1,), 'dim', (), [1]),
        ('kthvalue', (S, S, S), (2, 1,), 'dim_alert_nondeterministic', (), [1],
            [skipMeta, expectedAlertNondeterministic('kthvalue CUDA', 'cuda')]),
        ('kthvalue', (S, S, S), (2, 1, True,), 'keepdim_dim', (), [1]),
        ('kthvalue', (S,), (2, 0,), 'dim_1d', (), [1]),
        ('kthvalue', (S,), (2, 0, True,), 'keepdim_dim_1d', (), [1]),
        ('kthvalue', (), (1,), 'scalar', (), ()),
        ('kthvalue', (), (1, 0,), 'scalar_dim', (), [1]),
        ('kthvalue', (), (1, 0, True), 'scalar_keepdim_dim', (), [1]),
        ('quantile', (S, S, S), (0.5,)),
        ('quantile', (S, S, S), (0.5, 0), 'dim', (), [1]),
        ('quantile', (S, S, S), (0.5, None, True), 'keepdim'),
        ('quantile', (S, S, S), (0.5, 0, True), 'keepdim_dim', (), [1]),
        ('quantile', (), (0.5,), 'scalar'),
        ('nanquantile', (S, S, S), (0.5,)),
        ('nanquantile', (S, S, S), (0.5, 0), 'dim', (), [1]),
        ('nanquantile', (S, S, S), (0.5, None, True), 'keepdim'),
        ('nanquantile', (S, S, S), (0.5, 0, True), 'keepdim_dim', (), [1]),
        ('nanquantile', (), (0.5,), 'scalar'),
        ('median', (S, S, S), NO_ARGS),
        ('median', (S, S, S), (1,), 'dim', (), [0]),
        ('median', (S, S, S), (1,), 'dim_alert_nondeterministic', (), [0],
            [skipMeta, expectedAlertNondeterministic('median CUDA with indices output', 'cuda')]),
        ('median', (S, S, S), (1, True,), 'keepdim_dim', (), [0]),
        ('median', (), NO_ARGS, 'scalar'),
        ('median', (), (0,), 'scalar_dim', (), [0]),
        ('median', (), (0, True,), 'scalar_keepdim_dim', (), [0]),
        ('nanmedian', (S, S, S), NO_ARGS),
        ('nanmedian', (S, S, S), (1,), 'dim', (), [0]),
        ('nanmedian', (S, S, S), (1, True,), 'keepdim_dim', (), [0]),
        ('nanmedian', (), NO_ARGS, 'scalar'),
        ('nanmedian', (), (0,), 'scalar_dim', (), [0]),
        ('nanmedian', (), (0, True,), 'scalar_keepdim_dim', (), [0]),
        ('mode', (S, S, S), NO_ARGS),
        ('mode', (S, S, S), (1,), 'dim', (), [0]),
        ('mode', (S, S, S), (1, True,), 'keepdim_dim', (), [0]),
        ('mode', (), NO_ARGS, 'scalar'),
        ('mode', (), (0,), 'scalar_dim', (), [0]),
        ('mode', (), (0, True,), 'scalar_keepdim_dim', (), [0]),
        ('sum', (S, S, S), NO_ARGS),
        ('sum', (S, S, S), (1,), 'dim', (), [0]),
        ('sum', (S, S, S), (1, True,), 'keepdim_dim', (), [0]),
        ('sum', (), NO_ARGS, 'scalar'),
        ('sum', (), (0,), 'scalar_dim', (), [0]),
        ('sum', (), (0, True,), 'scalar_keepdim_dim', (), [0]),
        ('sum', (S, S, S), ([1, 2],), 'multi_dim'),
        ('sum', (S, S, S), ([1, 2], True,), 'multi_dim_keepdim'),
        ('nansum', (S, S, S), NO_ARGS),
        ('nansum', (S, S, S), (1,), 'dim', (), [0]),
        ('nansum', (S, S, S), (1, True,), 'keepdim_dim', (), [0]),
        ('nansum', (), NO_ARGS, 'scalar'),
        ('nansum', (), (0,), 'scalar_dim', (), [0]),
        ('nansum', (), (0, True,), 'scalar_keepdim_dim', (), [0]),
        ('nansum', (S, S, S), ([1, 2],), 'multi_dim'),
        ('nansum', (S, S, S), ([1, 2], True,), 'multi_dim_keepdim'),
        ('prod', (S, S, S), NO_ARGS),
        ('prod', (S, S, S), (1,), 'dim', (), [0]),
        ('prod', (S, S, S), (1, True,), 'keepdim_dim', (), [0]),
        ('prod', (), NO_ARGS, 'scalar'),
        ('prod', (), (0,), 'scalar_dim', (), [0]),
        ('prod', (), (0, True,), 'scalar_keepdim_dim', (), [0]),
        ('prod', prod_zeros(S, [0, 1]), NO_ARGS, 'zerodims2'),
        ('prod', prod_zeros(S, [0, 2]), NO_ARGS, 'zerodims1'),
        ('prod', prod_zeros(S, [1, 2]), NO_ARGS, 'zerodims0'),
        ('prod', prod_zeros(S, [0, 1]), (1,), 'zeros_dims2', (), [0]),
        ('prod', prod_zeros(S, [0, 2]), (1,), 'zeros_dims1', (), [0]),
        ('prod', prod_zeros(S, [1, 2]), (1,), 'zeros_dims0', (), [0]),
        ('prod', prod_zeros(S, [0, 1]), (1, True), 'keepdim_zeros_dims2', (), [0]),
        ('prod', prod_zeros(S, [0, 2]), (1, True), 'keepdim_zeros_dims1', (), [0]),
        ('prod', prod_zeros(S, [1, 2]), (1, True), 'keepdim_zeros_dims0', (), [0]),
        ('prod', prod_single_zero(S), NO_ARGS, 'single_zero'),
        ('prod', (torch.tensor(0., requires_grad=True)), NO_ARGS, 'scalar_zero'),
        ('prod', (torch.tensor(0., requires_grad=True)), (0,), 'scalar_dim_zero', (), [0]),
        ('prod', (torch.tensor(0., requires_grad=True)), (0, True,), 'scalar_keepdim_dim_zero', (), [0]),
        ('var_mean', (S, S, S), NO_ARGS, ''),
        ('var_mean', (S, S, S), (1,), 'dim', [0]),
        ('var_mean', (S, S, S), (1, True, True), 'keepdim_dim', [0]),
        ('var_mean', (S,), (0,), 'dim_1d', [0]),
        ('var_mean', (S,), (0, True, True), 'keepdim_dim_1d', [0]),
        ('std_mean', (S, S, S), NO_ARGS, ''),
        ('std_mean', (S, S, S), (1,), 'dim', [0]),
        ('std_mean', (S, S, S), (1, True, True), 'keepdim_dim', [0]),
        ('std_mean', (S,), (0,), 'dim_1d', [0]),
        ('std_mean', (S,), (0, True, True), 'keepdim_dim_1d', [0]),
        ('renorm', (S, S, S), (2, 1, 0.5), 'dim', (), [1]),
        ('renorm', (S, S, S), (1, 2, 3), 'norm_1'),
        ('renorm', (S, S, S), (inf, 2, 0.5), 'norm_inf'),
        ('logcumsumexp', (S, S, S), (0,), 'dim0', (), [0]),
        ('logcumsumexp', (S, S, S), (1,), 'dim1', (), [0]),
        ('logcumsumexp', (), (0,), 'dim0_scalar', (), [0]),
        ('cummax', (S, S, S), (0,), 'dim0', (), [0]),
        ('cummax', (S, S, S), (1,), 'dim1', (), [0]),
        ('cummax', (), (0,), 'dim0_scalar', (), [0]),
        ('cummin', (S, S, S), (0,), 'dim0', (), [0]),
        ('cummin', (S, S, S), (1,), 'dim1', (), [0]),
        ('cummin', (), (0,), 'dim0_scalar', (), [0]),
        ('cumsum', (S, S, S), (1,), 'dim1_cast', (), [0], (), ident, {'dtype': torch.float64}),
        ('cumprod', (S, S, S), (0,)),
        ('cumprod', (S, S, S), (1,), 'dim1', (), [0]),
        ('cumprod', (), (0,), 'scalar'),
        ('cumprod', (torch.tensor(0., requires_grad=True)), (0,), 'scalar_zeros'),
        ('cumprod', prod_zeros(S, [0, 1]), (1,), 'zeros_dim2', (), [0]),
        ('cumprod', prod_zeros(S, [0, 2]), (1,), 'zeros_dim1', (), [0]),
        ('cumprod', prod_zeros(S, [1, 2]), (1,), 'zeros_dim0', (), [0]),
        ('cumprod', prod_zeros(S, [1, 2]), (1,), 'zeros_dim0_cast', (), [0], (), ident, {'dtype': torch.float64}),
        ('log_softmax', (S, S, S), (1, torch.float64,), 'kwarg_dtype_would_break_jit_loader', (True,)),
        ('unfold', (), (0, 1, 1), 'scalar', (), [0]),
        ('unfold', (S, S, S, S), (0, 3, 1), '4d_dim0_step1', (), [0]),
        ('unfold', (S, S, S, S), (1, 3, 1), '4d_dim1_step1', (), [0]),
        ('unfold', (S, S, S, S), (2, 3, 1), '4d_dim2_step1', (), [0]),
        ('unfold', (S, S, S, S), (3, 3, 1), '4d_dim3_step1', (), [0]),
        ('unfold', (S, S, S, S), (0, 3, 2), '4d_dim0_step2', (), [0]),
        ('unfold', (S, S, S, S), (1, 3, 2), '4d_dim1_step2', (), [0]),
        ('unfold', (S, S, S, S), (2, 3, 2), '4d_dim2_step2', (), [0]),
        ('unfold', (S, S, S, S), (3, 3, 2), '4d_dim3_step2', (), [0]),
        ('unfold', (S, S, S, S), (0, 4, 1), '4d_dim0_size4', (), [0]),
        ('unfold', (S, S, S, S), (1, 4, 1), '4d_dim1_size4', (), [0]),
        ('unfold', (S, S, S, S), (2, 4, 1), '4d_dim2_size4', (), [0]),
        ('unfold', (S, S, S, S), (3, 4, 1), '4d_dim3_size4', (), [0]),
        ('unfold', (M,), (0, 3, 1), '1d_step1', (), [0]),
        ('unfold', (M,), (0, 3, 2), '1d_step2', (), [0]),
        ('unfold', (M,), (0, 3, 3), '1d_step3', (), [0]),
        ('unfold', (1000,), (0, 3, 11), '1d_step_gt_size', (), [0]),
        ('unfold', (1000,), (0, 2, 27), '1d_step_gt_size2', (), [0]),
        ('unfold', (10, 10), (0, 1, 2), '2d_step_gt_size', (), [0]),
        ('unfold', (10, 10), (1, 2, 3), '2d_step_gt_size2', (), [0]),
        ('unfold', (10, 10), (1, 2, 2), '2d_step_ge_size2', (), [0]),
        ('unfold', (S, S, S), (2, 3, 2), 'lastdim', (), [0]),
        ('addmm', (S, M), ((S, S), (S, M)), '', (True, ['aten::add', 'aten::mm'])),
        ('addmm', (1,), ((S, S), (S, M)), 'broadcast_lhs', (True, ['aten::add', 'aten::mm'])),
        ('addmm', (S, M), ((S, S), (S, M)), 'coef', (True,), (), (), ident, {'beta': 0.2, 'alpha': 0.6}),
        ('addmm', (1,), ((S, S), (S, M)), 'broadcast_lhs_coef', (True,), (), (), ident, {'beta': 0.2, 'alpha': 0.6}),
        ('addmm', (), ((S, S), (S, M)), 'scalar_broadcast_lhs', (True, ['aten::add', 'aten::mm'])),
        ('addmm', (), ((S, S), (S, M)), 'scalar_broadcast_lhs_coef', (True,), (), (), ident, {'beta': 0.2, 'alpha': 0.6}),
        ('addbmm', (S, M), ((S, S, S), (S, S, M)),),
        ('addbmm', (1,), ((S, S, S), (S, S, M)), 'broadcast_lhs'),
        ('addbmm', (S, M), ((S, S, S), (S, S, M)), 'coef', (), (), (), ident, {'beta': 0.2, 'alpha': 0.6}),
        ('addbmm', (1,), ((S, S, S), (S, S, M)), 'broadcast_lhs_coef', (),
         (), (), ident, {'beta': 0.2, 'alpha': 0.6}),
        ('addbmm', (), ((S, S, S), (S, S, M)), 'scalar_broadcast_lhs'),
        ('addbmm', (), ((S, S, S), (S, S, M)), 'scalar_broadcast_lhs_coef', (), (), (), ident,
         {'beta': 0.2, 'alpha': 0.6}),
        ('baddbmm', (S, S, M), ((S, S, S), (S, S, M)),),
        ('baddbmm', (1,), ((S, S, S), (S, S, M)), 'broadcast_lhs'),
        ('baddbmm', (S, S, M), ((S, S, S), (S, S, M)), 'coef', (), (), (), ident, {'beta': 0.2, 'alpha': 0.6}),
        ('baddbmm', (1,), ((S, S, S), (S, S, M)), 'broadcast_lhs_coef', (),
         (), (), ident, {'beta': 0.2, 'alpha': 0.6}),
        ('baddbmm', (), ((S, S, S), (S, S, M)), 'scalar_broadcast_lhs'),
        ('baddbmm', (), ((S, S, S), (S, S, M)), 'scalar_broadcast_lhs_coef', (), (), (), ident,
         {'beta': 0.2, 'alpha': 0.6}),
        ('addmv', (S,), ((S, M), (M,)),),
        ('addmv', (1,), ((S, M), (M,)), 'broadcast_lhs'),
        ('addmv', (S,), ((S, M), (M,)), 'coef', (), (), (), ident, {'beta': 0.2, 'alpha': 0.6}),
        ('addmv', (1,), ((S, M), (M,)), 'broadcast_lhs_coef', (), (), (), ident, {'beta': 0.2, 'alpha': 0.6}),
        ('addmv', (), ((S, M), (M,)), 'scalar_broadcast_lhs'),
        ('addmv', (), ((S, M), (M,)), 'scalar_broadcast_lhs_coef', (), (), (), ident, {'beta': 0.2, 'alpha': 0.6}),
        ('dot', (L,), ((L,),), '', (True,)),
        ('vdot', (L,), ((L,),),),
        ('mm', (S, M), ((M, S),), '', (True,)),
        ('bmm', (M, S, M), ((M, M, S),), '', (True,)),
        ('mv', (S, M), ((M,),), '', (True,)),
        ('ger', (S,), ((M,),)),
        ('inner', (S,), ((S,),), "1d_1d", (False,)),
        ('inner', (), ((S, S),), "scalar_2d", (False,)),
        ('matmul', (L,), ((L,),), '', (True,)),
        ('matmul', (S, M), ((M,),), "2d_1d", (True,)),
        ('matmul', (M,), ((M, S),), "1d_2d", (True,)),
        ('matmul', (S, M), ((M, S),), "2d_2d", (True,)),
        ('matmul', (S, S, M), ((M,),), "3d_1d", (True,)),
        ('matmul', (S, S, M), ((M, S),), "3d_2d", (True,)),
        ('matmul', (M,), ((S, M, S),), "1d_3d", (True,)),
        ('matmul', (S, M), ((S, M, S),), "2d_3d", (True,)),
        ('matmul', (S, S, M, M), ((S, S, M, S),), "4d_4d", (True,)),
        ('matmul', (S, S, M, M), ((M,),), "4d_1d", (True,)),
        ('matmul', (M,), ((S, S, M, S),), "1d_4d", (True,)),
        ('matrix_power', (S, S), [2], "n=2"),
        ('matrix_power', (S, S, S), [3], "n=3"),
        ('matrix_power', (S, S, S), [1], "n=1"),
        ('matrix_power', (S, S, S), [0], "n=0"),
        ('matrix_power', lambda dtype, device: random_fullrank_matrix_distinct_singular_value(S), [-1], "n=-1", (),
         NO_ARGS, [skipCPUIfNoLapack, skipCUDAIfNoMagma]),
        ('matrix_power', lambda dtype, device: random_fullrank_matrix_distinct_singular_value(S), [-3], "n=-3", (),
         NO_ARGS, [skipCPUIfNoLapack, skipCUDAIfNoMagma]),
        ('matrix_power', lambda dtype, device: random_fullrank_matrix_distinct_singular_value(S, S), [-2], "n=-2", (),
         NO_ARGS, [skipCPUIfNoLapack, skipCUDAIfNoMagma, skipCUDAIfRocm]),
        ('matrix_exp', (S, S), NO_ARGS, "single_matrix"),
        ('matrix_exp', (S, S, S), NO_ARGS, "batch_of_matrices"),
        ('mvlgamma', torch.empty(S,).uniform_(0.5, 1), [1], "p=1"),
        ('mvlgamma', torch.empty(S,).uniform_(1, 2), [2], "p=2"),
        ('mvlgamma', torch.empty(S, S).uniform_(1.5, 3), [3], "p=3"),
        ('mvlgamma', torch.empty(S, S).uniform_(2.5, 5), [5], "p=5"),
        ('addcmul', (S, S), ((S, S), (S, S)), '', (True,)),
        ('addcmul', (S, S), ((S, 1), (1, S)), 'broadcast_rhs', (True,)),
        ('addcmul', (1,), ((S, S, 1), (1, S)), 'broadcast_all', (True,)),
        ('addcmul', (S, S), ((S, S), (S, S)), 'scale', (True,), (), (), ident, {'value': 0.5}),
        ('addcmul', (S, S), ((S, 1), (1, S)), 'scale_broadcast_rhs', (True,), (), (), ident, {'value': 0.5}),
        ('addcmul', (1,), ((S, S, 1), (1, S)), 'scale_broadcast_all', (True,), (), (), ident, {'value': 0.5}),
        ('addcmul', (), ((), ()), 'scalar', (True,)),
        ('addcmul', (S, S), ((), ()), 'scalar_broadcast_rhs', (True,)),
        ('addcmul', (), ((S, S, 1), (1, S)), 'scalar_broadcast_lhs', (True,)),
        ('addcmul', (), ((), ()), 'scalar_scale', (True,), (), (), ident, {'value': 0.5}),
        ('addcmul', (S, S), ((), ()), 'scalar_scale_broadcast_rhs', (True,), (), (), ident, {'value': 0.5}),
        ('addcmul', (), ((S, S, 1), (1, S)), 'scalar_scale_broadcast_lhs', (True,), (), (), ident, {'value': 0.5}),
        ('addcdiv', (S, S), ((S, S), (S, S))),
        ('addcdiv', (S, S), ((S, 1), (1, S)), 'broadcast_rhs'),
        ('addcdiv', (1,), ((S, S, 1), (1, S)), 'broadcast_all'),
        ('addcdiv', (S, S), ((S, S), (S, S)), 'scale', (), (), (), ident, {'value': 0.5}),
        ('addcdiv', (S, S), ((S, 1), (1, S)), 'scale_broadcast_rhs', (), (), (), ident, {'value': 0.5}),
        ('addcdiv', (1,), ((S, S, 1), (1, S)), 'scale_broadcast_all', (), (), (), ident, {'value': 0.5}),
        ('addcdiv', (), ((), ()), 'scalar'),
        ('addcdiv', (S, S), ((), ()), 'scalar_broadcast_rhs'),
        ('addcdiv', (), ((S, S, 1), (1, S)), 'scalar_broadcast_lhs'),
        ('addcdiv', (), ((), ()), 'scalar_scale', (), (), (), ident, {'value': 0.5}),
        ('addcdiv', (S, S), ((), ()), 'scalar_scale_broadcast_rhs', (), (), (), ident, {'value': 0.5}),
        ('addcdiv', (), ((S, S, 1), (1, S)), 'scalar_scale_broadcast_lhs', (), (), (), ident, {'value': 0.5}),
        ('zero_', (S, S, S), NO_ARGS),
        ('zero_', (), NO_ARGS, 'scalar'),
        ('logaddexp', (S, S), ((S, S),)),
        ('logaddexp2', (S, S), ((S, S),)),
        ('logsumexp', (S, S), (1,), '', (True,)),
        ('logsumexp', (), (0,), 'scalar', (True,)),
        ('norm', (S, S), (), 'default'),
        ('norm', (S, S), (2,), '2'),
        ('norm', (S, S), (0,), '0'),
        ('norm', (S, S), (0.5,), '0_5'),
        ('norm', (S, S), (1,), '1'),
        ('norm', (S, S), (3,), '3'),
        ('norm', (S, S), (inf,), 'inf'),
        ('norm', (S, S), (-inf,), '-inf'),
        ('norm', (S, S), ('fro',), 'fro_default'),
        ('norm', (S, S), ('fro', [0, 1],), 'fro'),
        ('norm', (S, S), ('nuc',), 'nuc', (), NO_ARGS, [skipCPUIfNoLapack, skipCUDAIfNoMagma]),
        ('norm', (S, S, S), ('nuc', [1, 2]), 'nuc_batched', (), NO_ARGS, [skipCPUIfNoLapack, skipCUDAIfNoMagma]),
        ('norm', (S, S), (-1,), 'neg_1'),
        ('norm', (S, S), (-2,), 'neg_2'),
        ('norm', (S, S), (-0.5,), 'neg_0_5'),
        ('norm', (S, S), (-1.5,), 'neg_1_5'),
        ('norm', (S, S), (-2, 1,), 'neg_2_2_dim', (), [1]),
        ('norm', (S, S), (-1, 1,), 'neg_1_2_dim', (), [1]),
        ('norm', (S, S), (0, 1,), '0_2_dim', (), [1]),
        ('norm', (S, S), (1, 1,), '1_2_dim', (), [1]),
        ('norm', (S, S), (2, 1,), '2_2_dim', (), [1]),
        ('norm', (S, S), (3, 1,), '3_2_dim', (), [1]),
        ('norm', (S, S), (inf, 1,), 'inf_2_dim'),
        ('norm', torch.rand(S, S, S) + 5e-2, (1.5,), '1_5_default'),
        ('norm', (S, S, S), (2, 1), '2_dim', (), [1]),
        ('norm', (S, S, S), (3, 1), '3_dim', (), [1]),
        ('norm', torch.rand(S, S, S) + 5e-2, (1.5, 1), '1_5_dim', (), [1]),
        ('norm', (S, S, S), (2, 1, True), 'keepdim_2_dim', (), [1]),
        ('norm', (S, S, S), (3, 1, True), 'keepdim_3_dim', (), [1]),
        ('norm', torch.rand(S, S, S) + 5e-2, (1.5, 1, True), 'keepdim_1_5_dim', (), [1]),
        ('norm', (), (2, 0), '2_dim_scalar', (), [1]),
        ('norm', (), (3, 0), '3_dim_scalar', (), [1]),
        ('norm', (), (2, 0, True), 'keepdim_2_dim_scalar', (), [1]),
        ('norm', (), (3, 0, True), 'keepdim_3_dim_scalar', (), [1]),
        ('clone', (S, M, S), NO_ARGS),
        ('clone', (), NO_ARGS, 'scalar'),
        ('contiguous', (S, S), NO_ARGS, '', (True,)),
        ('contiguous', torch.randn(S, S).transpose(0, 1), NO_ARGS, 'not_contiguous', (True,)),
        ('dist', (S, S, S), ((S, S, S),)),
        ('dist', (S, S, S), ((S,),), 'broadcast_rhs'),
        ('dist', (S,), ((S, S, S),), 'broadcast_lhs'),
        ('dist', (S, 1, S), ((S, S),), 'broadcast_all'),
        ('dist', (), ((),), 'scalar'),
        ('dist', (S, S, S), ((),), 'scalar_broadcast_rhs'),
        ('dist', (), ((S, S, S),), 'scalar_broadcast_lhs'),
        ('dist', (S, S, S), ((S, S, S), 4), '4'),
        ('dist', (S, S, S), ((S,), 4), '4_broadcast_rhs'),
        ('dist', (S,), ((S, S, S), 4), '4_broadcast_lhs'),
        ('dist', (S, 1, S), ((S, S), 4), '4_broadcast_all'),
        ('dist', (), ((), 4), 'scalar_4'),
        ('dist', (S, S, S), ((), 4), 'scalar_4_broadcast_rhs'),
        ('dist', (), ((S, S, S), 4), 'scalar_4_broadcast_lhs'),
        ('diag_embed', (S, S), NO_ARGS),
        ('diagonal', (M, M), NO_ARGS, '2d'),
        ('diagonal', (3, 5), NO_ARGS, '2d_wide'),
        ('diagonal', (3, 5), (2,), '2d_wide_pos'),
        ('diagonal', (3, 5), (-2,), '2d_wide_neg'),
        ('diagonal', (5, 3), NO_ARGS, '2d_tall'),
        ('diagonal', (5, 3), (2,), '2d_tall_pos'),
        ('diagonal', (5, 3), (-2,), '2d_tall_neg'),
        ('diagonal', (M, M), (1,), '2d_1'),
        ('diagonal', (M, M), (2,), '2d_2'),
        ('diagonal', (M, M, M), (1, 1, 2), '3d_1'),
        ('diagonal', (M, M, M), (2, 0, 1), '3d_2'),
        ('diagonal', (M, M, M), (-2, 0, 1), '3d_3'),
        ('tril', (M, M), NO_ARGS),
        ('tril', (M, M), (2,), 'idx'),
        ('tril', (S, M, M), NO_ARGS, 'batched'),
        ('tril', (S, M, M), (2,), 'batched_idx'),
        ('tril', (3, 3, S, S), NO_ARGS, 'more_batched'),
        ('triu', (M, M), NO_ARGS),
        ('triu', (M, M), (2,), 'idx'),
        ('triu', (S, M, M), NO_ARGS, 'batched'),
        ('triu', (S, M, M), (2,), 'batched_idx'),
        ('triu', (3, 3, S, S), NO_ARGS, 'more_batched'),
        ('cross', (S, 3), ((S, 3),)),
        ('cross', (S, 3, S), ((S, 3, S), 1), 'dim'),
        ('index_add', (S, S), (0, index_variable(2, S), (2, S)), 'dim', (), [0]),
        ('index_add', (), (0, torch.tensor([0], dtype=torch.int64), (1,)), 'scalar_input_dim', (), [0]),
        ('index_add', (), (0, torch.tensor(0, dtype=torch.int64), ()), 'scalar_all_dim', (), [0]),
        ('index_add', (S, S), (0, index_variable(2, S), (2, S)), 'alert_nondeterministic', (), [0],
            [expectedAlertNondeterministic('index_add_cuda_', 'cuda')]),
        ('index_copy', (S, S), (0, index_perm_variable(2, S), (2, S)), 'dim', (), [0]),
        ('index_copy', (S, S), (0, index_perm_variable(2, S), (2, S)), 'dim_alert_nondeterministic', (), [0],
            [skipMeta, expectedAlertNondeterministic('index_copy')]),
        ('index_copy', (), (0, torch.tensor([0], dtype=torch.int64), (1,)), 'scalar_input_dim', (), [0]),
        ('index_copy', (), (0, torch.tensor(0, dtype=torch.int64), ()), 'scalar_all_dim', (), [0]),
        ('index_fill', (S, S), (0, index_variable(2, S), 2), 'dim', (), [0]),
        ('index_fill', (S, S), (0, index_variable(2, S), ()), 'variable_dim', (), [0]),
        ('index_fill', (S, S), (0, torch.tensor(0, dtype=torch.int64), 2), 'scalar_index_dim', (), [0]),
        ('index_fill', (), (0, torch.tensor([0], dtype=torch.int64), 2), 'scalar_input_dim', (), [0]),
        ('index_fill', (), (0, torch.tensor(0, dtype=torch.int64), 2), 'scalar_both_dim', (), [0]),
        ('det', (S, S), NO_ARGS, '', (), NO_ARGS, [skipCPUIfNoLapack, skipCUDAIfNoMagma]),
        ('det', (1, 1), NO_ARGS, '1x1', (), NO_ARGS, [skipCPUIfNoLapack, skipCUDAIfNoMagma]),
        ('det', lambda dtype, device: random_symmetric_matrix(S), NO_ARGS, 'symmetric', (),
            NO_ARGS, [skipCPUIfNoLapack, skipCUDAIfNoMagma]),
        ('det', lambda dtype, device: random_symmetric_psd_matrix(S),
            NO_ARGS, 'symmetric_psd', (), NO_ARGS, [skipCPUIfNoLapack, skipCUDAIfNoMagma]),
        ('det', lambda dtype, device: random_symmetric_pd_matrix(S),
            NO_ARGS, 'symmetric_pd', (), NO_ARGS, [skipCPUIfNoLapack, skipCUDAIfNoMagma]),
        ('det', lambda dtype, device: random_square_matrix_of_rank(S, S - 2),
            NO_ARGS, 'dim2_null', (), NO_ARGS, [skipCPUIfNoLapack, skipCUDAIfNoMagma]),
        ('det', lambda dtype, device: random_square_matrix_of_rank(S, 1), NO_ARGS, 'rank1', (),
            NO_ARGS, [skipCPUIfNoLapack, skipCUDAIfNoMagma]),
        ('det', lambda dtype, device: random_square_matrix_of_rank(S, 2), NO_ARGS, 'rank2', (),
            NO_ARGS, [skipCPUIfNoLapack, skipCUDAIfNoMagma]),
        ('det', lambda dtype, device: random_fullrank_matrix_distinct_singular_value(S), NO_ARGS,
         'distinct_singular_values', (), NO_ARGS, [skipCPUIfNoLapack, skipCUDAIfNoMagma]),
        ('det', (3, 3, S, S), NO_ARGS, 'batched', (), NO_ARGS, [skipCPUIfNoLapack, skipCUDAIfNoMagma, skipCUDAIfRocm]),
        ('det', (3, 3, 1, 1), NO_ARGS, 'batched_1x1', (), NO_ARGS, [skipCPUIfNoLapack, skipCUDAIfNoMagma]),
        ('det', lambda dtype, device: random_symmetric_matrix(S, 3),
            NO_ARGS, 'batched_symmetric', (), NO_ARGS, [skipCPUIfNoLapack, skipCUDAIfNoMagma, skipCUDAIfRocm]),
        ('det', lambda dtype, device: random_symmetric_psd_matrix(S, 3),
            NO_ARGS, 'batched_symmetric_psd', (), NO_ARGS, [skipCPUIfNoLapack, skipCUDAIfNoMagma, skipCUDAIfRocm]),
        ('det', lambda dtype, device: random_symmetric_pd_matrix(S, 3),
            NO_ARGS, 'batched_symmetric_pd', (), NO_ARGS, [skipCPUIfNoLapack, skipCUDAIfNoMagma, skipCUDAIfRocm]),
        ('det', lambda dtype, device: random_fullrank_matrix_distinct_singular_value(S, 3, 3), NO_ARGS,
         'batched_distinct_singular_values', (), NO_ARGS, [skipCPUIfNoLapack, skipCUDAIfNoMagma, skipCUDAIfRocm]),
        # For `logdet` the function at det=0 is not smooth.
        # We need to exclude tests with det=0 (e.g. dim2_null, rank1, rank2) and use
        # `make_nonzero_det` to make the random matrices have nonzero det. For
        # `logdet`, we also set `make_nonzero_det(matrix, sign=1)` to make the
        # matrix have positive det.
        ('logdet', lambda dtype, device: make_nonzero_det(torch.randn(S, S), 1),
            NO_ARGS, '', (), NO_ARGS, [skipCPUIfNoLapack, skipCUDAIfNoMagma]),
        ('logdet', lambda dtype, device: make_nonzero_det(torch.randn(1, 1), 1),
            NO_ARGS, '1x1', (), NO_ARGS, [skipCPUIfNoLapack, skipCUDAIfNoMagma]),
        ('logdet', lambda dtype, device: make_nonzero_det(random_symmetric_matrix(S), 1), NO_ARGS,
         'symmetric', (), NO_ARGS, [skipCPUIfNoLapack, skipCUDAIfNoMagma]),
        ('logdet', lambda dtype, device: make_nonzero_det(random_symmetric_pd_matrix(S), 1), NO_ARGS,
         'symmetric_pd', (), NO_ARGS, [skipCPUIfNoLapack, skipCUDAIfNoMagma]),
        ('logdet', lambda dtype, device: make_nonzero_det(random_fullrank_matrix_distinct_singular_value(S), 1, 0), NO_ARGS,
         'distinct_singular_values', (), NO_ARGS, [skipCPUIfNoLapack, skipCUDAIfNoMagma]),
        ('logdet', lambda dtype, device: make_nonzero_det(torch.randn(3, 3, S, S), 1),
            NO_ARGS, 'batched', (), NO_ARGS, [skipCPUIfNoLapack, skipCUDAIfNoMagma, skipCUDAIfRocm]),
        ('logdet', lambda dtype, device: make_nonzero_det(torch.randn(3, 3, 1, 1), 1),
            NO_ARGS, 'batched_1x1', (), NO_ARGS, [skipCPUIfNoLapack, skipCUDAIfNoMagma]),
        ('logdet', lambda dtype, device: make_nonzero_det(random_symmetric_matrix(S, 3), 1), NO_ARGS,
         'batched_symmetric', (), NO_ARGS, [skipCPUIfNoLapack, skipCUDAIfNoMagma, skipCUDAIfRocm]),
        ('logdet', lambda dtype, device: make_nonzero_det(random_symmetric_pd_matrix(S, 3), 1), NO_ARGS,
         'batched_symmetric_pd', (), NO_ARGS, [skipCPUIfNoLapack, skipCUDAIfNoMagma, skipCUDAIfRocm]),
        ('logdet', lambda dtype, device: make_nonzero_det(random_fullrank_matrix_distinct_singular_value(S, 3), 1, 0), NO_ARGS,
         'batched_distinct_singular_values', (), NO_ARGS, [skipCPUIfNoLapack, skipCUDAIfNoMagma, skipCUDAIfRocm]),
        ('lu', (S, S), (True, False), 'square_single_no_info',
         (), NO_ARGS, [skipCPUIfNoLapack, skipCUDAIfNoMagma, skipCUDAIfRocm]),
        ('lu', (S, S), (True, True), 'square_single_with_info',
         (), NO_ARGS, [skipCPUIfNoLapack, skipCUDAIfNoMagma, skipCUDAIfRocm]),
        ('lu', (3, S, S), (True, False), 'square_batch_no_info',
         (), NO_ARGS, [skipCPUIfNoLapack, skipCUDAIfNoMagma, skipCUDAIfRocm]),
        ('lu', (3, S, S), (True, True), 'square_batch_with_info',
         (), NO_ARGS, [skipCPUIfNoLapack, skipCUDAIfNoMagma, skipCUDAIfRocm]),
        ('lu', (3, 3, S, S), (True, False), 'square_many_batches_no_info',
         (), NO_ARGS, [skipCPUIfNoLapack, skipCUDAIfNoMagma, skipCUDAIfRocm]),
        ('lu', (3, 3, S, S), (True, True), 'square_many_batches_with_info',
         (), NO_ARGS, [skipCPUIfNoLapack, skipCUDAIfNoMagma, skipCUDAIfRocm]),
        ('fill_', (S, S, S), (1,), 'number'),
        ('fill_', (), (1,), 'number_scalar'),
        ('fill_', (S, S, S), ((),), 'variable'),
        ('eq_', (S, S, S), ((S, S, S),)),
        ('eq_', (S, S, S), ((1,),), 'broadcast_rhs'),
        ('eq_', (), ((),), 'scalar'),
        ('eq_', (S, S, S), ((),), 'scalar_broadcast_rhs'),
        ('ne_', (S, S, S), ((S, S, S),)),
        ('ne_', (S, S, S), ((1,),), 'broadcast_rhs'),
        ('ne_', (), ((),), 'scalar'),
        ('ne_', (S, S, S), ((),), 'scalar_broadcast_rhs'),
        ('gt_', (S, S, S), ((S, S, S),)),
        ('gt_', (S, S, S), ((1,),), 'broadcast_rhs'),
        ('gt_', (), ((),), 'scalar'),
        ('gt_', (S, S, S), ((),), 'scalar_broadcast_rhs'),
        ('ge_', (S, S, S), ((S, S, S),)),
        ('ge_', (S, S, S), ((1,),), 'broadcast_rhs'),
        ('ge_', (), ((),), 'scalar'),
        ('ge_', (S, S, S), ((),), 'scalar_broadcast_rhs'),
        ('lt_', (S, S, S), ((S, S, S),)),
        ('lt_', (S, S, S), ((1,),), 'broadcast_rhs'),
        ('lt_', (), ((),), 'scalar'),
        ('lt_', (S, S, S), ((),), 'scalar_broadcast_rhs'),
        ('le_', (S, S, S), ((S, S, S),)),
        ('le_', (S, S, S), ((1,),), 'broadcast_rhs'),
        ('le_', (), ((),), 'scalar'),
        ('le_', (S, S, S), ((),), 'scalar_broadcast_rhs'),
        ('eq_', (S, S, S), (0,), 'pyscalar'),
        ('ne_', (S, S, S), (0,), 'pyscalar'),
        ('gt_', (S, S, S), (0,), 'pyscalar'),
        ('ge_', (S, S, S), (0,), 'pyscalar'),
        ('le_', (S, S, S), (0,), 'pyscalar'),
        ('lt_', (), (0,), 'pyscalar'),
        ('eq_', (), (0,), 'pyscalar_scalar'),
        ('ne_', (), (0,), 'pyscalar_scalar'),
        ('gt_', (), (0,), 'pyscalar_scalar'),
        ('ge_', (), (0,), 'pyscalar_scalar'),
        ('lt_', (), (0,), 'pyscalar_scalar'),
        ('le_', (), (0,), 'pyscalar_scalar'),
        ('permute', (1, 2, 3, 4), (0, 2, 3, 1), '', (True,)),
        ('permute', (1, 2, 3, 4), (0, -2, -1, 1), 'neg_dim', (True,)),
        ('permute', (), (dont_convert(()),), 'scalar', (True,)),
        ('select', (S, S, S), (1, 2), 'dim', (), [0]),
        ('select', (S, S, S), (1, -1), 'wrap_dim', (), [0]),
        ('select', (S,), (0, 2), '1d'),
        ('narrow', (S, S, S), (1, 2, 2), 'dim', (), [0]),
        ('narrow', (S, S, S), (1, 0, 0), 'empty_dim', (), [0]),
        ('squeeze', (S, 1, S, 1), NO_ARGS, '', (True,)),
        ('squeeze', (1, 1, 1, 1), NO_ARGS, 'input_sizes_are_ones', (True,)),
        ('squeeze', (S, 1, S, 1), (1,), '1_dim', (True,), [0]),
        ('squeeze', (S, 1, S, 1), (2,), 'not_1_dim', (True,), [0]),
        ('squeeze', (), (0,), 'scalar', (True,), [0]),
        ('unsqueeze', (S, S, S), (0,), 'first', (True,), [0]),
        ('unsqueeze', (S, S, S), (1,), 'middle', (True,), [0]),
        ('unsqueeze', (S, S, S), (3,), 'last', (True,), [0]),
        ('unsqueeze', (), (0,), 'scalar', (True,), [0]),
        ('chunk', (S, S, S), (2,), '', (True, 'prim::ConstantChunk')),
        ('chunk', (S, S, S), (S, 1), 'dim', (True, 'prim::ConstantChunk'), [1]),
        ('split', (S, S, S), (2,), '', (True,)),
        ('split', (S, S, S), (S, 1), 'dim', (True,), [1]),
        ('split', (S, S, S), ([int(S / 3), S - int(S / 3) * 2, int(S / 3)],), 'size_list',
            (True, 'aten::split_with_sizes')),
        ('split', (S, S, S), ([int(S / 2), S - int(S / 2) * 2, int(S / 2)], 2), 'size_list_dim',
            (True, 'aten::split_with_sizes'), [1]),
        ('split_with_sizes', (S, S, S), ([int(S / 3), S - int(S / 3) * 2, int(S / 3)],), '', (True,)),
        ('split_with_sizes', (S, S, S), ([int(S / 3), S - int(S / 3), 0],), 'size_0', (True, )),
        ('split_with_sizes', (S, S, S), ([int(S / 3), S - int(S / 3) * 2, int(S / 3)],), 'dim', (True, ), [1]),
        ('tensor_split', (S, S, S), (3,), 'sections', (False,)),
        ('tensor_split', (S, S, S), (3, 1), 'sections_dim', (False,), [1]),
        ('tensor_split', (S, S, S), ([2, 4],), 'indices', (False,)),
        ('tensor_split', (S, S, S), ([2, 4], 1), 'indices_dim', (False,), [1]),
        ('scatter', (M, S), (0, gather_variable((S, S), 1, M), (S, S)), 'dim0', (), [0]),
        ('scatter', (M, S), (1, gather_variable((M, S // 2), 0, S), (M, S // 2)), 'dim1', (), [0]),
        ('scatter', (), (0, torch.tensor(0, dtype=torch.int64), ()), 'scalartensor_all_dim0', (), [0]),
        ('scatter', (), (0, torch.tensor(0, dtype=torch.int64), 2.5), 'scalar_all_dim0', (), [0]),
        ('scatter_add', (M, S), (0, gather_variable((S, S), 1, M), (S, S)), 'dim0', (), [0]),
        ('scatter_add', (M, S), (1, gather_variable((M, S // 2), 0, S), (M, S // 2)), 'dim1', (), [0]),
        ('scatter_add', (), (0, torch.tensor(0, dtype=torch.int64), ()), 'scalar_all_dim0', (), [0]),
        ('scatter_add', (M, S), (0, gather_variable((S, S), 1, M), (S, S)), 'alert_nondeterministic', (), [0],
            [expectedAlertNondeterministic('scatter_add_cuda_kernel', 'cuda')]),
        ('masked_fill', (M, M), (torch.BoolTensor(M, M).bernoulli_(), 10)),
        ('masked_fill', (M, M), (torch.BoolTensor(M, M).bernoulli_(), ()), 'tensor'),
        ('masked_fill', (M,), (torch.BoolTensor(M, M).bernoulli_(), 10), 'broadcast_lhs'),
        ('masked_fill', (M, M), (torch.BoolTensor(M,).bernoulli_(), 10), 'broadcast_rhs'),
        ('masked_fill', (), (torch.tensor(0, dtype=torch.bool).bernoulli_(), 10), 'scalar'),
        ('masked_fill', (), (torch.tensor(0, dtype=torch.bool).bernoulli_(), ()),
         'scalar_variable'),
        ('masked_fill', (M, M), (torch.tensor(0, dtype=torch.bool).bernoulli_(), 10),
         'scalar_broadcast_rhs'),
        ('masked_scatter', (M,), (torch.BoolTensor(M, M).bernoulli_(), (M, M)),
         'broadcast_lhs'),
        ('maximum', (S, S), ((S, S),)),
        ('minimum', (S, S), ((S, S),)),
        ('fmax', (S, S), ((S, S),)),
        ('fmin', (S, S), ((S, S),)),
        ('resize_', (S, S, S), (torch.Size([S * S, S])), 'fewer_dims'),
        ('resize_', (), (dont_convert(()),), 'scalar'),
        ('resize_', (), (torch.Size([1, 1, 1])), 'scalar_to_dims'),
        ('resize_as_', (), (non_differentiable(torch.tensor(5.)),), 'scalar'),
        ('resize_as_', (), (non_differentiable(torch.randn((1, 1, 1))),), 'scalar_to_dims'),
        ('resize_as_', (S, S, S), (non_differentiable(torch.randn(S * S, S)),)),
        ('msort', (S, M, S), NO_ARGS),
        ('topk', (S, M, S), (3,)),
        ('topk', (S, M, S), (3, 1), 'dim', (), [1]),
        ('topk', (S, M, S), (3, 1, True), 'dim_desc', (), [1]),
        ('topk', (S, M, S), (3, 1, True, True), 'dim_desc_sort', (), [1]),
        ('topk', (), (1,), 'scalar'),
        ('topk', (), (1, 0), 'dim_scalar', (), [1]),
        ('topk', (), (1, 0, True), 'dim_desc_scalar', (), [1]),
        ('topk', (), (1, 0, True, True), 'dim_desc_sort_scalar', (), [1]),
        ('take', (S, S, S), (torch.LongTensor([[-3, 2], [20, 2]]),)),
        ('take', (S, S, S), (torch.tensor(0, dtype=torch.int64),), 'scalar_index'),
        ('take', (), (torch.LongTensor([0]),), 'scalar_data'),
        ('take', (), (torch.tensor(0, dtype=torch.int64),), 'scalar_both'),
        ('where', (M, M), (mask_not_all_zeros((M, M)), (M, M)), '', (True,)),
        ('where', (M, 1, M), (mask_not_all_zeros((M, M)), (M, M, 1)), 'broadcast_all', (True,)),
        ('where', (), (bernoulli_scalar(), ()), 'scalar', (True,)),
        ('where', (M, 1, M), (bernoulli_scalar(), (M, M, 1)), 'scalar_broadcast_mask', (True,)),
        ('where', (), (mask_not_all_zeros((M, M)), ()), 'scalar_broadcast_non_mask', (True,)),
        ('__getitem__', torch.randn(S, S, S), (dont_convert([1, 2]),)),
        ('__getitem__', torch.randn(S, S, S), (slice(0, 3),), 'slice'),
        ('__getitem__', torch.randn(S, S, S), (dont_convert([slice(0, 3), 1]),), 'slice_index'),
        ('__getitem__', torch.randn(S, S, S), (dont_convert([[0, 2, 3], [1, 3, 3], [0, 0, 2]]),), 'adv_index'),
        ('__getitem__', torch.randn(S, S, S), (dont_convert([[0, 0, 3], [1, 1, 3], [0, 0, 2]]),), 'adv_index_dup'),
        ('__getitem__', torch.randn(S, S, S), (dont_convert([slice(None), slice(None), [0, 3]]),), 'adv_index_end'),
        ('__getitem__', torch.randn(S, S, S), (dont_convert([slice(None), [0, 3], slice(None)]),), 'adv_index_mid'),
        ('__getitem__', torch.randn(S, S, S), (dont_convert([[0, 3], slice(None), slice(None)]),), 'adv_index_beg'),
        ('__getitem__', torch.randn(S, S, S), (dont_convert([[0, 3], [1, 2], slice(None)]),), 'adv_index_comb'),
        ('__getitem__', torch.randn(S, S, S), (dont_convert([[0, 3], ]),), 'adv_index_sub'),
        ('__getitem__', torch.randn(S, S, S), (dont_convert([[0, 3], slice(None)]),), 'adv_index_sub_2'),
        ('__getitem__', torch.randn(S, S, S), (dont_convert([[0, 3], Ellipsis]),), 'adv_index_sub_3'),
        ('__getitem__', torch.randn(S, S, S), (dont_convert([[0, 2, 3], [1, 3, 3],
                                                             torch.LongTensor([0, 0, 2])]),), 'adv_index_var'),
        ('to_sparse', (S, S), (), '', (), (), [], lambda x: x.to_dense()),
        ('kron', (S, S), ((M, L),))
    ]

def create_input(call_args, requires_grad=True, non_contiguous=False, call_kwargs=None, dtype=torch.double, device=None):
    if not isinstance(call_args, tuple):
        call_args = (call_args,)

    def map_arg(arg):
        def maybe_non_contig(tensor):
            return tensor if not non_contiguous else make_non_contiguous(tensor)

        if isinstance(arg, torch.Size) or isinstance(arg, dont_convert):
            return arg
        elif isinstance(arg, tuple) and len(arg) == 0:
            var = torch.randn((), dtype=dtype, device=device)
            var.requires_grad = requires_grad
            return var
        elif isinstance(arg, tuple) and not isinstance(arg[0], torch.Tensor):
            return Variable(maybe_non_contig(torch.randn(*arg, dtype=dtype, device=device)), requires_grad=requires_grad)
        # double check casting
        elif isinstance(arg, non_differentiable):
            if isinstance(arg.tensor, torch.Tensor):
                return maybe_non_contig(arg.tensor.to(device=device))
            return maybe_non_contig(arg.tensor.to(device=device))
        elif isinstance(arg, torch.Tensor):
            if arg.dtype == torch.float:
                arg = arg.double()
            if arg.dtype == torch.cfloat:
                arg = arg.to(torch.cdouble)
            if arg.is_complex() != dtype.is_complex:
                raise RuntimeError("User provided tensor is real for a test that runs with complex dtype, ",
                                   "which is not supported for now")
            # NOTE: We do clone() after detach() here because we need to be able to change size/storage of v afterwards
            v = maybe_non_contig(arg).detach().to(device=device).clone()
            v.requires_grad = requires_grad and (v.is_floating_point() or v.is_complex())
            return v
        elif callable(arg):
            return map_arg(arg(dtype=dtype, device=device))
        else:
            return arg
    args_out = tuple(map_arg(arg) for arg in call_args)
    kwargs_out = {k: map_arg(v) for k, v in call_kwargs.items()} if call_kwargs else {}
    return args_out, kwargs_out


def _compare_trilu_indices(
        self, row, col, offset=0, dtype=torch.long, device='cpu'):
    if row == 0 or col == 0:
        # have to handle this separately as tril and triu does not take
        # empty matrix as input
        self.assertEqual(
            torch.empty(0, 2, dtype=dtype, device=device).transpose(0, 1),
            torch.tril_indices(row, col, offset, dtype=dtype, device=device))

        self.assertEqual(
            torch.empty(0, 2, dtype=dtype, device=device).transpose(0, 1),
            torch.triu_indices(row, col, offset, dtype=dtype, device=device))

    else:
        # TODO(#38095): Replace assertEqualIgnoreType. See issue #38095
        self.assertEqualIgnoreType(
            torch.ones(row, col, device='cpu')
                 .tril(offset).nonzero().to(dtype).transpose(0, 1),
            torch.tril_indices(row, col, offset, dtype=dtype, device=device))

        # TODO(#38095): Replace assertEqualIgnoreType. See issue #38095
        self.assertEqualIgnoreType(
            torch.ones(row, col, device='cpu')
                 .tril(offset).nonzero().to(dtype).transpose(0, 1),
            torch.tril_indices(row, col, offset, dtype=dtype, device=device))


def _compare_large_trilu_indices(
        self, row, col, offset=0, dtype=torch.long, device='cpu'):
    l = torch.ones(row, col, dtype=dtype, device='cpu').tril(offset) \
             .nonzero()[-100:-1, :].transpose(0, 1).to(device)
    torch.cuda.empty_cache()

    r = torch.tril_indices(
        row, col, offset, dtype=dtype, device=device)[:, -100:-1]
    self.assertEqual(l, r)
    torch.cuda.empty_cache()

    l = torch.ones(row, col, dtype=dtype, device='cpu').triu(offset) \
             .nonzero()[-100:-1, :].transpose(0, 1).to(device)
    torch.cuda.empty_cache()

    r = torch.triu_indices(
        row, col, offset, dtype=dtype, device=device)[:, -100:-1]
    self.assertEqual(l, r)
    torch.cuda.empty_cache()

# (
#   row
#   col
#   offset (optional)
#   dtype (optional)
# )
tri_tests_args = [
    (1, 1),
    (3, 3),
    (3, 3, 1),
    (3, 3, 2),
    (3, 3, 200),
    (3, 3, -1),
    (3, 3, -2),
    (3, 3, -200),
    (0, 3, 0),
    (0, 3, 1),
    (0, 3, -1),
    (3, 0, 0),
    (3, 0, 1),
    (3, 0, -1),
    (0, 0, 0),
    (0, 0, 1),
    (0, 0, -1),
    (3, 6, 0),
    (3, 6, 1),
    (3, 6, 3),
    (3, 6, 9),
    (3, 6, -1),
    (3, 6, -3),
    (3, 6, -9),
    (6, 3, 0),
    (6, 3, 1),
    (6, 3, 3),
    (6, 3, 9),
    (6, 3, -1),
    (6, 3, -3),
    (6, 3, -9),
    (258, 253, 1, torch.float32),
    (257, 258, 1, torch.float64),
    (258, 258, 1, torch.short),
    (3, 513, 1, torch.long),
    (513, 3, 1, torch.int),
    (513, 0, 1, torch.double),
    (1024, 1024),
    (1024, 1024, 500, torch.float32),
    (1024, 1024, 1023),
    (1024, 1024, -500),
    (1023, 1025),
    (1025, 1023, 1022),
    (1024, 1024, -500),
    (3, 2028),
    (3, 2028, 1),
    (3, 2028, -1),
    (2028, 3),
    (2028, 1),
    (2028, 1, -1)
]

tri_large_tests_args: List[Tuple[int, ...]] = [
    # Large test cases below are deliberately commented out to speed up CI
    # tests and to avoid OOM error. When modifying implementations of
    # tril_indices and triu_indices, please enable these tests and make sure
    # they pass.
    #
    # (1, 268435455),
    # (5000, 5000),
    # (10000, 10000),
    # (268435455, 1),
    # (134217727, 2, 1),
    # (2, 134217727, 1),
    # (536870901, 1),
    # (1, 536870901),
    # (268435455, 2, 1),
    # (2, 268435455, 1)
]


def run_additional_tri_tests(self, device):
    x = torch.ones(
        3, 3, dtype=torch.long, device=device, layout=torch.strided)
    l = x.tril(0).nonzero().transpose(0, 1)
    u = x.triu(0).nonzero().transpose(0, 1)
    self.assertEqual(l, torch.tril_indices(3, 3, device=device))
    self.assertEqual(
        l, torch.tril_indices(3, 3, device=device, layout=torch.strided))

    self.assertEqual(u, torch.triu_indices(3, 3, device=device))
    self.assertEqual(
        u, torch.triu_indices(3, 3, device=device, layout=torch.strided))

    self.assertRaises(
        RuntimeError,
        lambda: torch.triu_indices(
            1, 1, device=device, layout=torch.sparse_coo))

    self.assertRaises(
        RuntimeError,
        lambda: torch.tril_indices(
            1, 1, device=device, layout=torch.sparse_coo))


def unpack_variables(args):
    if isinstance(args, tuple):
        return tuple(unpack_variables(elem) for elem in args)
    else:
        return args


EXCLUDE_FUNCTIONAL = {
    'addmm',
    'addmm_',
    'addbmm',
    'baddbmm',
    'addmv',
    'addmv_',
    'addr',
    'addr_',
    'reshape',
    'where'  # argument order
}
EXCLUDE_GRADCHECK: Dict[str, Any] = {
}
EXCLUDE_GRADGRADCHECK: Dict[str, Any] = {
}
EXCLUDE_GRADGRADCHECK_BY_TEST_NAME = {
    # *det methods uses svd in backward when matrix is not invertible. However,
    # svd backward is unstable unless the matrix has positive distinct singular
    # values. Generated random matrices satisfy this with high probability, but
    # we can't rely on it. So only test gradgrad on invertible test cases and
    # _distinct_singular_values.
    'test_det',
    'test_det_1x1',
    'test_det_symmetric',
    'test_det_symmetric_psd',
    'test_det_dim2_null',
    'test_det_rank1',
    'test_det_rank2',
    'test_det_batched',
    'test_det_batched_1x1',
    'test_det_batched_symmetric',
    'test_det_batched_symmetric_psd',
    # `other` expand_as(self, other) is not used in autograd.
    'test_expand_as',
    'test_logdet',
    'test_logdet_1x1',
    'test_logdet_symmetric',
    'test_logdet_batched',
    'test_logdet_batched_1x1',
    'test_logdet_batched_symmetric',
    'test_cdist',
}


def exclude_tensor_method(name, test_name):
    # there are no tensor equivalents for these (inplace or out)
    exclude_all_tensor_method_by_test_name = {
        'test_slice',
        'test_where',
        'test_where_broadcast_all',
        'test_where_scalar',
        'test_where_scalar_broadcast_mask',
        'test_where_scalar_broadcast_non_mask',
        'test_var_mean_keepdim_dim_1d',
        'test_var_mean_keepdim_dim',
        'test_var_mean_dim_1d',
        'test_var_mean_dim',
        'test_var_mean',
        'test_std_mean_keepdim_dim_1d',
        'test_std_mean_keepdim_dim',
        'test_std_mean_dim_1d',
        'test_std_mean_dim',
        'test_std_mean',
        'test_view_as_complex',
        'test_view_as_real_complex',
        'test_real_complex',
        'test_imag_complex',
        'test_complex'
    }
    # there are no out-of-place tensor equivalents for these
    exclude_outplace_tensor_method = {
        'index_add',
        'index_copy',
        'index_fill',
        'masked_fill',
        'masked_scatter',
        'scatter',
        'scatter_add',
        'det',
    }
    if test_name in exclude_all_tensor_method_by_test_name:
        return True
    is_magic_method = name[:2] == '__' and name[-2:] == '__'
    is_inplace = name[-1] == "_" and not is_magic_method
    if not is_inplace and name in exclude_outplace_tensor_method:
        return True
    if 'fft.' in name:
        return True
    return False<|MERGE_RESOLUTION|>--- conflicted
+++ resolved
@@ -1692,21 +1692,11 @@
 
 # Foreach min/max ops
 foreach_min_max_op_db: List[OpInfo] = [
-<<<<<<< HEAD
-    ForeachFuncInfo('_foreach_maximum',
-                    method=torch._foreach_maximum,
-                    inplace=None,
-                    ref=torch.max,
+    ForeachFuncInfo('maximum',
+                    has_no_inplace=True,
                     dtypes=floating_types_and(torch.bfloat16, torch.bool, torch.half),
                     dtypesIfCPU=floating_types_and(torch.bfloat16, torch.bool, torch.half),
                     dtypesIfCUDA=floating_types_and(torch.bfloat16, torch.bool, torch.half),
-=======
-    ForeachFuncInfo('maximum',
-                    has_no_inplace=True,
-                    dtypes=all_types(),
-                    dtypesIfCPU=all_types(),
-                    dtypesIfCUDA=all_types(),
->>>>>>> d1f9c1f2
                     skips=(
                         # cannot convert float infinity to integer
                         SkipInfo('TestForeach', 'test_min_max_inf_nan',
@@ -1715,21 +1705,11 @@
                                  device_type='cuda', dtypes=[*integral_types()]),
                     )),
 
-<<<<<<< HEAD
-    ForeachFuncInfo('_foreach_minimum',
-                    method=torch._foreach_minimum,
-                    inplace=None,
-                    ref=torch.min,
+    ForeachFuncInfo('minimum',
+                    has_no_inplace=True,
                     dtypes=floating_types_and(torch.bfloat16, torch.bool, torch.half),
                     dtypesIfCPU=floating_types_and(torch.bfloat16, torch.bool, torch.half),
                     dtypesIfCUDA=floating_types_and(torch.bfloat16, torch.bool, torch.half),
-=======
-    ForeachFuncInfo('minimum',
-                    has_no_inplace=True,
-                    dtypes=all_types(),
-                    dtypesIfCPU=all_types(),
-                    dtypesIfCUDA=all_types(),
->>>>>>> d1f9c1f2
                     skips=(
                         # cannot convert float infinity to integer
                         SkipInfo('TestForeach', 'test_min_max_inf_nan',
