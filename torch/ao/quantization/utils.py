"""
Utils shared by different modes of quantization (eager/graph)
"""
import warnings
import functools
import torch
from torch.ao.quantization.quant_type import QuantType, quant_type_to_str
from typing import Tuple, Any, Union, Callable
from torch.nn.utils.parametrize import is_parametrized

# Type for fusion patterns, it can be more complicated than the following actually,
# see pattern.md for docs
# TODO: not sure if typing supports recursive data types
Pattern = Union[Callable, Tuple[Callable, Callable], Tuple[Callable, Tuple[Callable, Callable]], Any]

# TODO: maybe rename this to MatchInputNode
class MatchAllNode:
    """ A node pattern that matches all nodes, used in defining
    fusion patterns in FX Graph Mode Quantization
    """
    pass

module_type_list = {
    torch.nn.ReLU,
    torch.nn.ReLU6,
    torch.nn.AdaptiveAvgPool1d,
    torch.nn.AdaptiveAvgPool2d,
    torch.nn.AdaptiveAvgPool3d,
    torch.nn.AvgPool1d,
    torch.nn.AvgPool2d,
    torch.nn.AvgPool3d,
    torch.nn.MaxPool1d,
    torch.nn.MaxPool2d,
    torch.nn.MaxPool3d,
    torch.nn.Identity,
    torch.nn.Hardsigmoid,
    torch.nn.Sigmoid,
    torch.nn.Tanh,
}
func_list = {
    torch.nn.functional.adaptive_avg_pool1d,
    torch.nn.functional.adaptive_avg_pool2d,
    torch.nn.functional.adaptive_avg_pool3d,
    torch.nn.functional.elu,
    torch.nn.functional.hardswish,
    torch.nn.functional.instance_norm,
    torch.nn.functional.layer_norm,
    torch.nn.functional.leaky_relu,
    torch.nn.functional.silu,
    torch.nn.functional.mish,
    torch.nn.functional.dropout,
    torch.nn.functional.max_pool1d,
    torch.nn.functional.max_pool2d,
    torch.nn.functional.max_pool3d,
    torch.nn.functional.relu,
    torch.nn.functional.hardtanh,
    torch.nn.functional.hardtanh_,
    torch.nn.functional.hardsigmoid,
    torch.nn.functional.sigmoid,
    torch.transpose,
    torch.repeat_interleave,
    torch.sigmoid,
    torch.squeeze,
    torch.stack,
    torch.sum,
    torch.tanh,
    torch.unsqueeze,
    torch.cat,
}
method_list = {
    torch.mean,
    'relu',
    'relu_',
    'contiguous',
    'detach',
    'detach_',
    'hardsigmoid',
    'hardsigmoid_',
    'permute',
    'repeat',
    'repeat_interleave',
    'reshape',
    'resize_',
    'shape',
    'sigmoid',
    'sigmoid_',
    'size',
    'squeeze',
    'squeeze_',
    'tanh',
    'tanh_',
    'transpose',
    'unsqueeze',
    'unsqueeze_',
    'view',
}

def check_node(node, modules):
    # TODO: reuse is_fixed_qparam_node after we move this function to _lower_to_native_backend.py
    is_call_function = node.op == "call_function" and node.target in func_list
    is_call_method = node.op == "call_method" and node.target in method_list
    is_call_module = node.op == "call_module" and type(modules[str(node.target)]) in module_type_list
    return is_call_function, is_call_method, is_call_module

def get_combined_dict(default_dict, additional_dict):
    d = default_dict.copy()
    d.update(additional_dict)
    return d

def is_per_tensor(qscheme):
    return qscheme == torch.per_tensor_affine or \
        qscheme == torch.per_tensor_symmetric

def is_per_channel(qscheme):
    return qscheme in [torch.per_channel_affine,
                       torch.per_channel_affine_float_qparams,
                       torch.per_channel_symmetric]

def getattr_from_fqn(obj: Any, fqn: str) -> Any:
    """
    Given an obj and a fqn such as "foo.bar.baz", returns gm.foo.bar.baz.
    """
    return functools.reduce(getattr, fqn.split("."), obj)

def get_qparam_dict(observer_or_fake_quant):
    qscheme = observer_or_fake_quant.qscheme if hasattr(observer_or_fake_quant, "qscheme") else None
    dtype = observer_or_fake_quant.dtype
    qparams = {"qscheme": qscheme, "dtype": dtype}

    if not qscheme:
        return qparams

    if is_per_tensor(qscheme):
        qscheme = torch.per_tensor_affine
    elif is_per_channel(qscheme):
        # change symmetric to affine since we do not have symmetric
        # quantized Tensor
        if qscheme == torch.per_channel_symmetric:
            qscheme = torch.per_channel_affine
        qparams["axis"] = observer_or_fake_quant.ch_axis
    else:
        raise RuntimeError(f"Unrecognized qscheme: {qscheme}")
    # update qscheme, since we don't have symmetric quant qscheme
    # in quantized Tensor
    qparams["qscheme"] = qscheme

    scale, zero_point = observer_or_fake_quant.calculate_qparams()
    qparams["scale"] = scale
    qparams["zero_point"] = zero_point

    return qparams


def get_swapped_custom_module_class(custom_module, custom_module_class_mapping, qconfig):
    """ Get the observed/quantized custom module class that we need
    to swap `custom_module` to
    Input:
        custom_module: input, can be an instance of either a float or observed custom module
        custom_module_class_mapping: the float to observed or observed to quantized custom module class mapping
        qconfig: qconfig configured for the custom module

    Output:
        corresponding observed/quantized custom module class for input custom module instance
    """
    quant_type = get_quant_type(qconfig)
    quant_type_str = quant_type_to_str(quant_type)
    class_mapping = custom_module_class_mapping.get(quant_type_str, {})
    assert type(custom_module) in class_mapping, "did not find corresponding observed " \
        "module class for {} in mapping: {}".format(type(custom_module), class_mapping)
    return class_mapping[type(custom_module)]

def activation_dtype(qconfig):
    assert qconfig is not None
    activation = qconfig.activation()
    return activation.dtype

def weight_dtype(qconfig):
    assert qconfig is not None
    weight = qconfig.weight()
    return weight.dtype

def activation_is_statically_quantized(qconfig):
    """ Given a qconfig, decide if the activation needs to be
    quantized or not, this includes quantizing to quint8, qint8 and float16
    """
    return activation_dtype(qconfig) in [torch.quint8, torch.qint8, torch.float16]

def activation_is_dynamically_quantized(qconfig):
    """ Given a qconfig, decide if the activation needs to be
    dynamically quantized or not, this includes dynamically quantizing to
    quint8, qint8 and float16
    """
    activation_dtype, _, activation_compute_dtype = \
        get_qconfig_dtypes(qconfig)
    return activation_dtype == torch.float and \
        activation_compute_dtype in [torch.quint8, torch.qint8, torch.float16]

def activation_is_int8_quantized(qconfig):
    """ Given a qconfig, decide if the activation needs to be
    quantized to int8 or not, this includes quantizing to quint8, qint8
    """
    return activation_dtype(qconfig) in [torch.quint8, torch.qint8]

def activation_is_int32_quantized(qconfig):
    """ Given a qconfig, decide if the activation needs to be
    quantized to int32 or not
    """
    return activation_dtype(qconfig) == torch.qint32

def weight_is_quantized(qconfig):
    """ Given a qconfig, decide if the weight needs to be
    quantized or not
    """
    return weight_dtype(qconfig) in [torch.quint8, torch.qint8, torch.float16, torch.quint4x2]

def weight_is_statically_quantized(qconfig):
    """ Given a qconfig, decide if the weight needs to be statically
    quantized or not
    """
    return weight_dtype(qconfig) in [torch.quint8, torch.qint8]

def op_is_int8_dynamically_quantized(qconfig) -> bool:
    """ Given a qconfig, returns True if this op is using int8 dynamic
    quantization
    """
    activation_dtype, weight_dtype, activation_compute_dtype = \
        get_qconfig_dtypes(qconfig)
    return (
        activation_dtype is torch.float and
        # for now, the lines below assume fbgemm or qnnpack
        weight_dtype is torch.qint8 and
        activation_compute_dtype is torch.quint8
    )

def get_qconfig_dtypes(qconfig):
    r""" returns the qconfig tuple for qconfig:
    (activation_dtype, weight_dtype, activation_compute_dtype)
    """
    assert qconfig is not None
    activation = qconfig.activation()
    weight = qconfig.weight()
    compute_dtype = activation.compute_dtype if hasattr(activation, 'compute_dtype') else None
    return (activation.dtype, weight.dtype, compute_dtype)

def get_quant_type(qconfig):
    assert qconfig is not None
    activation = qconfig.activation()
    weight = qconfig.weight()
    static_dtypes = [torch.quint8, torch.qint8, torch.quint4x2]
    if weight.dtype in static_dtypes:
        if activation.dtype in static_dtypes:
            return QuantType.STATIC
        elif hasattr(activation, 'compute_dtype') and activation.compute_dtype in static_dtypes:
            return QuantType.DYNAMIC
        else:
            return QuantType.WEIGHT_ONLY

    if weight.dtype == torch.float16:
        if activation.dtype == torch.float:
            return QuantType.DYNAMIC
        elif activation.dtype == torch.float16:
            return QuantType.STATIC

    raise Exception("Unrecognized dtype combination in get_quant_type: activation({}),"
                    "weight({})".format(activation.dtype, weight.dtype))

def check_min_max_valid(min_val: torch.Tensor, max_val: torch.Tensor) -> bool:
    """ Checks if the given minimum and maximum values are valid, meaning that
    they exist and the min value is less than the max value.
    """
    if min_val.numel() == 0 or max_val.numel() == 0:
        warnings.warn(
            "must run observer before calling calculate_qparams. " +
            "Returning default values."
        )
        return False

    if min_val.dim() == 0 or max_val.dim() == 0:
        if min_val == float("inf") and max_val == float("-inf"):
            warnings.warn(
                "must run observer before calling calculate_qparams. " +
                "Returning default values."
            )

            return False

        assert min_val <= max_val, "min {} should be less than max {}".format(
            min_val, max_val
        )
    else:
        assert torch.all(
            min_val <= max_val
        ), "min {} should be less than max {}".format(min_val, max_val)

    return True


def calculate_qmin_qmax(quant_min: int, quant_max: int, has_customized_qrange: bool, dtype: torch.dtype,
                        reduce_range: bool) -> Tuple[int, int]:
    r"""Calculates actual qmin and qmax based on the quantization range,
    observer datatype and if range is reduced.
    """
    # TODO(jerryzh): Figure out why custom quant_min/quant_max are still adjusted.
    if has_customized_qrange:
        # This initialization here is to be resolve TorchScript compilation issues and allow
        # using of refinement to decouple initial_qmin and initial_qmax from quantization range.
        # The actual values of initial_qmin and initial_qmax will be reset below.
        if dtype == torch.qint32:
            initial_quant_min, initial_quant_max = 0, 2**31 - 1
        else:
            initial_quant_min, initial_quant_max = 0, 255
        # The following assignment of self.qmin and self.qmax to the local variables and the if check refine the
        # attribute from Optional valid integers for use, based on TorchScript's requirements.
        custom_quant_min, custom_quant_max = quant_min, quant_max
        if custom_quant_min is not None and custom_quant_max is not None:
            initial_quant_min, initial_quant_max = (
                custom_quant_min,
                custom_quant_max,
            )

        qrange_len = initial_quant_max - initial_quant_min + 1
        if dtype == torch.qint8:
            assert (
                0 < qrange_len <= 256
            ), "quantization range should be positive and not exceed the maximum bit range (=256)."
        elif dtype == torch.qint32:
            assert (
                0 < qrange_len <= 2**31
            ), "quantization range should be positive and not exceed the maximum bit range (=4294967296)."
        if dtype == torch.qint8:
            quant_min, quant_max = -qrange_len // 2, qrange_len // 2 - 1
        else:
            quant_min, quant_max = 0, qrange_len - 1
        if reduce_range:
            quant_min, quant_max = quant_min // 2, quant_max // 2
    else:
        # Fallback onto default 8-bit qmin and qmax calculation if dynamic range is not used.
        if dtype == torch.qint8:
            if reduce_range:
                quant_min, quant_max = -64, 63
            else:
                quant_min, quant_max = -128, 127
        elif dtype == torch.quint8:
            if reduce_range:
                quant_min, quant_max = 0, 127
            else:
                quant_min, quant_max = 0, 255
        elif dtype == torch.qint32:
            quant_min, quant_max = -1 * (2 ** 31), (2 ** 31) - 1
        else:
            quant_min, quant_max = 0, 15
    return quant_min, quant_max


def _parent_name(target):
    """
    Turn 'foo.bar' into ['foo', 'bar']
    """
    r = target.rsplit('.', 1)
    if len(r) == 1:
        return '', r[0]
    else:
        return r[0], r[1]

<<<<<<< HEAD
def type_before_parametrizations(module):
    """
    Returns type(module) or the original
    type if module is currently parametrized
    """
    if is_parametrized(module):
        return module.__class__.__bases__[0]
    else:
        return type(module)

def is_leaf_or_only_parametrized(module):
=======
def has_no_children_ignoring_parametrizations(module):
>>>>>>> 37ba7599
    """
    Checks if module._modules is empty or
    if module is a parametrization, checks that module._modules only has
    the 'parametrizations' module
    """
    if len(module._modules) == 0:
        return True
    elif is_parametrized(module):
        return len(module._modules) == 1 and 'parametrizations' in module._modules
    else:
        return False<|MERGE_RESOLUTION|>--- conflicted
+++ resolved
@@ -362,21 +362,7 @@
     else:
         return r[0], r[1]
 
-<<<<<<< HEAD
-def type_before_parametrizations(module):
-    """
-    Returns type(module) or the original
-    type if module is currently parametrized
-    """
-    if is_parametrized(module):
-        return module.__class__.__bases__[0]
-    else:
-        return type(module)
-
-def is_leaf_or_only_parametrized(module):
-=======
 def has_no_children_ignoring_parametrizations(module):
->>>>>>> 37ba7599
     """
     Checks if module._modules is empty or
     if module is a parametrization, checks that module._modules only has
