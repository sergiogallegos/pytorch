# -*- coding: utf-8 -*-

from typing import Optional, Tuple, List, Union, Any

import warnings
import torch
from torch import Tensor
from . import _docs

# A workaround to support both TorchScript and MyPy:
from typing import TYPE_CHECKING
if TYPE_CHECKING:
    from torch.types import _dtype as DType
    DimOrDims = Optional[Union[int, Tuple[int], List[int]]]
else:
    # The JIT doesn't understand Union, nor torch.dtype here
    DType = int
    DimOrDims = Optional[Tuple[int]]


__all__ = []

# All masked reduction/normalization operations have the same
# signatures. Here we introduce docstring templates that are applied
# to docstrings of reduction/normalization functions via
# _apply_docstring_templates decorator.

def _apply_docstring_templates(func):
    """Decorator that applies docstring templates to function docstring
    and returns the function instance.
    """

    doc_string = getattr(_docs, f'{func.__name__}_docstring', None)
    if doc_string is None:
        warnings.warn(
            f'No documentation string available for {func.__name__}.'
            ' PyTorch team should run `python tools/update_masked_docs.py`'
            ' to generate the missing docstrings.')
    else:
        func.__doc__ = doc_string

    # Expose function as public symbol
    __all__.append(func.__name__)

    return func


def _generate_docstring(func):
    """An utility function called from tools/update_masked_docs.py
    script to update the module torch._masked._docs.py
    """
    docstring_templates = dict(
        reduction_signature='''\
{function_name}(input, {operation_args}, *, {operation_kwargs}) -> Tensor''',
        reduction_descr='''\
Returns {operation name} of all the elements in the :attr:`input`
tensor along the given dimension(s) :attr:`dim` while the :attr:`input`
elements are masked out according to the boolean tensor
:attr:`mask`.''',
        reduction_args='''\
If :attr:`keepdim` is ``True``, the output tensor is of the same size
as :attr:`input` except in the dimension(s) :attr:`dim` where it is of
size 1. Otherwise, :attr:`dim` is squeezed (see
:func:`torch.squeeze`), resulting in the output tensor having 1 (or
``len(dim)``) fewer dimension(s).

The boolean tensor :attr:`mask` defines the "validity" of
:attr:`input` tensor elements: if :attr:`mask` element is True
then the corresponding element in :attr:`input` tensor will be
included in {operation name} computation, otherwise the element is
ignored.

When all elements of :attr:`input` along the given dimension
:attr:`dim` are ignored (fully masked-out), the corresponding element
of the output tensor will have undefined value: it may or may not
correspond to the identity value of {operation name} operation; the
choice may correspond to the value that leads to the most efficient
storage of :attr:`output` tensor.

The mask of the output tensor can be computed as
``torch.any(torch.broadcast_to(mask, input.shape), dim, keepdim=keepdim,
dtype=torch.bool)``.

The shapes of the :attr:`mask` tensor and the :attr:`input` tensor
don't need to match, but they must be :ref:`broadcastable
<broadcasting-semantics>` and the dimensionality of the :attr:`mask`
tensor must not be greater than of the :attr:`input` tensor.

Args:
    input (Tensor): the input tensor
    {args_declarations}

Keyword args:
    {kwargs_declarations}''',
        reduction_example='''\
Example::

    >>> input = {example_input}
    >>> input
    {indent_example_input}
    >>> mask = {example_mask}
    >>> mask
    {indent_example_mask}
    >>> {full_function_name}(input, {example_args}, mask=mask)
    {indent_example_output}
''',
        reduction_identity='''\
The identity value of {operation name} operation, which is used to start the reduction, is ``{identity_int32}``.''',
        reduction_identity_dtype='''\
The identity value of {operation name} operation, which is used to start the
reduction, depends on input dtype. For instance, for float32, uint8,
and int32 dtypes, the identity values are ``{identity_float32}``, ``{identity_uint8}``, and ``{identity_int32}``, respectively.''',
        normalization_signature='''\
{function_name}(input, {operation_args}, *, {operation_kwargs}) -> Tensor''',
        normalization_descr='''\
Returns {operation name} of all the slices in the :attr:`input` tensor
along :attr:`dim` while the :attr:`input` elements are masked out
according to the boolean tensor :attr:`mask`.

{definition}''',
        normalization_args='''\
The boolean tensor :attr:`mask` defines the "validity" of
:attr:`input` tensor elements: if :attr:`mask` element is True then
the corresponding element in :attr:`input` tensor will be included in
{operation name} computation, otherwise the element is ignored.

The values of masked-out elements of the output tensor have undefined
value: it may or may not be set to zero or nan; the choice may correspond to
the value that leads to the most efficient storage of :attr:`output`
tensor.

The mask of the {operation name} output tensor can be computed as
``torch.broadcast_to(mask, input.shape)``.

The shapes of the :attr:`mask` tensor and the :attr:`input` tensor
don't need to match, but they must be :ref:`broadcastable
<broadcasting-semantics>` and the dimensionality of the :attr:`mask`
tensor must not be greater than of the :attr:`input` tensor.

Args:
    input (Tensor): the input tensor
    {args_declarations}

Keyword args:
    {kwargs_declarations}''',
        normalization_example='''\
Example::

    >>> input = {example_input}
    >>> input
    {indent_example_input}
    >>> mask = {example_mask}
    >>> mask
    {indent_example_mask}
    >>> {full_function_name}(input, {example_args}, mask=mask)
    {indent_example_output}
''')

    args_and_kwargs = dict(
        # argument name sufficies separated by double underscore will
        # be removed in the final documentation string.
        sum=(('dim',), ('keepdim=False', 'dtype=None', 'mask=None')),
        prod=(('dim',), ('keepdim=False', 'dtype=None', 'mask=None')),
        amin=(('dim',), ('keepdim=False', 'dtype=None', 'mask=None')),
        amax=(('dim',), ('keepdim=False', 'dtype=None', 'mask=None')),
        mean=(('dim',), ('keepdim=False', 'dtype=None', 'mask=None')),
        norm=(('ord', 'dim',), ('keepdim=False', 'dtype=None', 'mask=None')),
        var=(('dim', 'unbiased'), ('keepdim=False', 'dtype=None', 'mask=None')),
        softmax=(('dim__as_int',), ('dtype=None', 'mask=None')),
        log_softmax=(('dim__as_int',), ('dtype=None', 'mask=None')),
        softmin=(('dim__as_int',), ('dtype=None', 'mask=None')),
        normalize=(('ord__required', 'dim__as_int',), ('eps=1e-12', 'dtype=None', 'mask=None')),
    )

    argument_declarations = dict(
        dim='''\
dim (int or tuple of ints, optional): the dimension or dimensions to reduce.
  Default: None that is equivalent to ``tuple(range(input.ndim))``.''',
        dim__as_int='''\
dim (int): the dimension along which {operation name} is computed.''',
        ord='''\
ord (int, float, optional): the order of vector norm. Default: 2.
  See :func:`torch.linalg.vector_norm` for a list of supported norms.''',
        ord__required='''\
ord (int, float): the order of vector norm. Default: 2.
  See :func:`torch.linalg.vector_norm` for a list of supported norms.''',
        unbiased='''\
unbiased (bool): when True, use Bessel’s correction, otherwise, compute
  the uncorrected sample variance.''',
        eps='''\
eps (float, optional): small value to avoid division by zero. Default: {default}.''',
        keepdim='''\
keepdim (bool, optional): whether the output tensor has
  :attr:`dim` retained or not. Default: {default}.''',
        dtype='''\
dtype (:class:`torch.dtype`, optional): the desired data type
  of returned tensor.  If specified, the input tensor is
  casted to :attr:`dtype` before the operation is
  performed. Default: {default}.''',
        mask='''\
mask (:class:`torch.Tensor`, optional): the boolean tensor
  containing the binary mask of validity of input tensor
  elements.
  Default: None that is equivalent to ``torch.ones(input.shape, dtype=torch.bool)``.''')

    definitions = dict(
        softmax='''\
Let ``x`` be a sequence of unmasked elements of one-dimensional slice
of the :attr:`input` tensor. Softmax of i-th element in ``x`` is
defined as ``exp(x[i])/sum(exp(x))``.''',
        log_softmax='''\
Let ``x`` be a sequence of unmasked elements of one-dimensional slice
of the :attr:`input` tensor. LogSoftmax of i-th element in ``x`` is
defined as ``log(exp(x[i])/sum(exp(x)))``.''',
        softmin='''\
Let ``x`` be a sequence of unmasked elements of one-dimensional slice
of the :attr:`input` tensor. Softmin of i-th element in ``x`` is
defined as ``exp(-x[i])/sum(exp(-x))``.''',
        normalize='''\
Let ``x`` be a sequence of unmasked elements of one-dimensional slice
of the :attr:`input` tensor. Normalize of i-th element in ``x`` is
defined as ``x[i]/max(norm(x, p), eps)``.''')

    reduction_names = dict(
        sum='sum',
        prod='product',
        amax='maximum',
        amin='minimum',
        mean='mean',
        norm='norm',
        var='variance')

    normalization_names = dict(
        softmax='softmax',
        log_softmax='log_softmax',
        softmin='softmin',
        normalize='normalize')

    operation_names = dict()
    operation_names.update(reduction_names)
    operation_names.update(normalization_names)

    # Default example data:
    example_dim = 1
    example_input = torch.tensor([[-3, -2, -1], [0, 1, 2]])
    example_mask = torch.tensor([[True, False, True], [False, False, False]])
    example_args: Tuple[Any, ...]
    if func.__name__ in {'norm', 'normalize'}:
        example_args = (2.0, example_dim)
        example_input = example_input.to(dtype=torch.float32)
    elif func.__name__ in {'var'}:
        example_args = (example_dim, False)
    else:
        example_args = (example_dim,)

    operation_args: Tuple[str, ...]
    operation_kwargs: Tuple[str, ...]
    operation_args, operation_kwargs = args_and_kwargs[func.__name__]
    arg_declarations = [
        '\n    '.join(argument_declarations
                      .get(a, f'{a.split("__", 1)[0]}: TBD.')
                      .splitlines())
        for a in operation_args]
    kwarg_declarations = [
        '\n    '.join(argument_declarations
                      .get(a.split('=', 1)[0], f'{a.split("__", 1)[0]}: TBD.')
                      .format(default=a.split('=', 1)[1])
                      .splitlines())
        for a in operation_kwargs]

    if func.__name__ in reduction_names:
        op_kind = 'reduction'
        doc_sections = ['signature', 'descr', 'identity', 'args', 'example']
    elif func.__name__ in normalization_names:
        op_kind = 'normalization'
        doc_sections = ['signature', 'descr', 'args', 'example']
        example_input = example_input.to(dtype=torch.float32)
    else:
        assert 0  # add function name to operation names dictionaries
    example_output = func(example_input, *example_args, mask=example_mask)

    template_data = {'function_name': func.__name__,
                     'full_function_name': func.__module__ + '.' + func.__name__,
                     'operation name': operation_names[func.__name__],
                     'operation_args': ', '.join(a.split('__', 1)[0] for a in operation_args),
                     'operation_kwargs': ', '.join(a.split('__', 1)[0] for a in operation_kwargs),
                     # one-line representation of a tensor:
                     'example_input': ' '.join(str(example_input).split()),
                     'example_args': ', '.join(map(str, example_args)),
                     'example_mask': ' '.join(str(example_mask).split()),
                     # multi-line representation of a tensor with indent
                     'indent_example_input': ('\n    ').join(str(example_input).splitlines()),
                     'indent_example_mask': ('\n    ').join(str(example_mask).splitlines()),
                     'indent_example_output': ('\n    ').join(str(example_output).splitlines())}

    if func.__name__ in reduction_names:
        template_data.update(
            identity_uint8=_reduction_identity(func.__name__, torch.tensor(0, dtype=torch.uint8)),
            identity_int32=_reduction_identity(func.__name__, torch.tensor(0, dtype=torch.int32)),
            identity_float32=_reduction_identity(func.__name__, torch.tensor(0, dtype=torch.float32)))
        if func.__name__ == 'norm':
            template_data.update(
                identity_ord_ninf=_reduction_identity(
                    func.__name__, torch.tensor(0, dtype=torch.float32), float('-inf')))
    elif func.__name__ in normalization_names:
        template_data.update(definition=definitions[func.__name__])
    else:
        assert 0  # add function name to operation names dictionaries
    template_data.update(args_declarations=('\n    '.join(arg_declarations)).format_map(template_data))
    template_data.update(kwargs_declarations=('\n    '.join(kwarg_declarations)).format_map(template_data))

    # Apply function name info to docstring templates:
    templates = dict((k, v.format_map(template_data))
                     for k, v in docstring_templates.items() if k.startswith(op_kind))
    templates.update((k, v.format_map(template_data) if isinstance(v, str) else v) for k, v in template_data.items())

    # Apply docstring templates to function doctring:
    if func.__doc__ is None:
        doc_template = '\n\n'.join([f'{{{op_kind}_{sec}}}' for sec in doc_sections])
    else:
        doc_template = func.__doc__
    return doc_template.format_map(templates)


def _reduction_identity(op_name: str, input: Tensor, *args):
    """Return identity value as scalar tensor of a reduction operation on
    given input, or None, if the identity value cannot be uniquely
    defined for the given input.

    The identity value of the operation is defined as the initial
    value to reduction operation that has a property ``op(op_identity,
    value) == value`` for any value in the domain of the operation.
    Or put it another way, including or exlucing the identity value in
    a list of operands will not change the reduction result.

    See https://github.com/pytorch/rfcs/pull/27 for more information.

    """
    dtype: DType = input.dtype
    device = input.device
    op_name = op_name.rsplit('.', 1)[-1]  # lstrip module name when present
    if op_name == 'sum':
        return torch.tensor(0, dtype=dtype, device=device)
    elif op_name == 'prod':
        return torch.tensor(1, dtype=dtype, device=device)
    elif op_name == 'amax':
        if torch.is_floating_point(input):
            return torch.tensor(-torch.inf, dtype=dtype, device=device)
        elif torch.is_signed(input) or dtype == torch.uint8:
            return torch.tensor(torch.iinfo(dtype).min, dtype=dtype, device=device)
    elif op_name == 'amin':
        if torch.is_floating_point(input):
            return torch.tensor(torch.inf, dtype=dtype, device=device)
        elif torch.is_signed(input) or dtype == torch.uint8:
            return torch.tensor(torch.iinfo(dtype).max, dtype=dtype, device=device)
    elif op_name == 'mean':
        # Strictly speaking, the identity value of the mean operation
        # is the mean of the input. Since the mean value depends on
        # the dim argument and it may be a non-scalar tensor, we
        # consider the identity value of the mean operation ambiguous.
        # Moreover, the mean value of empty input is undefined.
        return None
    elif op_name == 'norm':
        ord = args[0] if args else 2
        if ord == float('-inf'):
            assert torch.is_floating_point(input), input.dtype
            return torch.tensor(torch.inf, dtype=dtype, device=device)
        return torch.tensor(0, dtype=dtype, device=device)
    elif op_name == 'var':
        return None
    raise NotImplementedError(f'identity of {op_name} on {dtype} input')


def _canonical_dim(dim: DimOrDims, ndim: int) -> Tuple[int, ...]:
    """Return dim argument as a tuple of sorted dim values.
    """
    dims: List[int] = []
    if dim == ():
        # Currently, `dim=()` in reductions operations means "reduce
        # over all dimensions" while in future, it will read "no
        # reduce". See https://github.com/pytorch/pytorch/issues/29137
        # When gh-29137 is resolved, this if-block must be deleted.
        dim = None
    if dim is None:
        return tuple(range(ndim))
    ndim = max(ndim, 1)
    dim_ = (dim,) if isinstance(dim, int) else dim
    for d in dim_:
        if d in dims:
            raise RuntimeError(f'dim={d} appears multiple times in the list of dims')
        if d >= ndim or d < -ndim:
            raise IndexError(f'Dimension out of range (expected to be in range of [{-ndim}, {ndim-1}], but got {d})')
        dims.append(d % ndim)
    return tuple(sorted(dims))


def _sparse_coo_flatten_indices(indices: Tensor, shape: tuple):
    # Flatted N-D indices to 1-D indices
    flat_indices = indices.new_zeros(indices.size(1))
    for d, sz in enumerate(shape):
        flat_indices.mul_(sz)
        flat_indices.add_(indices[d])
    return flat_indices


def _any(input: Tensor, dim: tuple, keepdim: bool):
    # Support torch.any with tuple dim argument.
    # Workaround of https://github.com/pytorch/pytorch/issues/56586
    r = input
    for d in reversed(dim):
        r = r.any(dim=d, keepdim=keepdim)
    return r


def _sparse_coo_where(mask: Tensor, input: Tensor, fill_value: Tensor) -> Tensor:
    """Sparse variant of torch.where. Supports sparse COO and hybrid sparse COO tensors.

    _sparse_coo_where implements the following invariant:

      _sparse_coo_where(mask, input, fill_value).to_dense(fill_value) ==
        torch.where(mask.to_dense(), input.to_dense(), torch.full(input.shape, fill_value))

    where `a == b` means `assertEqual(a, b)`, mask is boolean sparse
    tensor, and `to_dense(fill_value)` is like `to_dense()` except
    that the unspecified elements are mapped to `fill_value` rather
    than to `0`.

    Returns a sparse COO tensor with the following features:

    - all specified elements correspond to masked-in elements that
      have the values of the input tensor. If there exists a masked-in
      element (as specified by mask) that is not specified in the
      input, in the result tensor, the corresponding element has value
      0. In the dense part of the sparse tensor, the masked-out
      elements are replaced with fill_value.

    - all unspecified elements correspond to masked-out elements.
    """

    assert input.layout == torch.sparse_coo
    assert mask.layout == input.layout
    assert mask.shape == input.shape
    assert mask.dense_dim() == input.dense_dim()  # TODO: eliminate this restriction

    input = input.coalesce()

    # For set operations on sparse tensor indices, we'll convert
    # multi-dimensional indices to 1-D indices for efficiency.
    input_flat_indices = _sparse_coo_flatten_indices(input.indices(), input.shape[:input.sparse_dim()])
    mask_flat_indices = _sparse_coo_flatten_indices(mask.indices(), mask.shape[:mask.sparse_dim()])

    # the set of mask flat indices that define masked-in elements:
    if mask.dense_dim() > 0:
        mask_values = _any(mask.values(), tuple(range(1, input.sparse_dim() + 1)), False)
    else:
        mask_values = mask.values()
    maskin_flat_indices = mask_flat_indices[mask_values.nonzero()[:, 0]]

    def intersection(i1, i2):
        union, counts = torch.cat([i1, i2]).unique(return_counts=True)
        return union, torch.where(counts.gt(1))

    def minus(i1, i2):
        union, counts = torch.cat([i1, i2]).unique(return_counts=True)
        return intersection(union[torch.where(counts.eq(1))], i1)

    def _apply(a):
        obj, w = a
        return obj[w]

    # the set of input flat indices of specified and masked-in elements:
    maskin_input_flat_indices = _apply(intersection(maskin_flat_indices, input_flat_indices))
    _, w = intersection(input_flat_indices, maskin_input_flat_indices)

    # the indices and values of masked-in elements
    where_input_indices = input.indices()[(slice(None),) + w]
    where_input_values = input.values()[w]

    if mask.dense_dim() > 0:
        # apply mask to the dense part of the input values:
        _, w1 = intersection(mask_flat_indices, maskin_input_flat_indices)
        where_mask_values = mask.values()[w1]
        where_input_values = torch.where(where_mask_values, where_input_values,
                                         where_input_values.new_full([], fill_value.item()))

    # the set of flat indices of unspecified input and masked-in elements:
    maskin_zero_flat_indices = _apply(minus(maskin_flat_indices, maskin_input_flat_indices))

    # the indices of masked-in zero elements
    _, w = intersection(mask_flat_indices, maskin_zero_flat_indices)
    where_zero_indices = mask.indices()[(slice(None),) + w]

    # construct result
    n = where_zero_indices.size(1)
    if n == 0:
        # the input is coalesced, hence input_flat_indices are ordered
        # and the result is guaranteed to be coalesced:
        result = torch.sparse_coo_tensor(where_input_indices, where_input_values, input.shape)
        return result._coalesced_(True)

    where_indices = torch.cat([where_input_indices, where_zero_indices], dim=1)
    where_values = torch.cat([where_input_values, where_input_values.new_zeros((n,) + where_input_values.shape[1:])])
    result = torch.sparse_coo_tensor(where_indices, where_values, input.shape)

    # appending zero elements leads to uncoalesced sparse tensor
    return result.coalesce()


def _sparse_csr_where(mask: Tensor, input: Tensor, fill_value: Tensor) -> Tensor:
    """Sparse variant of torch.where. Supports sparse CSR tensors.
    """
<<<<<<< HEAD
    # TODO: implement sparse CSR specific where operator
    return _sparse_coo_where(mask.to_sparse_coo(), input.to_sparse_coo(), fill_value).to_sparse_csr()


=======
    # TODO: implement sparse CSR specific where operator for efficiency
    return _sparse_coo_where(mask.to_sparse_coo(), input.to_sparse_coo(), fill_value).to_sparse_csr()


def _where(mask: Tensor, input: Tensor, fill_value: Tensor) -> Tensor:
    """torch.where with sparse inputs support.

    _where implements the following invariant:

      _where(mask, input, fill_value).to_dense(fill_value) ==
        torch.where(mask.to_dense(), input.to_dense(), torch.full(input.shape, fill_value))

    where `a == b` means `assertEqual(a, b)`, mask is boolean sparse
    tensor, and `to_dense(fill_value)` is like `to_dense()` except
    that the unspecified elements are mapped to `fill_value` rather
    than to `0`.

    Returns a sparse tensor with the following features:

    - all specified elements correspond to masked-in elements that
      have the values of the input tensor. If there exists a masked-in
      element (as specified by mask) that is not specified in the
      input, in the result tensor, the corresponding element has value
      0. In the dense part of the sparse tensor, the masked-out
      elements are replaced with fill_value.

    - all unspecified elements correspond to masked-out elements.
    """
    if mask.layout == torch.strided:
        return torch.where(mask, input, input.new_full([], fill_value.item()))
    elif mask.layout == torch.sparse_coo:
        return _sparse_coo_where(mask, input, fill_value)
    elif mask.layout == torch.sparse_csr:
        return _sparse_csr_where(mask, input, fill_value)
    else:
        raise ValueError(f'_where expects strided or sparse COO or sparse CSR tensor but got {mask.layout}')


>>>>>>> f29a6f9b
def _input_mask(input: Tensor, *args, **kwargs) -> Tensor:
    """Return canonical input mask.

    A canonical input mask is defined as a boolean mask tensor that
    shape and layout matches with the shape and the layout of the
    input.

    The canonical input mask is computed from the :attr:`mask` tensor
    content to meet the following criteria:

    1. The shape of the canonical input mask is the same as the shape
       of :attr:`input` tensor. If the mask tensor has a smaller shape
       than the shape of the :attr:`input`, broadcasting rules will be
       applied. Downcasting of mask is not supported.

    2. The layout of the canonical input mask is the same as the
       layout of the :attr:`input` tensor. If the mask has different
       layout, it will be converted to the expected layout.  In the
       case of sparse COO layout, the canonical input mask will be
       coalesced.

    3. The dtype of the canonical input mask is torch.bool. If the
       mask dtype is not bool then it will be converted to bool dtype
       using `.to(dtype=bool)` method call.

    4. The elements of the canonical input mask have boolean values
       copied from the content of the :attr:`mask` tensor (after
       possible broadcasting and dtype conversion transforms).  In
       general, the sparsity pattern of the sparse canonical input
       mask need not to be the same as the sparsity pattern of the
       sparse :attr:`input` tensor.

    """
    if input.layout not in {torch.strided, torch.sparse_coo, torch.sparse_csr}:
        raise ValueError(f'_input_mask expects strided or sparse COO or sparse CSR tensor but got {input.layout}')

    mask = kwargs.get('mask')

    # default mask
    if mask is None:
        raise ValueError('_input_mask requires explicit mask')

    # mask shape must match with input shape
    if mask.shape != input.shape:
        if mask.ndim > input.ndim:
            raise IndexError("_input_mask expected broadcastable mask (got mask dimensionality higher than of the input)")
        if mask.layout == torch.strided:
            mask = torch.broadcast_to(mask.clone(), input.shape).to(dtype=torch.bool)
        elif mask.layout == torch.sparse_coo:
            mask = torch._sparse_broadcast_to(mask, input.shape)
        else:
            assert mask.layout == torch.sparse_csr
            # Broadcasting of CSR tensors is not implemented. Working
            # around by using COO layout.
            mask = torch._sparse_broadcast_to(mask.to_sparse(), input.shape).to_sparse_csr()

    # mask layout must match with input layout
    #
    # TODO: This restriction can be relaxed when elementwise
    # multiplication of tensors with different layouts are supported.
    if mask.layout != input.layout:
        if input.layout == torch.strided:
            if mask.layout == torch.sparse_coo and mask.dtype == torch.bool and not mask.is_coalesced():
                # to_dense calls coalesce but coalesce not implemented for Bool
                mask = mask.to(torch.uint8).coalesce().to(torch.bool)
            mask = mask.to_dense()
        elif input.layout == torch.sparse_coo:
            if mask.layout == torch.strided:
                mask = mask.to_sparse(input.sparse_dim())
            else:
                mask = mask.to_sparse()
        else:
            assert input.layout == torch.sparse_csr
            mask = mask.to_sparse_csr()

    # sparse mask must be coalesced
    if mask.layout == torch.sparse_coo:
        if not mask.is_coalesced():
            if mask.dtype == torch.bool:
                # coalesce not implemented for Bool
                mask = mask.to(torch.uint8)
            mask = mask.coalesce()

    # mask is a boolean tensor
    mask = mask.to(dtype=torch.bool)

    return mask


def _output_mask(op, input: Tensor, *args, **kwargs) -> Tensor:
    """Return output mask of masked operation applied to given arguments.
    """
    if callable(op):
        is_reduction = op.__name__ in {'sum', 'prod', 'amax', 'amin', 'mean', 'norm', 'var'}
        is_normalization = op.__name__ in {'softmax', 'log_softmax', 'softmin', 'normalize'}
        if is_reduction:
            if op.__name__ == 'norm':
                if args:
                    args = args[1:]  # lstrip ord argument
            dim = args[0] if args else kwargs.get('dim')
            outmask = _input_mask(input, *args, **kwargs)
            keepdim = kwargs.get('keepdim', False)
            dim_ = _canonical_dim(dim, input.ndim)
            return _any(outmask, dim_, bool(keepdim))
        elif is_normalization:
            return _input_mask(input, *args, **kwargs)
        else:
            raise ValueError(f'_output_mask expected masked operation (got callable {op.__module__}.{op.__name__})')
    else:
        raise ValueError(f'_output_mask expected masked operation (got {type(op).__name__} object)')


def _combine_input_and_mask(op, input: Tensor, mask, *args) -> Tensor:
    """Return input with masked-out elements eliminated for the given operations.
    """
    if mask is None:
        return input
    canonical_mask = _input_mask(input, mask=mask)
    if callable(op):
        fill_value = _reduction_identity(op.__name__, input, *args)
        if input.layout == torch.strided:
            return torch.where(canonical_mask, input, fill_value.expand(input.shape))
        elif input.layout == torch.sparse_coo:
            return _sparse_coo_where(canonical_mask, input, fill_value)
        else:
            assert input.layout == torch.sparse_csr
            return _sparse_csr_where(canonical_mask, input, fill_value)
    else:
        raise ValueError(f'_combine_input_and_mask expected masked operation (got {type(op).__name__} object)')


@_apply_docstring_templates
def sum(input: Tensor,
        dim: DimOrDims = None,
        *,
        keepdim: Optional[bool] = False,
        dtype: Optional[DType] = None,
        mask: Optional[Tensor] = None) -> Tensor:
    # __doc__ is generated by _apply_docstring_templates decorator
    if dtype is None:
        dtype = input.dtype
    dim_ = _canonical_dim(dim, input.ndim)

    mask_input = _combine_input_and_mask(sum, input, mask)
    if input.layout == torch.strided:
        return torch.sum(mask_input, dim_, bool(keepdim), dtype=dtype)

    elif input.layout == torch.sparse_coo:
        if mask_input.ndim == 0:
            # Workaround https://github.com/pytorch/pytorch/issues/65400
            dim_ = ()

        result = torch.sparse.sum(mask_input, dim=list(dim_), dtype=dtype)
        if result.dtype != dtype:
            # https://github.com/pytorch/pytorch/issues/65392
            # https://github.com/pytorch/pytorch/pull/66153
            result = result.to(dtype)

        if result.ndim == 0 and result.layout == torch.strided:
            result = result.to_sparse()

        if keepdim and mask_input.ndim > 0:
            # torch.sparse.sum does not support keepdim argument, so,
            # here we restore the squeezed dimensions
            if mask_input.dense_dim() > 0:
                raise NotImplementedError('torch._masked.sum on hybrid COO sparse tensor')
            indices = result._indices().new_zeros((mask_input.ndim, result._nnz()))
            original_dims = tuple(i for i in range(mask_input.ndim) if i not in dim_)
            indices[original_dims, ] = result._indices()
            shape = tuple((1 if i in dim_ else mask_input.shape[i]) for i in range(mask_input.ndim))
            result = torch.sparse_coo_tensor(indices, result._values(), shape, dtype=result.dtype, device=result.device)

        return result

    elif input.layout == torch.sparse_csr:
        return torch._sparse_csr_sum(mask_input, dim=list(dim_), keepdim=bool(keepdim), dtype=dtype)
    else:
        raise ValueError(f'masked sum expects strided or sparse_coo tensor (got {input.layout} tensor)')


@_apply_docstring_templates
def prod(input: Tensor,
         dim: DimOrDims = None,
         *,
         keepdim: Optional[bool] = False,
         dtype: Optional[DType] = None,
         mask: Optional[Tensor] = None) -> Tensor:
    # __doc__ is generated by _apply_docstring_templates decorator
    mask_input = _combine_input_and_mask(prod, input, mask)
    if input.layout == torch.strided:
        dim_ = _canonical_dim(dim, input.ndim)
        # Workaround https://github.com/pytorch/pytorch/issues/56586
        result = mask_input
        for d in reversed(dim_):
            result = result.prod(dim=d, keepdim=bool(keepdim))
        if dtype is not None:
            result = result.to(dtype=dtype)
        return result
    else:
        raise ValueError(f'masked prod expects strided tensor (got {input.layout} tensor)')


@_apply_docstring_templates
def amax(input: Tensor,
         dim: DimOrDims = None,
         *,
         keepdim: Optional[bool] = False,
         dtype: Optional[DType] = None,
         mask: Optional[Tensor] = None) -> Tensor:
    """\
{reduction_signature}

{reduction_descr}

{reduction_identity_dtype}

{reduction_args}

{reduction_example}"""
    if dtype is None:
        dtype = input.dtype
    mask_input = _combine_input_and_mask(amax, input, mask)
    if input.layout == torch.strided:
        dim_ = _canonical_dim(dim, mask_input.ndim)
        return torch.amax(mask_input, dim_, bool(keepdim)).to(dtype=dtype)
    else:
        raise ValueError(f'masked amax expects strided tensor (got {input.layout} tensor)')


@_apply_docstring_templates
def amin(input: Tensor,
         dim: DimOrDims = None,
         *,
         keepdim: Optional[bool] = False,
         dtype: Optional[DType] = None,
         mask: Optional[Tensor] = None) -> Tensor:
    """\
{reduction_signature}

{reduction_descr}

{reduction_identity_dtype}

{reduction_args}

{reduction_example}"""
    if dtype is None:
        dtype = input.dtype
    mask_input = _combine_input_and_mask(amin, input, mask)
    if input.layout == torch.strided:
        dim_ = _canonical_dim(dim, mask_input.ndim)
        return torch.amin(mask_input, dim_, bool(keepdim)).to(dtype=dtype)
    else:
        raise ValueError(f'masked amin expects strided tensor (got {input.layout} tensor)')


@_apply_docstring_templates
def mean(input: Tensor,
         dim: DimOrDims = None,
         *,
         keepdim: Optional[bool] = False,
         dtype: Optional[DType] = None,
         mask: Optional[Tensor] = None) -> Tensor:
    """\
{reduction_signature}

{reduction_descr}

By definition, the identity value of a mean operation is the mean
value of the tensor. If all elements of the input tensor along given
dimension(s) :attr:`dim` are masked-out, the identity value of the
mean is undefined.  Due to this ambiguity, the elements of output
tensor with strided layout, that correspond to fully masked-out
elements, have ``nan`` values.

{reduction_args}

{reduction_example}"""
    if dtype is None:
        dtype = input.dtype
    if input.layout == torch.strided:
        if mask is None:
            # TODO: compute count analytically
            count = sum(torch.ones(input.shape, dtype=torch.int64, device=input.device), dim, keepdim=keepdim)
            total = sum(input, dim, keepdim=keepdim, dtype=dtype)
        else:
            inmask = _input_mask(input, mask=mask)
            count = sum(inmask.new_ones(input.shape, dtype=torch.int64), dim, keepdim=keepdim, mask=inmask)
            total = sum(input, dim, keepdim=keepdim, dtype=dtype, mask=inmask)
        return total / count
    else:
        raise ValueError(f'masked sum expects strided tensor (got {input.layout} tensor)')


@_apply_docstring_templates
def norm(input: Tensor,
         ord: Optional[float] = 2.0,
         dim: DimOrDims = None,
         *,
         keepdim: Optional[bool] = False,
         dtype: Optional[DType] = None,
         mask: Optional[Tensor] = None) -> Tensor:
    """\
{reduction_signature}

{reduction_descr}

The identity value of norm operation, which is used to start the
reduction, is ``{identity_float32}``, except for ``ord=-inf`` it is
``{identity_ord_ninf}``.

{reduction_args}

{reduction_example}"""
    if dtype is None:
        dtype = input.dtype
    mask_input = _combine_input_and_mask(norm, input, mask, ord)
    if input.layout == torch.strided:
        dim_ = _canonical_dim(dim, input.ndim)
        return torch.linalg.vector_norm(mask_input, ord, dim_, bool(keepdim), dtype=dtype)
    else:
        raise ValueError(f'masked norm expects strided tensor (got {input.layout} tensor)')


@_apply_docstring_templates
def var(input: Tensor,
        dim: DimOrDims = None,
        unbiased: Optional[bool] = False,
        *,
        keepdim: Optional[bool] = False,
        dtype: Optional[DType] = None,
        mask: Optional[Tensor] = None) -> Tensor:
    """\
{reduction_signature}

{reduction_descr}

The identity value of sample variance operation is undefined.  The
elements of output tensor with strided layout, that correspond to
fully masked-out elements, have ``nan`` values.

{reduction_args}

{reduction_example}"""
    if dtype is None:
        dtype = input.dtype
        if not (dtype.is_floating_point or dtype.is_complex):
            dtype = torch.float32
    compute_dtype = dtype
    if not (compute_dtype.is_floating_point or compute_dtype.is_complex):
        compute_dtype = torch.float32
    if input.layout == torch.strided:
        if mask is None:
            # TODO: compute count analytically
            count = sum(torch.ones(input.shape, dtype=torch.int64, device=input.device), dim, keepdim=True)
            sample_total = sum(input, dim, keepdim=True, dtype=dtype)
        else:
            inmask = _input_mask(input, mask=mask)
            count = sum(inmask.new_ones(input.shape, dtype=torch.int64), dim, keepdim=True, mask=inmask)
            sample_total = sum(input, dim, keepdim=True, dtype=dtype, mask=inmask)
        # TODO: replace torch.subtract/divide/square/maximum with
        # masked subtract/divide/square/maximum when these will be
        # available.
        sample_mean = torch.divide(sample_total, count)
        x = torch.subtract(input, sample_mean)
        if mask is None:
            total = sum(x * x.conj(), dim, keepdim=keepdim, dtype=compute_dtype)
        else:
            total = sum(x * x.conj(), dim, keepdim=keepdim, dtype=compute_dtype, mask=inmask)
        if not keepdim:
            count = count.reshape(total.shape)
        if unbiased:
            count = torch.subtract(count, 1)
            count = torch.maximum(count, count.new_zeros([]))
        return torch.divide(total, count).to(dtype=dtype)
    else:
        raise ValueError(f'masked var expects strided tensor (got {input.layout} tensor)')


@_apply_docstring_templates
def softmax(input: Tensor,
            dim: int,
            *,
            dtype: Optional[DType] = None,
            mask: Optional[Tensor] = None) -> Tensor:
    if dtype is None:
        dtype = input.dtype
    dim_ = _canonical_dim(dim, input.ndim)[0]
    mask_input = _combine_input_and_mask(amax, input, mask)
    if input.layout == torch.strided:
        return torch.nn.functional.softmax(mask_input, dim_, dtype=dtype)
    else:
        raise ValueError(f'masked softmax expects strided tensor (got {input.layout} tensor)')


@_apply_docstring_templates
def log_softmax(input: Tensor,
                dim: int,
                *,
                dtype: Optional[DType] = None,
                mask: Optional[Tensor] = None) -> Tensor:
    if dtype is None:
        dtype = input.dtype
    dim_ = _canonical_dim(dim, input.ndim)[0]
    mask_input = _combine_input_and_mask(amax, input, mask)
    if input.layout == torch.strided:
        return torch.nn.functional.log_softmax(mask_input, dim_, dtype=dtype)
    else:
        raise ValueError(f'masked log_softmax expects strided tensor (got {input.layout} tensor)')


@_apply_docstring_templates
def softmin(input: Tensor,
            dim: int,
            *,
            dtype: Optional[DType] = None,
            mask: Optional[Tensor] = None) -> Tensor:
    if dtype is None:
        dtype = input.dtype
    dim_ = _canonical_dim(dim, input.ndim)[0]
    mask_input = _combine_input_and_mask(amin, input, mask)
    if input.layout == torch.strided:
        return torch.nn.functional.softmin(mask_input, dim_, dtype=dtype)
    else:
        raise ValueError(f'masked softmin expects strided tensor (got {input.layout} tensor)')


@_apply_docstring_templates
def normalize(input: Tensor,
              ord: float,
              dim: int,
              *,
              eps: float = 1e-12,
              dtype: Optional[DType] = None,
              mask: Optional[Tensor] = None) -> Tensor:
    if dtype is None:
        dtype = input.dtype
    dim_ = _canonical_dim(dim, input.ndim)[0]
    # TODO: eliminate mask_input as unnecessary when using masked divide.
    mask_input = _combine_input_and_mask(sum, input, mask)
    if input.layout == torch.strided:
        nrm_ = norm(input, ord, dim, keepdim=True, dtype=dtype, mask=mask)
        # TODO: replace torch.maximum with masked maximum when available.
        denom = torch.maximum(nrm_, nrm_.new_full([], eps))
        # TODO: replace torch.divide with masked divide when available.
        return torch.divide(mask_input, denom)
    else:
        raise ValueError(f'masked normalize expects strided tensor (got {input.layout} tensor)')<|MERGE_RESOLUTION|>--- conflicted
+++ resolved
@@ -509,12 +509,6 @@
 def _sparse_csr_where(mask: Tensor, input: Tensor, fill_value: Tensor) -> Tensor:
     """Sparse variant of torch.where. Supports sparse CSR tensors.
     """
-<<<<<<< HEAD
-    # TODO: implement sparse CSR specific where operator
-    return _sparse_coo_where(mask.to_sparse_coo(), input.to_sparse_coo(), fill_value).to_sparse_csr()
-
-
-=======
     # TODO: implement sparse CSR specific where operator for efficiency
     return _sparse_coo_where(mask.to_sparse_coo(), input.to_sparse_coo(), fill_value).to_sparse_csr()
 
@@ -553,7 +547,6 @@
         raise ValueError(f'_where expects strided or sparse COO or sparse CSR tensor but got {mask.layout}')
 
 
->>>>>>> f29a6f9b
 def _input_mask(input: Tensor, *args, **kwargs) -> Tensor:
     """Return canonical input mask.
 
@@ -674,13 +667,7 @@
     canonical_mask = _input_mask(input, mask=mask)
     if callable(op):
         fill_value = _reduction_identity(op.__name__, input, *args)
-        if input.layout == torch.strided:
-            return torch.where(canonical_mask, input, fill_value.expand(input.shape))
-        elif input.layout == torch.sparse_coo:
-            return _sparse_coo_where(canonical_mask, input, fill_value)
-        else:
-            assert input.layout == torch.sparse_csr
-            return _sparse_csr_where(canonical_mask, input, fill_value)
+        return _where(canonical_mask, input, fill_value)
     else:
         raise ValueError(f'_combine_input_and_mask expected masked operation (got {type(op).__name__} object)')
 
