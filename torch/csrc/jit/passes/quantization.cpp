#include <torch/csrc/jit/passes/quantization.h>
#include <torch/csrc/jit/passes/subgraph_rewrite.h>

#include <torch/csrc/jit/ir.h>
#include <torch/csrc/jit/irparser.h>
#include <torch/csrc/jit/jit_log.h>
#include <torch/csrc/jit/node_hashing.h>
#include <torch/csrc/jit/operator.h>
#include <torch/csrc/jit/subgraph_matcher.h>

#include <stack>

namespace torch {
namespace jit {
namespace {

void findValuesInPattern(
    Graph& graph,
    const std::string& pattern,
    std::unordered_set<Value*>& values) {
  Graph pattern_graph;
  std::unordered_map<std::string, Value*> vmap;
  script::parseIR(pattern, &pattern_graph, vmap);

  auto matches = findPatternMatches(pattern_graph, graph);
  for (auto match : matches) {
    auto output_value = vmap.at("output");
    TORCH_INTERNAL_ASSERT(
        match.values_map.find(output_value) != match.values_map.end(),
        "Didn't find Value output in match result.");
    values.emplace(match.values_map[output_value]);
  }
}

std::unordered_set<Value*> valuesToSkipObserver(
    const script::Module& module,
    const std::string& method_name) {
  script::Method method = module.get_method(method_name);
  auto graph = method.graph();

  // Note that the name of the value we want to skip inserting observer for
  // is hard coded as "output"
  std::string conv_functional_relu = R"(
graph(%self, %input, %inplace):
    %relu = prim::Constant[name="relu"]()
    %conv = match::module[name="Conv2d"](%self)
    %output = prim::CallMethod[name="forward"](%conv, %input)
    %r = prim::CallFunction(%relu, %output, %inplace)
    return (%r))";
  std::string conv_relu_module = R"(
graph(%self, %input):
    %conv = match::module[name="Conv2d"](%self)
    %output = prim::CallMethod[name="forward"](%conv, %input)
    %relu = match::module[name="ReLU"](%self)
    %r = prim::CallMethod[name="forward"](%relu, %output)
    return (%r))";
  std::vector<std::string> patterns = {conv_functional_relu, conv_relu_module};

  std::unordered_set<Value*> values;
  for (const auto& pattern : patterns) {
    findValuesInPattern(*graph, pattern, values);
  }

  return values;
}

static bool outputsNeedToBeObserved(Node* n) {
  return n->kind() != prim::Constant;
}

Node* traverseToQuantNode(Node* dq) {
  TORCH_INTERNAL_ASSERT(dq != nullptr);
  TORCH_INTERNAL_ASSERT(dq->inputs().size() != 0);
  Node* intrepr = dq->inputs()[0]->node();
  TORCH_INTERNAL_ASSERT(intrepr != nullptr);
  TORCH_INTERNAL_ASSERT(intrepr->inputs().size() != 0);
  return intrepr->inputs()[0]->node();
}

Value* insertScalarType(Node* ins_node, at::ScalarType t) {
  TORCH_INTERNAL_ASSERT(t != at::ScalarType::Undefined);
  WithInsertPoint ins(ins_node);
  // ScalarType inserted before ins_node node which is
  // beginning of the quant-dequant pattern
  Value* scalartype_v =
      ins_node->owningGraph()->insertConstant(IValue(static_cast<int>(t)));
  return scalartype_v;
}

// Create Quant Node
Node* createQuantNode(Value* v, Graph* g) {
  Node* quant = g->create(at::Symbol::fromQualString("aten::quantize_linear"));
  TORCH_INTERNAL_ASSERT(quant != nullptr, "Failed to create quant node");
  quant->output()->setDebugName(v->debugName() + ".quant");
  return quant;
}

// Create Dequant node
Node* createDeQuantNode(Value* v, Graph* g) {
  Node* dequant =
      g->create(at::Symbol::fromQualString("aten::_dequantize_linear"));
  TORCH_INTERNAL_ASSERT(dequant != nullptr, "Failed to create dequant node");
  dequant->output()->setDebugName(v->debugName() + ".dequant");
  return dequant;
}

// Create IntTensor Node
Node* createIntReprNode(Value* v, Graph* g) {
  Node* intrepr = g->create(at::Symbol::fromQualString("aten::int_repr"));
  TORCH_INTERNAL_ASSERT(intrepr != nullptr, "Failed to create inttensor node");
  intrepr->output()->setDebugName(v->debugName() + ".intrepr");
  return intrepr;
}

// Clone observer module and add it to the original module,
// and insert a call to observer forward function
Node* insertObserver(
    Value* v,
    Graph* g,
    script::Module& module,
    const QConfig& qconfig) {
  script::Module observer_module;
  if (v->node()->kind() == prim::GetAttr &&
      v->node()->s(attr::name) == "weight") {
    observer_module = std::get<1>(qconfig);
  } else {
    observer_module = std::get<0>(qconfig);
  }
  std::string observer_name = "observer_for_" + v->debugName();
  script::Module observer = observer_module.clone();
  module.register_module(observer_name, observer);
  // Get handle of observer module
  Node* observer_instance = g->create(c10::prim::GetAttr);
  // self.observer_for_v
  observer_instance->addInput(g->inputs()[0]);
  observer_instance->s_(c10::attr::name, observer_name);
  observer_instance->output()->setDebugName(observer_name);
  observer_instance->output()->setType(observer.type());
  observer_instance->insertAfter(v->node());

  // Create forward method call
  Node* call = g->create(c10::prim::CallMethod);
  TORCH_INTERNAL_ASSERT(call != nullptr, "Failed to create forward call node");
  call->s_(c10::attr::name, "forward");
  call->addInput(observer_instance->output());
  call->addInput(v);
  call->output()->setType(v->type());
  call->output()->setDebugName(v->debugName() + ".observed");
  call->insertAfter(observer_instance);
  return call;
}

c10::optional<QConfig> getQConfig(
    const std::string& key,
    const c10::optional<QConfig>& parent_qconfig,
    const QConfigDict& qconfig_dict) {
  if (qconfig_dict.find(key) != qconfig_dict.end()) {
    return qconfig_dict.at(key);
  }
  return parent_qconfig;
}

void getQConfigMapHelper(
    const script::Module& module,
    const QConfigDict& qconfig_dict,
    const std::string& key,
    const c10::optional<QConfig>& parent_qconfig,
    ModuleQConfigMap& map) {
  auto qconfig = getQConfig(key, parent_qconfig, qconfig_dict);
  map[module.module_object()] = qconfig;
  for (script::Slot s : module.get_module_slots()) {
    std::string child_key;
    if (key == "") {
      child_key = s.name();
    } else {
      child_key = key + "." + s.name();
    }
    getQConfigMapHelper(s.to_module(), qconfig_dict, child_key, qconfig, map);
  }
}

ModuleQConfigMap getQConfigMap(
    const script::Module& module,
    const QConfigDict& qconfig_dict) {
  ModuleQConfigMap map;
  getQConfigMapHelper(module, qconfig_dict, "", c10::nullopt, map);
  return map;
}

void InsertObserversImpl(
    script::Module& module,
    const std::string& method_name,
    const ModuleQConfigMap& module_qconfig_map) {
  script::Method method = module.get_method(method_name);
  auto graph = method.graph();
  // For storing all values that need to be instrumented with an observer call.
  std::vector<Value*> values_to_observe;

  // For traversing all blocks in the graph including subblocks.
  std::stack<Block*> blocks_to_visit;

  // Mark observer nodes for inputs so we dont add observers
  // for observers while traversing graph
  std::unordered_set<Node*> observer_for_input;

  // Add observer for external input nodes excluding parameters
  // These are treated as activation as they vary across batches
  // and need to be observed.

  // prim::Param nodes do not belong to the graph. Hence the Insert
  // point is the beginning of graph node. This also safe guards against
  // observing a potentially mutated value due to some in-place operation
  for (size_t idx = 1; idx < method.num_inputs(); ++idx) {
    auto& v = graph->inputs()[idx];
    if (v->type()->isSubtypeOf(TensorType::get())) {
      auto qconfig = module_qconfig_map.at(module.module_object());
      if (qconfig) {
        auto observer_node =
            insertObserver(v, v->owningGraph(), module, qconfig.value());
        if (observer_node) {
          observer_for_input.emplace(observer_node);
        }
      }
    }
  }

  auto values_to_skip = valuesToSkipObserver(module, method_name);

  blocks_to_visit.push(graph->block());
  while (!blocks_to_visit.empty()) {
    Block* b = blocks_to_visit.top();
    blocks_to_visit.pop();
    for (Node* n : b->nodes()) {
      // Skip nodes that we don't need to observe, e.g. 'prim::Constant' or
      // observer nodes
      if (!outputsNeedToBeObserved(n) || observer_for_input.count(n) != 0) {
        continue;
      }

      // Record all outputs in the values_to_observe - we'll later add observers
      // for all values from it.
      for (Value* v : n->outputs()) {
        if (values_to_skip.count(v) == 0) {
          values_to_observe.push_back(v);
        }
      }

      // Schedule subblocks (if any) for visiting.
      for (Block* subblock : n->blocks()) {
        blocks_to_visit.push(subblock);
      }
    }
  }

  // Actually add observer nodes.
  for (Value* v : values_to_observe) {
    if (!v->type()->isSubtypeOf(TensorType::get())) {
      continue;
    }
    // Skip inserting observer for bias
    if (v->node()->kind() == prim::GetAttr &&
        v->node()->s(c10::attr::name) == "bias") {
      continue;
    }
    if (v->node()->kind() == prim::CallMethod &&
        v->node()->s(attr::name) == "forward") {
      // If we find a call to forward function of a child module,
      // we'll recursively insert observers for the forward function to
      // the child module.
      // One important detail is that currently we insert observer twice for
      // input and output of the forward function call of the chlid module,
      // this is required if child module has different qconfig from the
      // parent module, but it should be removed if they have the same
      // qconfig, we'll do this in a separate PR.
      // Another note is that right now we only insert observer for "forward"
      // function, but we may need to extend to all functions.
      auto child_instance = v->node()->inputs()[0];
      TORCH_INTERNAL_ASSERT(
          child_instance->node()->kind() == prim::GetAttr,
          "Child instance should come from GetAttr.");
      auto child_module_name = child_instance->node()->s(attr::name);
      auto child_module = module.find_module(child_module_name);
      TORCH_INTERNAL_ASSERT(
          child_module,
          "Child module " + child_module_name + " does not exist");
      // Recursively insert observer for the forward function of child module
      InsertObserversImpl(child_module.value(), "forward", module_qconfig_map);
    }
    auto qconfig = module_qconfig_map.at(module.module_object());
    // Skip inserting observer if no qconfig is specified
    if (qconfig) {
      insertObserver(v, v->owningGraph(), module, qconfig.value());
    }
  }
}

Node* insertQuantDeQuantCall(
    Value* v,
    const IValue& qparams,
    at::ScalarType t,
    bool insert_after = true) {
  Graph* g = v->node()->owningGraph();
  Node* quant = createQuantNode(v, g);
  Node* intrepr = createIntReprNode(v, g);
  Node* dequant = createDeQuantNode(v, g);
  Node* insert_point = insert_after ? v->node() : *g->nodes().begin();
  WithCurrentScope scope_guard(
      *insert_point->owningGraph(), insert_point->scope());
  WithInsertPoint ins(insert_point);

  // Add quant-intrepr-dequant nodes and replace for all uses of Value
  // Create qparam constant nodes
  TORCH_INTERNAL_ASSERT(qparams.isTuple(), "qparams must be tuple");
  auto tp = qparams.toTuple();
  IValue scale = tp->elements()[0].toTensor().item().toFloat();
  IValue zero_point = tp->elements()[1].toTensor().item().toInt();
  Value* scale_val = g->insertConstant(scale);
  Value* zero_point_val = g->insertConstant(zero_point);

  // Insert quant/int_repr/dequant nodes
  if (insert_after) {
    quant->insertAfter(insert_point);
  } else {
    quant->insertBefore(insert_point);
  }

  intrepr->insertAfter(quant);
  dequant->insertAfter(intrepr);

  // Attach inputs to quantization pattern nodes
  quant->addInput(v);
  intrepr->addInput(quant->output());
  dequant->addInput(intrepr->output());

  quant->addInput(scale_val);
  quant->addInput(zero_point_val);
  dequant->addInput(scale_val);
  dequant->addInput(zero_point_val);

  Value* scalar_type_val = insertScalarType(quant, t);
  TORCH_INTERNAL_ASSERT(scalar_type_val != nullptr);
  quant->addInput(scalar_type_val);
  dequant->addInput(scalar_type_val);
  return dequant;
}

// find the observer for Value `v` and return the name of the observer
c10::optional<std::string> findObserverName(Value* v) {
  for (const Use& u : v->uses()) {
    // Note that here we just check for the name of observer, but the ideally
    // we should be comparing the type of observer, this is a temporary
    // work around until data only clone of module.clone is supported.
    if (u.user->kind() == prim::CallMethod &&
        u.user->s(attr::name) == "forward") {
      auto module_instance = u.user->inputs().at(0);
      if (module_instance->node()->kind() == prim::GetAttr &&
          module_instance->node()->s(attr::name).find("observer_for_") !=
              std::string::npos) {
        return module_instance->node()->s(attr::name);
      }
    }
  }
  return c10::nullopt;
}

class QuantizeHelper {
 public:
  QuantizeHelper(const script::Module& m) : module_(m) {}
  IValue getQParams(Value* v);
  c10::optional<script::Module> findChildModuleToQuantize(Value* v);
  void quantizeBias(Value* v);
  void quantizeTensor(Value* v, bool insert_after = true);
  void removeObserver(Value* v, const std::string& observer_name);
  void destroyNodes() {
    // Destroy observer forward calls
    for (auto& n : nodes_to_destroy_) {
      n->destroy();
    }
  }

 private:
  const script::Module& module_;
  std::vector<std::string> observer_modules_to_remove_;
  std::vector<Node*> nodes_to_destroy_;
};

void QuantizeHelper::removeObserver(
    Value* v,
    const std::string& observer_name) {
  // remove observer_module
  observer_modules_to_remove_.push_back(observer_name);
  // remove observer forward call
  for (const Use& u : v->uses()) {
    Node* user = u.user;
    if (user->kind() == prim::CallMethod && user->s(attr::name) == "forward" &&
        user->inputs()[0]->node()->kind() == prim::GetAttr &&
        user->inputs()[0]->node()->s(attr::name) == observer_name) {
      // Observer forward call node
      nodes_to_destroy_.push_back(user);
      // GetAttr node for observer module
      nodes_to_destroy_.push_back(user->inputs()[0]->node());
    }
  }
}

IValue QuantizeHelper::getQParams(Value* v) {
  TORCH_INTERNAL_ASSERT(v->type()->isSubtypeOf(TensorType::get()));
  auto observer_name = findObserverName(v);
  TORCH_INTERNAL_ASSERT(
      observer_name,
      "getQParams expects the corresponding observer for ",
      v->debugName(),
      " exists.");
  auto observer_module = module_.find_module(observer_name.value());
  TORCH_INTERNAL_ASSERT(
      observer_module,
      "getQParams expects the corresponding observer for ",
      v->debugName(),
      " exists.");
  auto calculate_qparams =
      observer_module.value().get_method("calculate_qparams");
  IValue qparams = calculate_qparams(std::vector<IValue>());
  return qparams;
}

double getScale(const IValue& qparam) {
  return qparam.toTuple()->elements()[0].toTensor().item().toDouble();
}

void QuantizeHelper::quantizeBias(Value* v) {
  // Traverse to the place where this is used
  std::vector<Symbol> ops_with_bias = {Symbol::aten("conv2d"),
                                       Symbol::aten("_convolution")};
  for (const auto& use : v->uses()) {
    if (std::find(
            ops_with_bias.begin(), ops_with_bias.end(), use.user->kind()) !=
        ops_with_bias.end()) {
      // Make sure there is no observer module for bias
      auto observer_name = findObserverName(v);
      TORCH_INTERNAL_ASSERT(!observer_name, "bias should not be observed!");
      Value* activation = use.user->inputs()[0];
      Value* weight = use.user->inputs()[1];
      // Get qparam from activation
      IValue act_qparam = getQParams(activation);
      // Get qparam from weight
      IValue weight_qparam = getQParams(weight);
      IValue bias_scale = at::scalar_tensor(
          c10::Scalar(getScale(act_qparam) * getScale(weight_qparam)),
          at::kDouble);
      IValue bias_qparam = c10::ivalue::Tuple::create(
          std::vector<IValue>({bias_scale, at::scalar_tensor(c10::Scalar(0))}),
          act_qparam.toTuple()->type);
      Node* dequant = insertQuantDeQuantCall(v, bias_qparam, at::kQInt32);
      v->replaceAllUsesWith(dequant->output());
      Node* q = traverseToQuantNode(dequant);
      TORCH_INTERNAL_ASSERT(q != nullptr);
      q->replaceInputWith(dequant->output(), v);
    }
  }
}

void QuantizeHelper::quantizeTensor(Value* v, bool insert_after) {
  auto observer_name = findObserverName(v);
  if (!observer_name) {
    return;
  }
  IValue qparams = getQParams(v);
  removeObserver(v, observer_name.value());
  Node* dequant;
  if (v->node()->kind() == prim::GetAttr &&
      v->node()->s(c10::attr::name) == "weight") {
    dequant = insertQuantDeQuantCall(v, qparams, at::kQInt8);
  } else {
    dequant = insertQuantDeQuantCall(v, qparams, at::kQUInt8, insert_after);
  }
  v->replaceAllUsesWith(dequant->output());
  Node* q = traverseToQuantNode(dequant);
  TORCH_INTERNAL_ASSERT(q);
  q->replaceInputWith(dequant->output(), v);
}

c10::optional<script::Module> QuantizeHelper::findChildModuleToQuantize(
    Value* v) {
  if (v->node()->kind() == prim::CallMethod &&
      v->node()->s(attr::name) == "forward") {
    auto child_instance = v->node()->inputs()[0];
    TORCH_INTERNAL_ASSERT(
        child_instance->node()->kind() == prim::GetAttr,
        "Child instance should come from GetAttr.");
    auto child_module_name = child_instance->node()->s(attr::name);
    if (child_module_name.find("observer_for_") == std::string::npos) {
      auto child_module = module_.find_module(child_module_name);
      TORCH_INTERNAL_ASSERT(
          child_module,
          "InsertQuantDeQuant - Child module " + child_module_name +
              " does not exist");
      return child_module;
    }
  }
  return c10::nullopt;
}

void InsertQuantDeQuantImpl(
    script::Module& module,
    const std::string& method_name) {
  script::Method method = module.get_method(method_name);
  auto graph = method.graph();

  // prim::Param nodes do not belong to the graph. Hence the Insert
  // point is the beginning of graph node. This also safe guards against
  // observing a potentially mutated value due to some in-place operation
  std::vector<Value*> input_values;
  for (size_t idx = 1; idx < method.num_inputs(); ++idx) {
    auto& v = graph->inputs()[idx];
    if (v->type()->isSubtypeOf(TensorType::get())) {
      input_values.push_back(v);
    }
  }

  std::vector<Value*> values_to_quantize;
  std::unordered_map<script::ModulePtr, script::Module> child_modules_to_quantize;
  QuantizeHelper qh(module);
  std::stack<Block*> blocks_to_visit;
  blocks_to_visit.push(graph->block());
  while (!blocks_to_visit.empty()) {
    Block* b = blocks_to_visit.top();
    blocks_to_visit.pop();
    for (Node* n : b->nodes()) {
      for (Value* v : n->outputs()) {
        if (v->type()->isSubtypeOf(TensorType::get())) {
          auto child_module = qh.findChildModuleToQuantize(v);
          if (child_module) {
            child_modules_to_quantize[child_module.value().module_object()] = child_module.value();
          }
          values_to_quantize.push_back(v);
        }
      }

      // Schedule subblocks (if any) for visiting.
      for (Block* subblock : n->blocks()) {
        blocks_to_visit.push(subblock);
      }
    }
  }

  for (Value* v : values_to_quantize) {
<<<<<<< HEAD
    auto child_module = qh.findChildModuleToQuantize(v);
    if (child_module) {
      InsertQuantDeQuantImpl(child_module.value(), "forward");
    }
=======
>>>>>>> 145391dc
    if (v->node()->kind() == prim::GetAttr &&
        v->node()->s(c10::attr::name) == "bias") {
      qh.quantizeBias(v);
    } else {
      qh.quantizeTensor(v);
    }
  }

  for (Value* v : input_values) {
    qh.quantizeTensor(v, false);
  }

  for (auto item: child_modules_to_quantize) {
    InsertQuantDeQuantImpl(item.second, "forward");
  }

  qh.destroyNodes();
}

} // namespace

TORCH_API void InsertObservers(
    script::Module& module,
    const std::string& method_name,
    const QConfigDict& qconfig_dict) {
  auto module_qconfig_map = getQConfigMap(module, qconfig_dict);
  InsertObserversImpl(module, method_name, module_qconfig_map);
}

script::Module InsertQuantDeQuant(
    script::Module& input_module,
    const std::string& method_name) {
  script::Module module = input_module.clone();
  InsertQuantDeQuantImpl(module, method_name);

  // NOTE: Remove observer module does not work right now, we'll return
  // the module with observer modules as a temporary workaround
  // TODO: remove observer modules after we have a remove_module API
  return module;
}

// PyBind APIs
void PropagateQuantInfo(std::shared_ptr<Graph>& graph) {
  throw std::runtime_error("Pass not implemented yet!");
}

void QuantLinting(std::shared_ptr<Graph>& graph) {
  throw std::runtime_error("Pass not implemented yet!");
}

void FoldQuantNodesIntoInputsOutputs(std::shared_ptr<Graph>& graph) {
  throw std::runtime_error("Pass not implemented yet!");
}

void QuantFusion(std::shared_ptr<Graph>& graph) {
  std::string pattern = R"(
graph(%a_quant, %w_quant, %b_quant, %a_scale, %a_zero_point, %a_dtype, %w_scale, %w_zero_point, %w_dtype, %b_scale, %b_zero_point, %b_dtype, %r_scale, %r_zero_point, %r_dtype, %c, %d, %e, %f):
        %a_intrepr = aten::int_repr(%a_quant)
        %a_dequant = aten::_dequantize_linear(%a_intrepr, %a_scale, %a_zero_point, %a_dtype)
        %w_intrepr = aten::int_repr(%w_quant)
        %w_dequant = aten::_dequantize_linear(%w_intrepr, %w_scale, %w_zero_point, %w_dtype)
        %b_intrepr = aten::int_repr(%b_quant)
        %b_dequant = aten::_dequantize_linear(%b_intrepr, %b_scale, %b_zero_point, %b_dtype)
        %r = aten::conv2d(%a_dequant, %w_dequant, %b_dequant, %c, %d, %e, %f)
        %r_quant = aten::quantize_linear(%r, %r_scale, %r_zero_point, %r_dtype)
        return (%r_quant))";

  std::string replacement = R"(
graph(%a_quant, %w_quant, %b_quant, %a_scale, %a_zero_point, %a_dtype, %w_scale, %w_zero_point, %w_dtype, %b_scale, %b_zero_point, %b_dtype, %r_scale, %r_zero_point, %r_dtype, %stride, %padding, %dilation, %groups):
        %0 : int = prim::Constant[value=0]()
        %1 : int = prim::Constant[value=1]()
        %2 : int = prim::Constant[value=2]()
        %3 : int = prim::Constant[value=3]()
        %in_param : int[] = prim::ListConstruct(%0, %2, %3, %1)
        %a_perm : Tensor = aten::permute(%a_quant, %in_param)
        %w_perm : Tensor = aten::permute(%w_quant, %in_param)
        %w_packed = quantized::fbgemm_conv_prepack(%w_perm, %stride, %padding, %dilation, %groups)
        %r = quantized::fbgemm_conv2d(%a_perm, %w_packed, %b_quant, %stride, %padding, %dilation, %groups, %r_scale, %r_zero_point)
        %out_param : int[] = prim::ListConstruct(%0, %3, %1, %2)
        %r_perm = aten::permute(%r, %out_param)
        return (%r_perm))";
  SubgraphRewriter rewriter;
  rewriter.RegisterRewritePattern(pattern, replacement);
  rewriter.runOnGraph(graph);
}

struct ConvBNParameters {
  at::Tensor conv_w;
  at::Tensor conv_b;
  at::Tensor bn_rm;
  at::Tensor bn_rv;
  double bn_eps = 0.0;
  at::Tensor bn_w;
  at::Tensor bn_b;
};

/**
 * Given the current weight and bias tensors of a Conv2d module and parameters
 * of the BatchNorm2d module we're folding with, compute the updated values for
 * the weight and bias.
 *
 * The function is basically copied from torch/nn/utils/fusion.py
 */
static std::tuple<at::Tensor, at::Tensor> computeUpdatedConvWeightAndBias(
    const ConvBNParameters& p) {
  at::Tensor bn_var_rsqrt = at::rsqrt(p.bn_rv + p.bn_eps);
  at::Tensor new_w = p.conv_w * (p.bn_w * bn_var_rsqrt).reshape({-1, 1, 1, 1});
  at::Tensor new_b = (p.conv_b - p.bn_rm) * bn_var_rsqrt * p.bn_w + p.bn_b;
  return std::make_tuple(new_w, new_b);
}

static bool tryExtractingConvBNParameters(
    script::Module& conv,
    script::Module& bn,
    ConvBNParameters& r) {
  if (!conv.find_parameter("weight") || !bn.find_parameter("weight") ||
      !bn.find_parameter("bias")) {
    return false;
  }
  if (!bn.find_attribute("running_mean") || !bn.find_attribute("running_var") ||
      !bn.get_attribute("running_mean").isTensor() ||
      !bn.get_attribute("running_var").isTensor()) {
    return false;
  }

  r.bn_rm = bn.get_attribute("running_mean").toTensor();
  r.bn_rv = bn.get_attribute("running_var").toTensor();
  r.bn_eps = 1e-5; // TODO: allow access to the actual value. NOLINT
                   // Now we cannot do it because we inline all fields that are
                   // in __constants__ and lose all tracks of them.
  r.bn_w = bn.get_parameter("weight");
  r.bn_b = bn.get_parameter("bias");

  r.conv_w = conv.get_parameter("weight");
  if (conv.find_parameter("bias")) {
    r.conv_b = conv.get_parameter("bias");
  } else {
    r.conv_b = at::zeros_like(r.bn_rm);
  }

  return true;
}

void FoldConvBatchNorm2d(const script::Module& module) {
  std::string pattern = R"IR(
graph(%self, %x):
    %conv_submodule = match::module[name="Conv2d"](%self)
    %conv_out = prim::CallMethod[name="forward"](%conv_submodule, %x)
    %bn_submodule = match::module[name="BatchNorm2d"](%self)
    %bn_out = prim::CallMethod[name="forward"](%bn_submodule, %conv_out)
    return (%bn_out))IR";

  Graph pattern_graph;
  std::unordered_map<std::string, Value*> vmap;
  script::parseIR(pattern, &pattern_graph, vmap);
  Value* pattern_conv_out = vmap["conv_out"];
  Value* pattern_bn_out = vmap["bn_out"];
  Value* pattern_conv_submodule = vmap["conv_submodule"];
  Value* pattern_bn_submodule = vmap["bn_submodule"];
  Node* pattern_conv = pattern_conv_out->node();
  Node* pattern_bn = pattern_bn_out->node();

  // We will put submodules into this worklist and keep processing items from it
  // one by one. We start by just putting the top module there.
  std::stack<script::Module> worklist({module});
  while (!worklist.empty()) {
    script::Module current = worklist.top();
    worklist.pop();

    // Queue submodules for processing
    for (const script::Module& submodule : current.get_modules()) {
      worklist.push(submodule);
    }

    // Process forward method of the current module
    std::unordered_map<Value*, Value*> rewrite_map;
    std::vector<Value*> values_to_rewrite;
    std::unordered_set<Node*> nodes_to_delete;

    script::Method method = current.get_method("forward");
    GRAPH_DUMP(
        current.name().name() + "::forward() before Conv2d-BatchNorm2d folding",
        method.graph());
    const auto& matches = findPatternMatches(pattern_graph, *method.graph());

    for (const Match& match : matches) {
      GRAPH_DEBUG("Checking next match...");
      Node* matched_conv = match.nodes_map.at(pattern_conv);
      Node* matched_bn = match.nodes_map.at(pattern_bn);
      Node* matched_conv_submodule =
          match.values_map.at(pattern_conv_submodule)->node();
      Node* matched_bn_submodule =
          match.values_map.at(pattern_bn_submodule)->node();

      TORCH_INTERNAL_ASSERT(matched_conv_submodule->kind() == prim::GetAttr);
      TORCH_INTERNAL_ASSERT(matched_bn_submodule->kind() == prim::GetAttr);

      script::Module conv_submodule =
          current.get_module(matched_conv_submodule->s(Symbol::attr("name")));
      script::Module bn_submodule =
          current.get_module(matched_bn_submodule->s(Symbol::attr("name")));

      ConvBNParameters params;
      if (!tryExtractingConvBNParameters(
              conv_submodule, bn_submodule, params)) {
        GRAPH_DEBUG(
            "Conv and BN modules didn't have all required parameters or attributes...");
        continue;
      }

      // We are using a separate vector for saving Values we want to rewrite to
      // make sure that the order in which we perform these transformations is
      // deterministic. Iterating through keys of rewrite_map would result in
      // non-determinism that might not manifest as a bug now, but can bite us
      // later.
      values_to_rewrite.push_back(matched_bn->output());
      rewrite_map[matched_bn->output()] = matched_conv->output();
      GRAPH_UPDATE(
          "Rewriting %",
          matched_bn->output()->debugName(),
          " with %",
          matched_conv->output()->debugName());

      nodes_to_delete.insert(matched_bn);
      GRAPH_UPDATE("Deleting ", *matched_bn);

      auto new_w_b = computeUpdatedConvWeightAndBias(params);
      params.conv_w.set_data(std::get<0>(new_w_b));
      params.conv_b.set_data(std::get<1>(new_w_b));
    }

    // Perform planned rewritings
    for (auto v : values_to_rewrite) {
      v->replaceAllUsesWith(rewrite_map.at(v));
    }

    // Perform planned deletions
    for (auto n : nodes_to_delete) {
      n->removeAllInputs();
    }
    for (auto n : nodes_to_delete) {
      n->destroy();
    }
  }
}

} // namespace jit
} // namespace torch<|MERGE_RESOLUTION|>--- conflicted
+++ resolved
@@ -544,13 +544,6 @@
   }
 
   for (Value* v : values_to_quantize) {
-<<<<<<< HEAD
-    auto child_module = qh.findChildModuleToQuantize(v);
-    if (child_module) {
-      InsertQuantDeQuantImpl(child_module.value(), "forward");
-    }
-=======
->>>>>>> 145391dc
     if (v->node()->kind() == prim::GetAttr &&
         v->node()->s(c10::attr::name) == "bias") {
       qh.quantizeBias(v);
