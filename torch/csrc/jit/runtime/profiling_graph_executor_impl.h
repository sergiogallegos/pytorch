#pragma once
#include <c10/util/Flags.h>
#include <torch/csrc/jit/api/module.h>
#include <torch/csrc/jit/runtime/graph_executor_impl.h>

C10_DECLARE_bool(torch_jit_static_then_dynamic);

C10_DECLARE_bool(torch_jit_always_dynamic);

namespace torch {
namespace jit {

struct TORCH_API ProfilingGraphExecutorImpl : public GraphExecutorImplBase {
  ProfilingGraphExecutorImpl(
      const std::shared_ptr<Graph>& graph,
      std::string function_name);

  const ExecutionPlan& getPlanFor(Stack& stack, size_t remaining_bailout_depth)
      override;
  GraphExecutorState getDebugState() override;
  ~ProfilingGraphExecutorImpl() override = default;

  void debugFlushCompilationCache() {
    std::lock_guard<std::mutex> lock(compile_mutex);
    pr_.reset();
    fallback_plan_.reset();
    profiling_plan_.reset();
    optimized_plan_.reset();
    // prevent memory leaks
    fallback_functions_.clear();
    remaining_bailout_depth_.reset();
  }

  bool isOptimized() const override {
    return optimized_plan_.has_value();
  }

 private:
  const ExecutionPlan& getOptimizedPlanFor(
      Stack& stack,
      size_t remaining_bailout_depth);
  void runProfilingInsensitiveOptimizations(std::shared_ptr<Graph>& graph);
  void runProfilingOptimizations(
      std::shared_ptr<Graph>& graph,
      size_t remaining_depth);
  void replaceFallbackGraphWithFallbackFunction(Block* b);
  FusionBehavior getCurrentBehavior(size_t remaining_depth);
  void runNoGradOptimizations(
<<<<<<< HEAD
    std::shared_ptr<Graph>& graph,
    size_t remaining_bailout_depth);
=======
      std::shared_ptr<Graph>& graph,
      size_t remaining_bailout_depth);
>>>>>>> f3c6e8f7
  void runFinalOptimizations(std::shared_ptr<Graph>& graph);
  std::unique_ptr<ProfilingRecord> pr_;
  c10::optional<ExecutionPlan>
      profiling_plan_; // plan to run in order to profiling the code
  c10::optional<ExecutionPlan> optimized_plan_;
  FusionStrategy fusion_strategy_;

  // this plan is used if getGraphExecutorOptimize is unset
  c10::optional<ExecutionPlan> fallback_plan_;
  // fallback functions are inserted for tensorexpr fusion groups
  // and by specialize_autogradzero. Whenever, at runtime, input
  // tensor don't match profiled properties, fallback functions are called
  // They are the deoptimized version of the logic in fusion groups
  // and/or autograd.
  // The fallback functions are owned by a GraphExecutor instance
  // They only exist in the optimized graph which is a private property
  // of the GraphExecutor and only shared with InterpreterState
  std::vector<std::unique_ptr<Function>> fallback_functions_;
  c10::optional<size_t> remaining_bailout_depth_;
};

} // namespace jit
} // namespace torch<|MERGE_RESOLUTION|>--- conflicted
+++ resolved
@@ -46,13 +46,8 @@
   void replaceFallbackGraphWithFallbackFunction(Block* b);
   FusionBehavior getCurrentBehavior(size_t remaining_depth);
   void runNoGradOptimizations(
-<<<<<<< HEAD
-    std::shared_ptr<Graph>& graph,
-    size_t remaining_bailout_depth);
-=======
       std::shared_ptr<Graph>& graph,
       size_t remaining_bailout_depth);
->>>>>>> f3c6e8f7
   void runFinalOptimizations(std::shared_ptr<Graph>& graph);
   std::unique_ptr<ProfilingRecord> pr_;
   c10::optional<ExecutionPlan>
