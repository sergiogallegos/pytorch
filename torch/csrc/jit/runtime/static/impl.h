--- conflicted
+++ resolved
@@ -328,10 +328,7 @@
 // NOLINTNEXTLINE(cppcoreguidelines-pro-type-member-init)
 class ProcessedNode {
  public:
-<<<<<<< HEAD
-=======
   // NOLINTNEXTLINE(cppcoreguidelines-pro-type-member-init)
->>>>>>> 8be5b1ca
   ProcessedNode() = default;
   ProcessedNode(
       Node* n,
