--- conflicted
+++ resolved
@@ -41,7 +41,6 @@
     return torch.linspace(start=start, end=end, steps=100, out=out)
   return torch.linspace(start=start, end=end, steps=steps, out=out)
 )SCRIPT"},
-<<<<<<< HEAD
      {"ger_0_9", R"SCRIPT(
 def ger_0_9(input: Tensor, vec2: Tensor):
   return torch.outer(input, vec2)
@@ -50,10 +49,7 @@
 def ger_out_0_9(input: Tensor, vec2: Tensor, *, out: Tensor):
   return torch.outer(input, vec2, out=out)
 )SCRIPT"},
-     {"div_Tensor_0_3", R"SCRIPT(
-=======
     {"div_Tensor_0_3", R"SCRIPT(
->>>>>>> cf7e29cd
 def div_Tensor_0_3(self: Tensor, other: Tensor) -> Tensor:
   if (self.is_floating_point() or other.is_floating_point()):
     return self.true_divide(other)
