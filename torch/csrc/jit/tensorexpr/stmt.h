--- conflicted
+++ resolved
@@ -293,13 +293,10 @@
       const ExprHandle& value);
 
   Store(const Buf* buf, std::vector<const Expr*> indices, const Expr* value);
-<<<<<<< HEAD
-=======
 
   void set_indices(std::vector<const Expr*> indices) {
     indices_ = indices;
   };
->>>>>>> 9f77456f
 
  private:
   const Buf* buf_;
@@ -701,14 +698,11 @@
     return stop_;
   }
 
-<<<<<<< HEAD
-=======
   const Var* setVar(const Var* var) {
     var_ = var;
     return var_;
   }
 
->>>>>>> 9f77456f
  private:
   const Var* var_;
   const Expr* start_;
