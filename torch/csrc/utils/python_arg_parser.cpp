--- conflicted
+++ resolved
@@ -193,81 +193,12 @@
 // be passed aroudn in this way).
 const char* torch_function_mode_name = "__torch_function__";
 
-// TODO: Make this call handle_torch_function_no_python_arg_parser, if
-// possible
 auto handle_torch_function(PyObject* self, const std::string& func_name, PyObject* args, PyObject* kwargs, PyObject* torch_api, const std::string& module_name) -> PyObject* {
   std::vector<py::handle> overloaded_args{self};
   py::object torch_api_function = PyObject_FastGetAttrString(torch_api, (char*)func_name.c_str());
   TORCH_INTERNAL_ASSERT(torch_api_function.ptr() != nullptr, "torch API function must exist");
   py::tuple args_ = combine_self_args(self, args);
-<<<<<<< HEAD
-  py::tuple py_types = py::make_tuple(py::handle(PyObject_Type(self)));
-
-  py::object ret;
-
-  PyObject* mode_obj = nullptr;
-  const auto& maybe_mode = at::impl::PythonTorchFunctionTLS::get_mode();
-  if (maybe_mode) {
-    mode_obj = maybe_mode->ptr(getPyInterpreter());
-    // TODO: is PyObject_CallMethodObjArgs faster? Don't conveniently have
-    // PyObject for torch_function_mode_name
-    if (kwargs == nullptr) {
-      ret = py::reinterpret_steal<py::object>(PyObject_CallMethod(
-          mode_obj,
-          torch_function_mode_name,
-          "OO",
-          py_types.ptr(),
-          args_.ptr()));
-    } else {
-      ret = py::reinterpret_steal<py::object>(PyObject_CallMethod(
-          mode_obj,
-          torch_function_mode_name,
-          "OOO",
-          py_types.ptr(),
-          args_.ptr(),
-          kwargs));
-    }
-    if (ret.ptr() == nullptr) {
-      throw python_error();
-    }
-  }
-
-  // NOLINTNEXTLINE(clang-diagnostic-writable-strings)
-  if (ret.ptr() == nullptr || ret.ptr() == Py_NotImplemented) {
-    py::object torch_function =
-        PyObject_FastGetAttrString(self, "__torch_function__");
-    ret = py::reinterpret_steal<py::object>(PyObject_CallFunctionObjArgs(
-        torch_function.ptr(),
-        torch_api_function.ptr(),
-        py_types.ptr(),
-        args_.ptr(),
-        kwargs));
-  }
-  if (ret.ptr() == nullptr) {
-    // if an exception occurred in a user's implementation of
-    // __torch_function__, throw it
-    throw python_error();
-  }
-  if (ret.ptr() == Py_NotImplemented) {
-    std::stringstream ss;
-    ss << "no implementation found for " << module_name << "." << func_name
-       << "' on types that implement __torch_function__: ["
-       << self->ob_type->tp_name << "]";
-    if (mode_obj != nullptr) {
-      // See Note [Paranoid check mode is same]
-      const auto& maybe_mode = at::impl::PythonTorchFunctionTLS::get_mode();
-      TORCH_INTERNAL_ASSERT(mode_obj == maybe_mode->ptr(getPyInterpreter()));
-      ss << " nor was it found on the currently active mode "
-         << PyObject_Repr(mode_obj);
-    }
-    const std::string& error_msg = ss.str();
-    PyErr_SetString(PyExc_TypeError, error_msg.c_str());
-    throw python_error();
-  }
-  return ret.release().ptr();
-=======
   return handle_torch_function_no_python_arg_parser(overloaded_args, args_.ptr(), kwargs, func_name.c_str(), torch_api_function, module_name.c_str(), TorchFunctionName::TorchFunction);
->>>>>>> f375a515
 }
 
 // Note: [Overloaded args]
