# Defines derivative formulas and Python signatures of methods on Variable
#
# Note about possibly confusing nomenclature: An 'output gradient' is the
# gradient of an output of a forward function. Output gradients are used as
# the inputs to backward functions. `grads` is a vector of output gradients,
# and `grad == grads[0]`, in all the derivative formulas in this file.
# An 'input gradient' is the gradient of an input to a forward function.
# Input gradients are the outputs of backward functions, corresponding to the
# input names included in the derivative formulas defined in this file.
# Also, every time we talk computing "gradient" we actually mean computing
# the vector jacobian product using the given 'output gradient' as the vector.
#
# Each entry consists of:
#   - A 'name', which specifies the ATen name of the function you
#     are defining derivatives for, and an argument specification.
#   - One or more gradients entries, mapping differentiable input
#     names to a formula specifying how to compute its gradient.
#     Note that a single gradient entry can specify the gradient
#     formula for multiple input names, by specifying a key
#     "input1, input2" (see atan2 for an example).
#   - An argument can be flagged as 'non_differentiable'.
#   - Optional entry with key 'output_differentiability' and value a list of the
#     same length as the number of outputs from the forward function. The list
#     should contain only booleans, specifying whether each of the output Tensor
#     is differentiable.
#     If it is not specified for a function that returns multiple elements but
#     uses `grad` instead of `grads[idx]`, then all but the first output will
#     be marked as non-differentiable.
#     If None of the output is differentiable, you can also add the function
#     name to `gen_variable_type.py`'s `DONT_REQUIRE_DERIVATIVE` list.
#
# There are two cases for Tensor and TensorList arguments here:
#   - If that argument is differentiable, in the sense that a gradient with respect
#     to that argument could exist. You should either:
#       - Specify the formula for that gradient
#       - Specify not_implemented("function_name") as a formula to say that this is not
#         implement yet (but might be in the future and the user can request that on an issue)
#   - If that argument is not differentiable, because it is not a floating point dtype or the
#     function is not differentiable with respect to that argument  for
#     example. You should either:
#       - Do not specify any formula for this argument
#       - Specify explicitly that this argument is "non_differentiable". Note that in this case,
#         we trust you that this argument will never have requires_grad=True and it will be silently
#         ignored if it does.
#
# If a function has out-of-place and in-place variants, then the derivative
# definition for the in-place variant is optional. It will default to the
# definition for the out-of-place variant. Note that _out variants are never
# differentiable.
#
# Gradient expressions are standard C++ expressions operating on ATen
# variables.  In a gradient expression, the following variables are in
# scope:
#
#   - 'grad', the gradient of the output (often spelled grad_output
#     in Python) which we are going to left-multiply.
#
#     When a function returns multiple *differentiable* outputs,
#     you can refer to the gradients of each outputs using 'grads',
#     e.g., 'grads[0]', 'grads[1]'.
#
#     When a function returns multiple *differentiable* outputs that
#     are named, you can refer to the gradients of each outputs using
#     'grad_{name}', e.g., 'grad_x', 'grad_y'.
#
#     When a function returns *one* differentiable output (the
#     first output) and some more nondifferentiable outputs,
#     you MUST refer to the gradient of the differentiable output with
#     'grad' (this case is special-cased in our code generation).
#
#     Note that the number of differentibale outputs can be modified by the
#     'output_differentiability' entry (see above).
#
#     Across a differentiable function's derivatives set, it is not
#     permitted to mix the use of "grad", "grads", and
#     "grad_{name}". You must be consistent for that differentiable
#     function.
#
#   - Any of the input arguments, tensor or non-tensor, including
#     argument names that only appear in Declarations.yaml, e.g. 'output'.
#
#   - 'result', representing the result of evaluating the forward
#     expression for ATen native function declarations. If the forward
#     expression outputs a tuple, use 'resultX' instead to access the
#     X-th entry
#
#   - 'grad_input_mask', a std::array<bool, n>, specifies which input
#     gradients are actually needed.  For example, in the entry
#     `input0, input1: foo(grad_input_mask)`, `grad_input_mask` is a size
#     two array, where `grad_input_mask[0]` is true if `input0` requires
#     grad, and `grad_input_mask[1]` is true if `input1` requires grad.
#
#     (NB: if your function computes gradient for a list of tensors,
#     the `grad_input_mask` will only have a single entry for the list
#     specifying if either zero or at least one tensor from the list requires
#     grad.  If we want to support more fine-grained signalling,
#     we'll need some alternate variable which is not a std::array)
#
#   - 'retain_variables', a bool which is true if a user has specified
#     that saved variables should be retained in case the backwards is
#     run again later.  This allows an optimization where we can
#     destroy saved buffers if we know variables are not going to be retained,
#     e.g., it is used by _cudnn_rnn
#
# If you need a complex expression, e.g., with local variables,
# write a _backward function in torch/csrc/autograd/FunctionsManual.cpp
# and invoke it from here.  By the way, go read
# https://github.com/zdevito/ATen/issues/163; this describes an
# important hazard that occurs when porting backwards from Python to C++
#
# Double backwards gradient expressions can be somewhat confusing;
# the most important thing to remember is: (1) you need to define a
# derivative formula for every input, including inputs named things
# like 'grad_output', and (2) the gradient to multiply with is always
# called 'grad' (even though it really is a grad-grad).
#
# You can also add forward derivative definition by defining a formula for
# a returned value (in general "result" if the name is not specified). This
# formula works the same way as the backward one and advanced implementations
# should also be placed in the FunctionsManual file.
# This formula should compute a single Jacobian vector product using the (primal)
# value of the argument "foo_p", its forward grad "foo_t" and the result of the
# function as "result".
# Note that the forward derivative can be automatically generated in two cases:
#     - if your function is linear (NOT affine or multi-linear), then you can
#       specify so by just using the string "auto_linear" for the formula.
#     - if your function is applied element wise (and has a single input), you
#       can specify so by just using the string "auto_element_wise" for the formula.
#
# Note that to avoid unpacking overhead, functions taking TensorList as inputs
# will always have their forward grad formula called. This function is responsible
# to check if any computation is needed and should return an undefined Tensor when
# there is nothing to do. You can check "cat_forward" for a full example.
#
# NB: There are a number of gradient definitions in here which are bogus
# (implemented using zeros_like).  These gradients are (hopefully) not
# used by our frontend.  You MUST check the frontend code; search for
# OpName.apply to see if it's still using a legacy Python style API.
#
# Note: Returning views.
# The following cases exist:
#     - If a function returns no view, it can have arbitrary outputs.
#     - If a function return at least one Tensor that is a differentiable view
#       of one of its input:
#         - If there is only one differentiable output, this Tensor is marked as a
#           differentiable view. (alias or transpose for example)
#         - If there are more than one differentiable output, by default all the views are
#           marked as differentiable views and created with allow_rebase_history=false.
#           Meaning that any inplace operation on it will raise an error. (unbind for example)
#
#  Notes about undefined output gradients:
#     All backward functions must support all combinations of undefined output
#     gradient Tensors, where `grad[i].defined() == false`. Depending on the
#     number of input and output grads your derivative formula uses, code
#     generation may automatically add some level of undefined grad support,
#     according to these three cases:
#
#       * 1 input grad and 1 output grad:
#           Complete undefined grad support is automatically added, so you
#           shouldn't have to think about it, unless there is a bug in the code
#           generation.
#
#       * 1 input grad and multiple output grads:
#           Undefined grad support is automatically added ONLY in the case where
#           all output grads are undefined. You will have to add explicit support
#           for cases where a subset of output grads is undefined.
#
#       * multiple input grads:
#           No automatic support, so you will need to add it.
#
#     If your derivative formula uses more than one output grad, it is usually
#     preferable to add undefined grad support in the backward function itself
#     (if you're using one), rather than in the derivative formula in this file.
#
#     Undefined Tensors are created with the default constructor `at::Tensor()`.
#     It is an efficient way to represent a Tensor filled with zeros because
#     the Tensor holds no sizing information and no Storage data is allocated.
#     But consequentially, Tensor operations cannot be performed on them.
#     Therefore, your backward function should treat an undefined output grad as
#     a zero, and it needs to be a special case.
#
#     If all output grads are undefined, then it should be correct for the
#     backward function to return undefined input grads. Since we use the chain
#     rule, output grads equal to zero should result in input grads equal to zero,
#     unless there is some rare special case.
#
#     If a subset of output grads is undefined, then it may be acceptable for
#     the backward function to return undefined input grads--it depends on the
#     specific function, so you'll have to determine that yourself. If returning
#     an undefined Tensor is correct for a given input grad, it is also logically
#     correct to return a defined grad full of zeros, but that would not be
#     preferable since it would be less efficient.
#
# NB: The parameter names here MUST be consistent with the parameter names
# in Decalarations.yaml
- name: abs(Tensor self) -> Tensor
  self: grad * self.sgn()
  result: handle_r_to_c(result.scalar_type(), self_t.conj() * self_p.sgn())

- name: acos(Tensor self) -> Tensor
  self: grad * -((-self * self + 1).rsqrt()).conj()
  result: auto_element_wise

- name: add.Tensor(Tensor self, Tensor other, *, Scalar alpha=1) -> Tensor
  self: handle_r_to_c(self.scalar_type(), grad)
  other: handle_r_to_c(other.scalar_type(), maybe_multiply(grad, alpha.conj()))
  result: self_t + maybe_multiply(other_t, alpha)

- name: add.Scalar(Tensor self, Scalar other, Scalar alpha=1) -> Tensor
  self: handle_r_to_c(self.scalar_type(), grad)
  result: self_t

- name: addbmm(Tensor self, Tensor batch1, Tensor batch2, *, Scalar beta=1, Scalar alpha=1) -> Tensor
  self: maybe_multiply(grad, beta.conj())
  batch1: grad.unsqueeze(0).expand({ batch1.size(0), batch1.size(1), batch2.size(2) }).bmm(batch2.transpose(1, 2).conj()) * alpha.conj()
  batch2: batch1.transpose(1, 2).conj().bmm(grad.unsqueeze(0).expand({ batch1.size(0), batch1.size(1), batch2.size(2) })) * alpha.conj()
  result: maybe_multiply(self_t, beta) + maybe_multiply(batch1_t.bmm(batch2_p).sum(0), alpha) + maybe_multiply(batch1_p.bmm(batch2_t).sum(0), alpha)

- name: addcdiv(Tensor self, Tensor tensor1, Tensor tensor2, *, Scalar value=1) -> Tensor
  self: handle_r_to_c(self.scalar_type(), grad)
  tensor1: handle_r_to_c(tensor1.scalar_type(), grad * (value / tensor2).conj())
  tensor2: handle_r_to_c(tensor2.scalar_type(), -grad * (value * tensor1 / (tensor2 * tensor2)).conj())
  result: self_t + maybe_multiply(tensor1_t / tensor2_p, value) - maybe_multiply(tensor2_t * (tensor1_p / tensor2_p) / tensor2_p, value)

- name: addcmul(Tensor self, Tensor tensor1, Tensor tensor2, *, Scalar value=1) -> Tensor
  self: handle_r_to_c(self.scalar_type(), grad)
  tensor1: handle_r_to_c(tensor1.scalar_type(), grad * (tensor2 * value).conj())
  tensor2: handle_r_to_c(tensor2.scalar_type(), grad * (tensor1 * value).conj())
  result: self_t + maybe_multiply(tensor1_t * tensor2_p, value) + maybe_multiply(tensor2_t * tensor1_p, value)

- name: addmm(Tensor self, Tensor mat1, Tensor mat2, *, Scalar beta=1, Scalar alpha=1) -> Tensor
  self: maybe_multiply(grad, beta.conj())
  mat1: mm_mat1_backward(grad, mat2, mat1.sizes(), mat1.strides(), alpha)
  mat2: mm_mat2_backward(grad, mat1, mat2.sizes(), mat2.strides(), alpha)
  result: maybe_multiply(self_t, beta) + maybe_multiply(mat1_t.mm(mat2_p), alpha) + maybe_multiply(mat1_p.mm(mat2_t), alpha)

- name: _sparse_addmm(Tensor self, Tensor sparse, Tensor dense, *, Scalar beta=1, Scalar alpha=1) -> Tensor
  self: maybe_multiply(grad, beta)
  sparse: _sparse_addmm_sparse_backward(grad, sparse, dense, alpha)
  dense: mm_mat2_backward(grad, sparse, dense.sizes(), dense.strides(), alpha)

- name: addmv(Tensor self, Tensor mat, Tensor vec, *, Scalar beta=1, Scalar alpha=1) -> Tensor
  self: maybe_multiply(grad, beta.conj())
  mat: grad.ger(vec.conj()) * alpha.conj()
  vec: mat.t().conj().mv(grad) * alpha.conj()
  result: maybe_multiply(self_t, beta) + maybe_multiply(mat_t.mv(vec_p), alpha) + maybe_multiply(mat_p.mv(vec_t), alpha)

- name: addr(Tensor self, Tensor vec1, Tensor vec2, *, Scalar beta=1, Scalar alpha=1) -> Tensor
  self: maybe_multiply(grad, beta.conj())
  vec1: grad.mv(vec2.conj()) * alpha.conj()
  vec2: grad.t().mv(vec1.conj()) * alpha.conj()
  result: maybe_multiply(self_t, beta) + maybe_multiply(vec1_t.outer(vec2_p), alpha) + maybe_multiply(vec1_p.outer(vec2_t), alpha)

- name: affine_grid_generator(Tensor theta, int[] size, bool align_corners) -> Tensor
  theta: affine_grid_generator_backward(grad, size, align_corners)

- name: alias(Tensor(a) self) -> Tensor(a)
  self: grad
  result: self_t

- name: angle(Tensor self) -> Tensor
  self: angle_backward(grad, self)
  result: handle_r_to_c(result.scalar_type(), angle_backward(self_t, self_p))

# The four items below are necessary because TensorIterator doesn't work on
# Variables (codegen does not unwrap the input Tensor for all() and any() ).
- name: any(Tensor self) -> Tensor
  output_differentiability: [False]

- name: any.dim(Tensor self, int dim, bool keepdim=False) -> Tensor
  output_differentiability: [False]

- name: all(Tensor self) -> Tensor
  output_differentiability: [False]

- name: all.dim(Tensor self, int dim, bool keepdim=False) -> Tensor
  output_differentiability: [False]

- name: acosh(Tensor self) -> Tensor
  self: grad * (self.pow(2) - 1).rsqrt().conj()
  result: auto_element_wise

- name: acosh_(Tensor(a!) self) -> Tensor(a!)
  self: not_implemented("inplace version of acosh")

- name: asinh(Tensor self) -> Tensor
  self: grad * (self.pow(2) + 1).rsqrt().conj()
  result: auto_element_wise

- name: asinh_(Tensor(a!) self) -> Tensor(a!)
  self: not_implemented("inplace version of asinh")

- name: atanh(Tensor self) -> Tensor
  self: grad * 1 / (1 - self.pow(2)).conj()
  result: auto_element_wise

- name: atanh_(Tensor(a!) self) -> Tensor(a!)
  self: not_implemented("inplace version of atanh")

- name: as_strided(Tensor(a) self, int[] size, int[] stride, int? storage_offset=None) -> Tensor(a)
  self: as_strided_backward(grad, TensorGeometry(self), size, stride, storage_offset)
  result: auto_linear

- name: as_strided_(Tensor(a!) self, int[] size, int[] stride, int? storage_offset=None) -> Tensor(a!)
  self: as_strided_backward(grad, TensorGeometry(self), size, stride, storage_offset)
  result: auto_linear

- name: asin(Tensor self) -> Tensor
  self: grad * (-self * self + 1).rsqrt().conj()
  result: auto_element_wise

- name: atan(Tensor self) -> Tensor
  self: grad / (self * self + 1).conj()
  result: auto_element_wise

- name: atan2(Tensor self, Tensor other) -> Tensor
  self, other: atan2_backward(grad, self, other, grad_input_mask)

- name: baddbmm(Tensor self, Tensor batch1, Tensor batch2, *, Scalar beta=1, Scalar alpha=1) -> Tensor
  self: maybe_multiply(grad, beta.conj())
  batch1: grad.bmm(batch2.transpose(1, 2).conj()) * alpha.conj()
  batch2: batch1.transpose(1, 2).conj().bmm(grad) * alpha.conj()
  result: maybe_multiply(self_t, beta) + maybe_multiply(batch1_t.bmm(batch2_p), alpha) + maybe_multiply(batch1_p.bmm(batch2_t), alpha)

- name: bernoulli(Tensor self, *, Generator? generator=None) -> Tensor
  self: zeros_like(grad)
  result: auto_element_wise

- name: bernoulli_.Tensor(Tensor(a!) self, Tensor p, *, Generator? generator=None) -> Tensor(a!)
  self: zeros_like(grad)
  p: zeros_like(p)
  result: self_t.zero_()

- name: bernoulli_.float(Tensor(a!) self, float p=0.5, *, Generator? generator=None) -> Tensor(a!)
  self: zeros_like(grad)
  result: self_t.zero_()

- name: bmm(Tensor self, Tensor mat2) -> Tensor
  self: grad.bmm(mat2.transpose(1, 2).conj())
  mat2: self.transpose(1, 2).conj().bmm(grad)
  result: self_t.bmm(mat2_p) + self_p.bmm(mat2_t)

- name: cat(Tensor[] tensors, int dim=0) -> Tensor
  tensors: cat_tensors_backward(grad, to_args_sizes(tensors), to_args_scalartypes(tensors), dim)
  result: cat_jvp(tensors, dim)

- name: cauchy_(Tensor(a!) self, float median=0, float sigma=1, *, Generator? generator=None) -> Tensor(a!)
  self: zeros_like(grad)
  result: self_t.zero_()

- name: ceil(Tensor self) -> Tensor
  self: zeros_like(grad)
  result: auto_element_wise

- name: cholesky(Tensor self, bool upper=False) -> Tensor
  self: cholesky_backward(grad, upper, result)

- name: linalg_cholesky_ex(Tensor self, *, bool upper=False, bool check_errors=False) -> (Tensor L, Tensor info)
  self: cholesky_backward(grad, upper, L)
  L: cholesky_jvp(self_t, L, upper)

- name: cholesky_solve(Tensor self, Tensor input2, bool upper=False) -> Tensor
  self, input2: cholesky_solve_backward(grad, self, input2, result, upper)
  result: cholesky_solve_jvp(result, input2_p, input2_t, self_t, upper)

- name: cholesky_inverse(Tensor self, bool upper=False) -> Tensor
  self: cholesky_inverse_backward(grad, self, upper, result)

# For clamp, gradient is not defined at the boundaries. But empirically it's helpful
# to be able to get gradient on min and max, so we return the subgradient 1 for these cases.
- name: clamp.Tensor(Tensor self, Tensor? min=None, Tensor? max=None) -> Tensor
  self: clamp_backward(grad, self, min, max)
  min, max: clamp_backward_min_max(grad, self, min, max, grad_input_mask)

- name: clamp(Tensor self, Scalar? min=None, Scalar? max=None) -> Tensor
  self: clamp_backward(grad, self, min, max)
  result: auto_element_wise

- name: clamp_min(Tensor self, Scalar min) -> Tensor
  self: where(self >= min, grad, at::scalar_tensor(0., grad.options()))
  result: auto_element_wise

- name: clamp_min.Tensor(Tensor self, Tensor min) -> Tensor
  self: where(self >= min, grad, at::scalar_tensor(0., grad.options()))
  min: where(self < min, grad, at::scalar_tensor(0., grad.options()))
  result: where(self_p >= min_p, self_t, at::scalar_tensor(0., self_p.options())) + where(self_p < min_p, min_t, at::scalar_tensor(0., self_p.options()))

- name: clamp_max(Tensor self, Scalar max) -> Tensor
  self: where(self <= max, grad, at::scalar_tensor(0., grad.options()))
  result: auto_element_wise

- name: clamp_max.Tensor(Tensor self, Tensor max) -> Tensor
  self: where(self <= max, grad, at::scalar_tensor(0., grad.options()))
  max: where(self > max, grad, at::scalar_tensor(0., grad.options()))
  result: where(self_p <= max_p, self_t, at::scalar_tensor(0., self_p.options())) + where(self_p > max_p, max_t, at::scalar_tensor(0., self_p.options()))

- name: clone(Tensor self, *, MemoryFormat? memory_format=None) -> Tensor
  self: grad
  result: auto_linear

- name: _to_copy(Tensor self, *, ScalarType? dtype=None, Layout? layout=None, Device? device=None, bool? pin_memory=None, bool non_blocking=False, MemoryFormat? memory_format=None) -> Tensor
  self: grad.to(self.options(), /*non_blocking*/false, /*copy*/false)
  result: _to_copy(self_t, dtype, layout, device, pin_memory, non_blocking, memory_format)
  # The condition is: if dtype is not nullopt, then isDifferentiableType(*dtype)
  # (If dtype IS nullopt, we rely on the regular check that any input requires grad).
  output_differentiability: ["!dtype || isDifferentiableType(*dtype)"]

- name: _coalesce(Tensor self) -> Tensor
  self: grad

- name: complex(Tensor real, Tensor imag) -> Tensor
  real: at::real(grad)
  imag: at::imag(grad)
  result: at::complex(real_t, imag_t)

- name: polar(Tensor abs, Tensor angle) -> Tensor
  abs, angle: polar_backward(grad, result)

- name: _conj(Tensor(a) self) -> Tensor(a)
  self: grad.conj()
  result: self_t.conj()

- name: _neg_view(Tensor(a) self) -> Tensor(a)
  self: grad.neg()
  result: self_t.neg()

- name: _conj_physical(Tensor self) -> Tensor
  self: grad.conj_physical()
  result: self_t.conj_physical()

- name: conj_physical_(Tensor(a!) self) -> Tensor(a!)
  self: grad.conj_physical()
  result: self_t.conj_physical_()

- name: copysign.Tensor(Tensor self, Tensor other) -> Tensor
  self: copysign_tensor_self_backward(grad, self, result)
  other: zeros_like(other)
  result: copysign_tensor_self_backward(self_t, self_p, result)

- name: copysign.Scalar(Tensor self, Scalar other) -> Tensor
  self: copysign_tensor_self_backward(grad, self, result)
  result: auto_element_wise

- name: cos(Tensor self) -> Tensor
  self: grad * -self.sin().conj()
  result: auto_element_wise

- name: cosh(Tensor self) -> Tensor
  self: grad * self.sinh().conj()
  result: auto_element_wise

- name: count_nonzero.dim_IntList(Tensor self, int[] dim) -> Tensor
  output_differentiability: [False]

- name: count_nonzero(Tensor self, int? dim=None) -> Tensor
  output_differentiability: [False]

- name: linalg_cross(Tensor self, Tensor other, *, int dim=-1) -> Tensor
  self: at::linalg_cross(other.conj(), grad, dim)
  other: at::linalg_cross(grad, self.conj(), dim)
  result: "at::linalg_cross(self_t, other_p, dim) + at::linalg_cross(self_p, other_t, dim)"

- name: logcumsumexp(Tensor self, int dim) -> Tensor
  self: logcumsumexp_backward(grad, self, result, dim)

- name: cumprod(Tensor self, int dim, *, ScalarType? dtype=None) -> Tensor
  self: cumprod_backward(grad.to(self.scalar_type()), self, dim, result)
  result: "cumprod_jvp(self_t, self_p, result, dim).to(dtype.has_value() ? *dtype : self_p.scalar_type())"

- name: cumsum(Tensor self, int dim, *, ScalarType? dtype=None) -> Tensor
  self: cumsum_backward(grad.to(self.scalar_type()), dim)
  result: auto_linear

- name: cummax(Tensor self, int dim) -> (Tensor values, Tensor indices)
  self: cummaxmin_backward(grad, self, indices, dim)
  values: self_t.gather(dim, indices)

- name: cummin(Tensor self, int dim) -> (Tensor values, Tensor indices)
  self: cummaxmin_backward(grad, self, indices, dim)
  values: self_t.gather(dim, indices)

- name: conv_tbc(Tensor self, Tensor weight, Tensor bias, int pad=0) -> Tensor
  self, weight, bias: "grad.defined() ? conv_tbc_backward(grad, self, weight, bias, pad) : std::tuple<Tensor, Tensor, Tensor>()"

- name: _ctc_loss(Tensor log_probs, Tensor targets, int[] input_lengths, int[] target_lengths, int blank=0, bool zero_infinity=False) -> (Tensor, Tensor)
  log_probs: _ctc_loss_backward(grad, log_probs, targets, input_lengths, target_lengths, result0, result1, blank, zero_infinity)

- name: deg2rad(Tensor self) -> Tensor
  self: deg2rad_backward(grad)
  result: auto_element_wise

- name: _det_lu_based_helper(Tensor self) -> (Tensor det, Tensor lu, Tensor pivs)
  self: _det_lu_based_helper_backward(grad, det, self, lu, pivs)
  output_differentiability: [True, False, False]

- name: diag(Tensor self, int diagonal=0) -> Tensor
  self: diag_backward(grad, self.sizes(), diagonal)
  result: auto_linear

- name: diagonal(Tensor(a) self, int offset=0, int dim1=0, int dim2=1) -> Tensor(a)
  self: diagonal_backward(grad, self.sizes(), offset, dim1, dim2)
  result: auto_linear

- name: diagonal_backward(Tensor grad_output, int[] input_sizes, int offset, int dim1, int dim2) -> Tensor
  grad_output: grad.diagonal(offset, dim1, dim2)
  result: auto_linear

- name: dist(Tensor self, Tensor other, Scalar p=2) -> Tensor
  self: norm_backward(grad, self - other, p, result)
  other: -norm_backward(grad, self - other, p, result)

# The backward formula is done in this order to improve numerical stability
# of the higher order derivatives, see https://github.com/pytorch/pytorch/issues/43414
# Note that we don't use "result" because saving it would be BC-breaking when it is used in an inplace operation later
- name: div.Tensor(Tensor self, Tensor other) -> Tensor
  self: div_tensor_self_backward(grad, other, self.scalar_type())
  other: div_tensor_other_backward(grad, self, other)
  result: self_t / other_p - other_t * (self_p / other_p) / other_p

- name: div.Scalar(Tensor self, Scalar other) -> Tensor
  self: div_tensor_self_backward(grad, at::scalar_to_tensor(other), self.scalar_type())
  result: self_t / other

- name: div.Tensor_mode(Tensor self, Tensor other, *, str? rounding_mode) -> Tensor
  self: div_tensor_self_backward(grad, other, self.scalar_type(), rounding_mode)
  other: div_tensor_other_backward(grad, self, other, rounding_mode)
  result: "rounding_mode.has_value() ? result.new_zeros(result.sizes()) : self_t / other_p - other_t * (self_p / other_p) / other_p"

- name: div.Scalar_mode(Tensor self, Scalar other, *, str? rounding_mode) -> Tensor
  self: div_tensor_self_backward(grad, at::scalar_to_tensor(other), self.scalar_type(), rounding_mode)
  result: "rounding_mode.has_value() ? result.new_zeros(result.sizes()) : self_t / other"

- name: dot(Tensor self, Tensor tensor) -> Tensor
  self: grad * tensor.conj()
  tensor: grad * self.conj()
  result: at::dot(self_t, tensor_p) + at::dot(self_p, tensor_t)

- name: vdot(Tensor self, Tensor other) -> Tensor
  self: grad.conj() * other
  other: grad * self
  result: at::vdot(self_t, other_p) + at::vdot(self_p, other_t)

- name: _fused_dropout(Tensor self, float p, Generator? generator=None) -> (Tensor, Tensor)
  self: _fused_dropout_backward(grad, result1, p)

- name: native_dropout(Tensor input, float p, bool? train) -> (Tensor, Tensor)
  input: "GradMode::is_enabled() ? infinitely_differentiable_native_dropout_backward(grad, result1, (!train.has_value() || !train.value() ? 1 : (p == 1 ? 0.0 : 1.0 / (1.0 - p)))) : native_dropout_backward(grad, result1, (!train.has_value() || !train.value() ? 1 : (p == 1 ? 0.0 : 1.0 / (1.0 - p))))"

- name: native_dropout_backward(Tensor grad_output, Tensor mask, float scale) -> Tensor
  grad_output: "native_dropout_double_backward(grad, grad_output, mask, scale)"
  mask: 'not_implemented("native_dropout_backward: mask")'

- name: eig(Tensor self, bool eigenvectors=False) -> (Tensor eigenvalues, Tensor eigenvectors)
  self: eig_backward(grads, self, eigenvectors, eigenvalues, eigenvectors_return)

- name: eq_.Scalar(Tensor(a!) self, Scalar other) -> Tensor(a!)
  self: zeros_like(self)
  result: self_t.zero_()

- name: eq_.Tensor(Tensor(a!) self, Tensor other) -> Tensor(a!)
  self: zeros_like(self)
  other: zeros_like(other)
  result: self_t.zero_()

- name: erf(Tensor self) -> Tensor
  self: 2.0 / sqrt(M_PI) * exp(-(self.pow(2))) * grad
  result: auto_element_wise

- name: erfc(Tensor self) -> Tensor
  self: -2.0 / sqrt(M_PI) * exp(-(self.pow(2))) * grad
  result: auto_element_wise

- name: special_erfcx(Tensor self) -> Tensor
  self: (2.0 * self * result - 2.0 / sqrt(M_PI)) * grad
  result: auto_element_wise

- name: erfinv(Tensor self) -> Tensor
  self: 0.5 * sqrt(M_PI) * exp(self.erfinv().pow(2)) * grad
  result: auto_element_wise

- name: exp(Tensor self) -> Tensor
  self: grad * result.conj()
  result: auto_element_wise

- name: exp2(Tensor self) -> Tensor
  self: grad * result * M_LN2
  result: auto_element_wise

- name: expm1(Tensor self) -> Tensor
  self: grad * (result + 1)
  result: auto_element_wise

- name: expand(Tensor(a) self, int[] size, *, bool implicit=False) -> Tensor(a)
  self: at::sum_to(grad, self.sizes())
  result: auto_linear

- name: exponential_(Tensor(a!) self, float lambd=1, *, Generator? generator=None) -> Tensor(a!)
  self: zeros_like(grad)
  result: self_t.zero_()

- name: fake_quantize_per_tensor_affine_cachemask(Tensor self, float scale, int zero_point, int quant_min, int quant_max) -> (Tensor output, Tensor mask)
  self: fake_quantize_per_tensor_affine_cachemask_backward(grad, mask)

- name: _fake_quantize_per_tensor_affine_cachemask_tensor_qparams(Tensor self, Tensor scale, Tensor zero_point, Tensor fake_quant_enabled, int quant_min, int quant_max) -> (Tensor output, Tensor mask)
  self: fake_quantize_per_tensor_affine_cachemask_backward(grad, mask)

- name: _fake_quantize_learnable_per_tensor_affine(Tensor self, Tensor scale, Tensor zero_point, int quant_min, int quant_max, float grad_factor=1.0) -> Tensor
  self, scale, zero_point: "grad.defined() ? _fake_quantize_learnable_per_tensor_affine_backward(grad, self, scale, zero_point, quant_min, quant_max, grad_factor) : std::tuple<Tensor, Tensor, Tensor>()"

- name: fake_quantize_per_channel_affine_cachemask(Tensor self, Tensor scale, Tensor zero_point, int axis, int quant_min, int quant_max) -> (Tensor output, Tensor mask)
  self: fake_quantize_per_channel_affine_cachemask_backward(grad, mask)

- name: _fake_quantize_learnable_per_channel_affine(Tensor self, Tensor scale, Tensor zero_point, int axis, int quant_min, int quant_max, float grad_factor=1.0) -> Tensor
  self, scale, zero_point: "grad.defined() ? _fake_quantize_learnable_per_channel_affine_backward(grad, self, scale, zero_point, axis, quant_min, quant_max, grad_factor) : std::tuple<Tensor, Tensor, Tensor>()"

- name: _fused_moving_avg_obs_fq_helper(Tensor self, Tensor observer_on, Tensor fake_quant_on, Tensor(a!) running_min, Tensor(b!) running_max, Tensor(c!) scale, Tensor(d!) zero_point, float averaging_const, int quant_min, int quant_max, int ch_axis, bool per_row_fake_quant=False, bool symmetric_quant=False) -> (Tensor output, Tensor mask)
  self: fake_quantize_per_tensor_affine_cachemask_backward(grad, mask)

- name: fill_.Scalar(Tensor(a!) self, Scalar value) -> Tensor(a!)
  self: zeros_like(grad)
  result: self_t.fill_(0)

- name: fill_.Tensor(Tensor(a!) self, Tensor value) -> Tensor(a!)
  self: zeros_like(grad)
  value: grad.sum()
  result: self_t.fill_(value_t)

- name: floor(Tensor self) -> Tensor
  self: zeros_like(grad)
  result: auto_element_wise

- name: fmod.Scalar(Tensor self, Scalar other) -> Tensor
  self: grad

- name: fmod.Tensor(Tensor self, Tensor other) -> Tensor
  self: grad
  other: 'not_implemented("fmod: other")'

- name: frac(Tensor self) -> Tensor
  self: grad
  result: self_t

- name: frexp.Tensor(Tensor self) -> (Tensor mantissa, Tensor exponent)
  self: grad / exponent.exp2()
  mantissa: self_t / exponent.exp2()

- name: gather(Tensor self, int dim, Tensor index, *, bool sparse_grad=False) -> Tensor
  self: gather_backward(grad, self, dim, index, sparse_grad)
  index: non_differentiable
  result: auto_linear

- name: ge_.Scalar(Tensor(a!) self, Scalar other) -> Tensor(a!)
  self: zeros_like(self)
  result: self_t.zero_()

- name: ge_.Tensor(Tensor(a!) self, Tensor other) -> Tensor(a!)
  self: zeros_like(self)
  other: zeros_like(other)
  result: self_t.zero_()

- name: geometric_(Tensor(a!) self, float p, *, Generator? generator=None) -> Tensor(a!)
  self: zeros_like(grad)
  result: self_t.zero_()

- name: geqrf(Tensor self) -> (Tensor a, Tensor tau)
  self: not_implemented("geqrf")

- name: indices(Tensor(a) self) -> Tensor(a)
  output_differentiability: [False]

- name: _indices(Tensor(a) self) -> Tensor(a)
  output_differentiability: [False]

- name: grid_sampler_2d(Tensor input, Tensor grid, int interpolation_mode, int padding_mode, bool align_corners) -> Tensor
  input, grid: "grad.defined() ? grid_sampler_2d_backward(grad, input, grid, interpolation_mode, padding_mode, align_corners, grad_input_mask) : std::tuple<Tensor, Tensor>()"

- name: grid_sampler_3d(Tensor input, Tensor grid, int interpolation_mode, int padding_mode, bool align_corners) -> Tensor
  input, grid: "grad.defined() ? grid_sampler_3d_backward(grad, input, grid, interpolation_mode, padding_mode, align_corners) : std::tuple<Tensor, Tensor>()"

# See NOTE [ grid_sample CPU fallback ]
- name: _grid_sampler_2d_cpu_fallback(Tensor input, Tensor grid, int interpolation_mode, int padding_mode, bool align_corners) -> Tensor
  input, grid: "grad.defined() ? _grid_sampler_2d_cpu_fallback_backward(grad, input, grid, interpolation_mode, padding_mode, align_corners) : std::tuple<Tensor, Tensor>()"

- name: gt_.Scalar(Tensor(a!) self, Scalar other) -> Tensor(a!)
  self: zeros_like(self)
  result: self_t.zero_()

- name: gt_.Tensor(Tensor(a!) self, Tensor other) -> Tensor(a!)
  self: zeros_like(self)
  other: zeros_like(other)
  result: self_t.zero_()

- name: hardsigmoid(Tensor self) -> Tensor
  self: hardsigmoid_backward(grad, self)

- name: histc(Tensor self, int bins=100, Scalar min=0, Scalar max=0) -> Tensor
  output_differentiability: [False]

- name: hardswish(Tensor self) -> Tensor
  self: hardswish_backward(grad, self)
  result: auto_element_wise

- name: hypot(Tensor self, Tensor other) -> Tensor
  self: grad * self / result
  other: grad * other / result
  result: self_t * self_p / result + other_t * other_p / result

- name: i0(Tensor self) -> Tensor
  self: grad * at::special_i1(self)
  result: auto_element_wise

- name: special_i0e(Tensor self) -> Tensor
  self: grad * (at::special_i1e(self) - self.sgn() * result)
  result: auto_element_wise

- name: special_i1(Tensor self) -> Tensor
  self: i1_backward(grad, self, result)
  result: auto_element_wise

- name: special_i1e(Tensor self) -> Tensor
  self: i1e_backward(grad, self, result)
  result: auto_element_wise

- name: igamma(Tensor self, Tensor other) -> Tensor
  self: 'not_implemented("igamma: input")'
  other: grad * exp((self - 1) * log(other) - other - lgamma(self))

- name: igammac(Tensor self, Tensor other) -> Tensor
  self: 'not_implemented("igammac: input")'
  other: -grad * exp((self - 1) * log(other) - other - lgamma(self))

- name: index.Tensor(Tensor self, Tensor?[] indices) -> Tensor
  self: index_backward(grad.new_zeros(self.sizes(), self.options()), indices, grad)

  # To avoid perf regression, we have 2 separate derivate formulas for index_add and index_add_
  # See: https://github.com/pytorch/pytorch/pull/65993#discussion_r729912376 for the discussion
- name: index_add(Tensor self, int dim, Tensor index, Tensor source, *, Scalar alpha=1) -> Tensor
  self: grad
  # The case source.dim() == 0  is necessary to support scalar tensors of the form
  # source.dim() == 0 and index.dim() == 1 and index.size() == (1,),
  # This is because source is not broadcastable to index, as source.dim() < index.dim()
  source: "maybe_multiply(source.dim() > 0 ? grad.index_select(dim, index).expand_as(source) : grad.index_select(dim, index.squeeze(0)), alpha)"
  index: non_differentiable
  result: at::index_add(self_t, dim, index, maybe_multiply(source_t, alpha))

- name: index_add_(Tensor(a!) self, int dim, Tensor index, Tensor source, *, Scalar alpha=1) -> Tensor(a!)
  self: grad
  # The case source.dim() == 0 is necessary to support scalar tensors of the form
  # source.dim() == 0 and index.dim() == 1 and index.size() == (1,),
  # This is because source is not broadcastable to index, as source.dim() < index.dim()
  source: "maybe_multiply(source.dim() > 0 ? grad.index_select(dim, index).expand_as(source) : grad.index_select(dim, index.squeeze(0)), alpha)"
  index: non_differentiable
  result: self_t.index_add_(dim, index, maybe_multiply(source_t, alpha))

- name: index_copy_(Tensor(a!) self, int dim, Tensor index, Tensor source) -> Tensor(a!)
  self: grad.clone().index_fill_(dim, index, 0)
  # The case source.dim() == 0  is necessary to support scalar tensors of the form
  # source.dim() == 0 and index.dim() == 1 and index.size() == (1,),
  # This is because source is not broadcastable to index, as source.dim() < index.dim()
  source: "source.dim() > 0 ? grad.index_select(dim, index).expand_as(source) : grad.index_select(dim, index.squeeze(0))"
  index: non_differentiable
  result: self_t.index_copy_(dim, index, source_t)

- name: index_fill_.int_Scalar(Tensor(a!) self, int dim, Tensor index, Scalar value) -> Tensor(a!)
  self: grad.clone().index_fill_(dim, index, 0)
  index: non_differentiable
  result: self_t.index_fill_(dim, index, 0)

- name: index_fill_.int_Tensor(Tensor(a!) self, int dim, Tensor index, Tensor value) -> Tensor(a!)
  self: grad.clone().index_fill_(dim, index, 0)
  value: grad.index_select(dim, std::get<0>(at::_unique(index, /*sorted=*/false))).sum()
  index: non_differentiable
  result: self_t.index_fill_(dim, index, value_t)

- name: index_put_(Tensor(a!) self, Tensor?[] indices, Tensor values, bool accumulate=False) -> Tensor(a!)
  self: "accumulate ? grad : grad.clone().index_put_(indices, zeros_like(values), false)"
  values: grad.index(indices)
  result: self_t.index_put_(indices, values_t, accumulate)

- name: _index_put_impl_(Tensor(a!) self, Tensor?[] indices, Tensor values, bool accumulate=False, bool unsafe=False) -> Tensor(a!)
  self: "accumulate ? grad : grad.clone().index_put_(indices, zeros_like(values), false)"
  values: grad.index(indices)
  result: at::_index_put_impl_(self_t, indices, values_t, accumulate, unsafe)

- name: index_select(Tensor self, int dim, Tensor index) -> Tensor
  self: index_select_backward(grad, self.sizes(), dim, index)
  index: non_differentiable
  result: auto_linear

- name: inverse(Tensor self) -> Tensor
  self: -at::matmul(result.mH(), at::matmul(grad, result.mH()))
  result: -at::matmul(at::matmul(result, self_t), result)

- name: linalg_inv_ex(Tensor self, *, bool check_errors=False) -> (Tensor inverse, Tensor info)
  self: -at::matmul(inverse.mH(), at::matmul(grad, inverse.mH()))
  inverse: -at::matmul(at::matmul(inverse, self_t), inverse)

- name: linalg_pinv.atol_rtol_tensor(Tensor self, *, Tensor? atol=None, Tensor? rtol=None, bool hermitian=False) -> Tensor
  self: pinv_backward(grad, result, self)
  result: pinv_jvp(self_p, result, self_t)

- name: isnan(Tensor self) -> Tensor
  self: non_differentiable

- name: kthvalue(Tensor self, int k, int dim=-1, bool keepdim=False) -> (Tensor values, Tensor indices)
  self: value_selecting_reduction_backward(grad, dim, indices, self.sizes(), keepdim)
  values: gather_with_keepdimed_indices(self_t, dim, indices, keepdim)

- name: le_.Scalar(Tensor(a!) self, Scalar other) -> Tensor(a!)
  self: zeros_like(self)
  result: self_t.zero_()

- name: le_.Tensor(Tensor(a!) self, Tensor other) -> Tensor(a!)
  self: zeros_like(self)
  other: zeros_like(other)
  result: self_t.zero_()

- name: lerp.Scalar(Tensor self, Tensor end, Scalar weight) -> Tensor
  self: "weight.isComplex() ? grad * (1 - weight.conj().toComplexDouble()) : grad * (1 - weight.toDouble())"
  end: grad * weight.conj()
  result: at::lerp(self_t, end_t, weight)

- name: lerp.Tensor(Tensor self, Tensor end, Tensor weight) -> Tensor
  self: grad * (1 - weight).conj()
  end: grad * weight.conj()
  weight: grad * (end - self).conj()
  result: at::lerp(self_t, end_t, weight_p) + weight_t * (end_p - self_p)

- name: lgamma(Tensor self) -> Tensor
  self: grad * digamma(self)
  result: auto_element_wise

- name: digamma(Tensor self) -> Tensor
  self: grad * polygamma(1, self)
  result: auto_element_wise

- name: polygamma(int n, Tensor self) -> Tensor
  self: grad * polygamma(n + 1, self)
  result: auto_element_wise

- name: polygamma_(Tensor(a!) self, int n) -> Tensor(a!)
  self: grad * polygamma(n + 1, self)
  result: self_t.mul_(polygamma(n + 1, original_self_p))

- name: log(Tensor self) -> Tensor
  self: grad.div(self.conj())
  result: auto_element_wise

- name: log10(Tensor self) -> Tensor
  self: grad / (self.conj() * 2.3025850929940456)
  result: auto_element_wise

- name: log1p(Tensor self) -> Tensor
  self: log1p_backward(grad, self)
  result: auto_element_wise

- name: log2(Tensor self) -> Tensor
  self: grad / (self.conj() * 0.6931471805599453)
  result: auto_element_wise

- name: logaddexp(Tensor self, Tensor other) -> Tensor
  self: grad / (1 + exp(other - self))
  other: grad / (1 + exp(self - other))
  result: self_t / (1 + exp(other_p - self_p)) + other_t / (1 + exp(self_p - other_p))

- name: logaddexp2(Tensor self, Tensor other) -> Tensor
  self: grad / (1 + pow(2, other - self))
  other: grad / (1 + pow(2, self - other))
  result: self_t / (1 + pow(2, other_p - self_p)) + other_t / (1 + pow(2, self_p - other_p))

- name: xlogy.Tensor(Tensor self, Tensor other) -> Tensor
  self: grad * at::xlogy((self != 0), other)
  other: grad * at::where(other.isnan() | (self != 0), self / other, zeros_like(other))
  result: self_t * at::xlogy((self_p != 0), other_p) + other_t * self_p / other_p

- name: xlogy.Scalar_Self(Scalar self, Tensor other) -> Tensor
  other: grad * at::where(other.isnan() | (!self.equal(0)), self / other, zeros_like(other))
  result: auto_element_wise

- name: xlogy.Scalar_Other(Tensor self, Scalar other) -> Tensor
  self: grad * at::xlogy((self != 0), other)
  result: auto_element_wise

- name: special_xlog1py(Tensor self, Tensor other) -> Tensor
  self: grad * other.log1p()
  other: grad * self / (other + 1)
  result: self_t * other_p.log1p() + other_t * self_p / (other_p + 1)

- name: special_xlog1py.self_scalar(Scalar self, Tensor other) -> Tensor
  other: grad * self / (other + 1)
  result: auto_element_wise

- name: special_xlog1py.other_scalar(Tensor self, Scalar other) -> Tensor
  self: grad * log1p(other.toDouble())
  result: auto_element_wise

- name: special_zeta(Tensor self, Tensor other) -> Tensor
  self: not_implemented("zeta")
  other:  grad * -self * special_zeta(self + 1., other)

- name: special_zeta.self_scalar(Scalar self, Tensor other) -> Tensor
  other:  grad * -self * special_zeta(self.toDouble() + 1., other)

- name: special_zeta.other_scalar(Tensor self, Scalar other) -> Tensor
  self: not_implemented("zeta")

- name: logdet(Tensor self) -> Tensor
  self: logdet_backward(grad, self, result)

- name: log_normal_(Tensor(a!) self, float mean=1, float std=2, *, Generator? generator=None) -> Tensor(a!)
  self: zeros_like(grad)
  result: self_t.zero_()

- name: logsumexp(Tensor self, int[1] dim, bool keepdim=False) -> Tensor
  self: logsumexp_backward(grad, self, result, dim, keepdim)

- name: lstsq(Tensor self, Tensor A) -> (Tensor solution, Tensor QR)
  self: not_implemented("lstsq")
  A: not_implemented("lstsq")

- name: linalg_lstsq(Tensor self, Tensor b, float? rcond=None, *, str? driver=None) -> (Tensor solution, Tensor residuals, Tensor rank, Tensor singular_values)
  self, b: linalg_lstsq_backward(grad, self, b, rcond, driver, grad_input_mask)
  solution: linalg_lstsq_jvp(self_p, b_p, self_t, b_t)
  output_differentiability: [True, False, False, False]

- name: lt_.Scalar(Tensor(a!) self, Scalar other) -> Tensor(a!)
  self: zeros_like(self)
  result: self_t.zero_()

- name: lt_.Tensor(Tensor(a!) self, Tensor other) -> Tensor(a!)
  self: zeros_like(self)
  other: zeros_like(other)
  result: self_t.zero_()

- name: _lu_with_info(Tensor self, bool pivot=True, bool check_errors=True) -> (Tensor LU, Tensor pivots, Tensor info)
  self: _lu_with_info_backward(grad, self, LU, pivots)
  LU: _lu_with_info_jvp(self_t, LU, pivots)

- name: lu_solve(Tensor self, Tensor LU_data, Tensor LU_pivots) -> Tensor
  self, LU_data: lu_solve_backward(grad, result, LU_data, LU_pivots, grad_input_mask)
  result: lu_solve_jvp(result, LU_data_p, LU_data_t, self_t, LU_pivots)

- name: lu_unpack(Tensor LU_data, Tensor LU_pivots, bool unpack_data=True, bool unpack_pivots=True) -> (Tensor P, Tensor L, Tensor U)
  LU_data: lu_unpack_backward(grads, LU_data, unpack_data)
  LU_pivots: non_differentiable

- name: masked_fill_.Scalar(Tensor(a!) self, Tensor mask, Scalar value) -> Tensor(a!)
  self: grad.clone().masked_fill_(mask, 0)
  mask: non_differentiable
  result: self_t.masked_fill_(mask, 0)

- name: masked_fill_.Tensor(Tensor(a!) self, Tensor mask, Tensor value) -> Tensor(a!)
  self: grad.clone().masked_fill_(mask, 0)
  value: at::where(mask, grad, zeros_like(grad)).sum()
  mask: non_differentiable
  result: self_t.masked_fill_(mask, value_t)

- name: masked_scatter_(Tensor(a!) self, Tensor mask, Tensor source) -> Tensor(a!)
  self: grad.clone().masked_fill_(mask, 0)
  source: masked_scatter_backward(grad, mask, source.sizes())
  mask: non_differentiable
  result: self_t.masked_scatter_(mask, source_t)

- name: masked_select(Tensor self, Tensor mask) -> Tensor
  self: masked_select_backward(grad, self, mask)
  mask: non_differentiable
  result: auto_linear

- name: linalg_matrix_exp(Tensor self) -> Tensor
  self: linalg_matrix_exp_differential(self, grad, /*adjoint*/ true)
  result: linalg_matrix_exp_differential(self_p, self_t, /*adjoint*/ false)

- name: max.dim(Tensor self, int dim, bool keepdim=False) -> (Tensor values, Tensor indices)
  self: value_selecting_reduction_backward(grad, dim, indices, self.sizes(), keepdim)
  values: gather_with_keepdimed_indices(self_t, dim, indices, keepdim)

- name: max(Tensor self) -> Tensor
  self: evenly_distribute_backward(grad, self, result)
  result: evenly_read_jvp(self_t, self_p, result)

- name: maximum(Tensor self, Tensor other) -> Tensor
  self: at::where(self == other, grad / 2, grad).masked_fill_(self < other, 0)
  other: at::where(self == other, grad / 2, grad).masked_fill_(self > other, 0)
  result: other_t + at::where(self_p == other_p, 0.5, (self_p > other_p).to(result.scalar_type())) * (self_t - other_t)

- name: fmax(Tensor self, Tensor other) -> Tensor
  self: grad.clone().masked_fill_((self >= other).logical_or_(other.isnan()).logical_not_(), 0)
  other: grad.clone().masked_fill_((self >= other).logical_or_(other.isnan()), 0)
  result: other_t + (self_p > other_p).logical_or_(other_p.isnan()) * (self_t - other_t)

- name: mean(Tensor self, *, ScalarType? dtype=None) -> Tensor
  self: grad.expand(self.sizes()).to(self.scalar_type()) / self.numel()
  result: auto_linear

- name: mean.dim(Tensor self, int[1] dim, bool keepdim=False, *, ScalarType? dtype=None) -> Tensor
  self: sum_backward(grad, self.sizes(), dim, keepdim).to(self.scalar_type()) / _safe_size(self.sizes(), dim)
  result: auto_linear

- name: median(Tensor self) -> Tensor
  self: evenly_distribute_backward(grad, self, result)
  result: evenly_read_jvp(self_t, self_p, result)

- name: nanmedian(Tensor self) -> Tensor
  self: evenly_distribute_backward(grad, self, result)
  result: evenly_read_jvp(self_t, self_p, result)

# This is in theory incorrect in the following case:
#   sorted list: [..., a, b, b, ..., b, b, c, ...] with median = b and the value
#                            |                     at middle position of the
#                            |                     list between two `b`s. E.g.,
#                            |
#                            ^the middle position
# The gradient exists and is essentially 0 in this case.
#
# In case where the middle position is at the boundary of `b` range, e.g.,
#   sorted list: [..., a, b, b, ..., b, b, c, ...]
#                                       |
#                                       ^the middle position
# The backward implementation is correct in the sense that it returns the
# subgradient on one side.
- name: median.dim(Tensor self, int dim, bool keepdim=False) -> (Tensor values, Tensor indices)
  self: value_selecting_reduction_backward(grad, dim, indices, self.sizes(), keepdim)
  values: gather_with_keepdimed_indices(self_t, dim, indices, keepdim)

- name: nanmedian.dim(Tensor self, int dim, bool keepdim=False) -> (Tensor values, Tensor indices)
  self: value_selecting_reduction_backward(grad, dim, indices, self.sizes(), keepdim)
  values: gather_with_keepdimed_indices(self_t, dim, indices, keepdim)

- name: min.dim(Tensor self, int dim, bool keepdim=False) -> (Tensor values, Tensor indices)
  self: value_selecting_reduction_backward(grad, dim, indices, self.sizes(), keepdim)
  values: gather_with_keepdimed_indices(self_t, dim, indices, keepdim)

- name: min(Tensor self) -> Tensor
  self: evenly_distribute_backward(grad, self, result)
  result: evenly_read_jvp(self_t, self_p, result)

- name: minimum(Tensor self, Tensor other) -> Tensor
  self: at::where(self == other, grad / 2, grad).masked_fill_(self > other, 0)
  other: at::where(self == other, grad / 2, grad).masked_fill_(self < other, 0)
  result: other_t + at::where(self_p == other_p, 0.5, (self_p < other_p).to(result.scalar_type())) * (self_t - other_t)

- name: fmin(Tensor self, Tensor other) -> Tensor
  self: grad.clone().masked_fill_((self <= other).logical_or_(other.isnan()).logical_not_(), 0)
  other: grad.clone().masked_fill_((self <= other).logical_or_(other.isnan()), 0)
  result: other_t + (self_p <= other_p).logical_or_(other_p.isnan()) * (self_t - other_t)

- name: amax(Tensor self, int[1] dim=[], bool keepdim=False) -> Tensor
  self: scale_grad_by_count(restore_reduced_dims(grad, dim, keepdim), restore_reduced_dims(result, dim, keepdim) == self, dim)

- name: amin(Tensor self, int[1] dim=[], bool keepdim=False) -> Tensor
  self: scale_grad_by_count(restore_reduced_dims(grad, dim, keepdim), restore_reduced_dims(result, dim, keepdim) == self, dim)

- name: mm(Tensor self, Tensor mat2) -> Tensor
  self: mm_mat1_backward(grad, mat2, self.sizes(), self.strides(), 1)
  mat2: mm_mat2_backward(grad, self, mat2.sizes(), mat2.strides(), 1)
  result: at::mm(self_t, mat2_p) + at::mm(self_p, mat2_t)

- name: mode(Tensor self, int dim=-1, bool keepdim=False) -> (Tensor values, Tensor indices)
  self: value_selecting_reduction_backward(grad, dim, indices, self.sizes(), keepdim)
  values: gather_with_keepdimed_indices(self_t, dim, indices, keepdim)

- name: mul.Tensor(Tensor self, Tensor other) -> Tensor
  self: mul_tensor_backward(grad, other, self.scalar_type())
  other: mul_tensor_backward(grad, self, other.scalar_type())
  result: other_t * self_p + self_t * other_p

- name: mul.Scalar(Tensor self, Scalar other) -> Tensor
  self: mul_tensor_backward(grad, at::scalar_to_tensor(other), self.scalar_type())
  result: self_t * other

- name: mv(Tensor self, Tensor vec) -> Tensor
  self: grad.ger(vec.conj())
  vec: self.conj().t().mv(grad)

- name: mvlgamma(Tensor self, int p) -> Tensor
  self: mvlgamma_backward(grad, self, p)
  result: auto_element_wise

- name: nan_to_num(Tensor self, float? nan=None, float? posinf=None, float? neginf=None) -> Tensor
  self: grad * at::isfinite(self)
  result: auto_element_wise

- name: native_batch_norm(Tensor input, Tensor? weight, Tensor? bias, Tensor? running_mean, Tensor? running_var, bool training, float momentum, float eps) -> (Tensor, Tensor, Tensor)
  input, weight, bias: "grad.defined() ? native_batch_norm_backward(grad, input, weight, running_mean, running_var, result1, result2, training, eps, grad_input_mask) : std::tuple<Tensor, Tensor, Tensor>()"

- name: native_batch_norm_backward(Tensor grad_out, Tensor input, Tensor? weight, Tensor? running_mean, Tensor? running_var, Tensor? save_mean, Tensor? save_invstd, bool train, float eps, bool[3] output_mask) -> (Tensor, Tensor, Tensor)
  input, weight, grad_out: batchnorm_double_backward(input, weight, grads[0], grads[1], grads[2], grad_out, running_mean, running_var, train, eps, save_mean, save_invstd, grad_input_mask)
  save_mean: not_implemented("native_batch_norm_backward save_mean")
  save_invstd: not_implemented("native_batch_norm_backward save_invstd")

- name: native_layer_norm(Tensor input, int[] normalized_shape, Tensor? weight, Tensor? bias, float eps) -> (Tensor, Tensor, Tensor)
  input, weight, bias: "grad.defined() ? native_layer_norm_backward(grad, input, normalized_shape, result1, result2, weight, bias, grad_input_mask) : std::tuple<Tensor, Tensor, Tensor>()"

- name: native_layer_norm_backward(Tensor grad_out, Tensor input, int[] normalized_shape, Tensor mean, Tensor rstd, Tensor? weight, Tensor? bias, bool[3] output_mask) -> (Tensor, Tensor, Tensor)
  input, weight, grad_out: layer_norm_double_backward(input, weight, grads[0], grads[1], grads[2], grad_out, mean, rstd, normalized_shape, grad_input_mask)
  bias: Tensor()
  mean: not_implemented("native_layer_norm_backward mean")
  rstd: not_implemented("native_layer_norm_backward rstd")

- name: native_group_norm(Tensor input, Tensor? weight, Tensor? bias, int N, int C, int HxW, int group, float eps) -> (Tensor, Tensor, Tensor)
  input, weight, bias: "GradMode::is_enabled() || grads[1].defined() || grads[2].defined() ? infinitely_differentiable_native_group_norm_backward(grads[0], grads[1], grads[2], input, result1, result2, weight, N, C, HxW, group, eps, grad_input_mask) : (grads[0].defined() ? native_group_norm_backward(grads[0].is_contiguous() ? grads[0] : grads[0].contiguous(), input.is_contiguous() ? input : input.contiguous(), result1, result2, weight, N, C, HxW, group, grad_input_mask) : std::tuple<Tensor, Tensor, Tensor>())"

- name: ne_.Scalar(Tensor(a!) self, Scalar other) -> Tensor(a!)
  self: zeros_like(self)
  result: self_t.zero_()

- name: ne_.Tensor(Tensor(a!) self, Tensor other) -> Tensor(a!)
  self: zeros_like(self)
  other: zeros_like(other)
  result: self_t.zero_()

- name: neg(Tensor self) -> Tensor
  self: grad.neg()
  result: auto_element_wise

- name: nextafter(Tensor self, Tensor other) -> Tensor
  self: not_implemented("nextafter")
  other: not_implemented("nextafter")

- name: norm.Scalar(Tensor self, Scalar p=2) -> Tensor
  self: norm_backward(grad, self, p, result)

- name: norm.ScalarOpt_dim(Tensor self, Scalar? p, int[1] dim, bool keepdim=False) -> Tensor
  self: norm_backward(grad, self, p, result, dim, keepdim)

- name: norm.ScalarOpt_dtype(Tensor self, Scalar? p, *, ScalarType dtype) -> Tensor
  self: norm_backward(grad, self.to(grad.scalar_type()), p, result)

- name: norm.ScalarOpt_dim_dtype(Tensor self, Scalar? p, int[1] dim, bool keepdim, *, ScalarType dtype) -> Tensor
  self: norm_backward(grad, self.to(grad.scalar_type()), p, result, dim, keepdim)

- name: linalg_vector_norm(Tensor self, Scalar ord=2, int[1]? dim=None, bool keepdim=False, *, ScalarType? dtype=None) -> Tensor
  self: linalg_vector_norm_backward(grad, self, ord, result, dim, keepdim)

- name: _pdist_forward(Tensor self, float p=2) -> Tensor
  self: _pdist_backward(grad, self, p, result)

- name: _pdist_backward(Tensor grad, Tensor self, float p, Tensor pdist) -> Tensor
  grad: not_implemented("_pdist_backward")
  self: not_implemented("_pdist_backward")
  pdist: not_implemented("_pdist_backward")

- name: _euclidean_dist(Tensor x1, Tensor x2) -> Tensor
  x1, x2: _euclidean_dist_backward(grad, x1, x2, result)

- name: _cdist_forward(Tensor x1, Tensor x2, float p, int? compute_mode) -> Tensor
  x1: _cdist_backward(grad.contiguous(), x1, x2, p, result)
  x2: _cdist_backward(grad.mT().contiguous(), x2, x1, p, result.mT().contiguous())

- name: _cdist_backward(Tensor grad, Tensor x1, Tensor x2, float p, Tensor cdist) -> Tensor
  grad: not_implemented("_cdist_backward")
  x1: not_implemented("_cdist_backward")
  x2: not_implemented("_cdist_backward")
  cdist: not_implemented("_cdist_backward")

- name: normal_(Tensor(a!) self, float mean=0, float std=1, *, Generator? generator=None) -> Tensor(a!)
  self: zeros_like(grad)
  result: self_t.zero_()

- name: normal.Tensor_float(Tensor mean, float std=1, *, Generator? generator=None) -> Tensor
  mean: at::zeros(mean.sizes(), grad.options())
  result: auto_element_wise

- name: normal.float_Tensor(float mean, Tensor std, *, Generator? generator=None) -> Tensor
  std: at::zeros(std.sizes(), grad.options())
  result: auto_element_wise

- name: normal.Tensor_Tensor(Tensor mean, Tensor std, *, Generator? generator=None) -> Tensor
  mean: at::zeros(mean.sizes(), grad.options())
  std: at::zeros(std.sizes(), grad.options())
  result: zeros_like(mean_t)

- name: linalg_householder_product(Tensor input, Tensor tau) -> Tensor
  input, tau: householder_product_backward(grad, result, input, tau)
  result: householder_product_jvp(input_t, tau_t, result, input_p, tau_p)

- name: ormqr(Tensor self, Tensor input2, Tensor input3, bool left=True, bool transpose=False) -> Tensor
  self: not_implemented("ormqr")
  input2: not_implemented("ormqr")
  input3: not_implemented("ormqr")

- name: permute(Tensor(a) self, int[] dims) -> Tensor(a)
  self: permute_backwards(grad, dims)
  result: auto_linear

- name: poisson(Tensor self, Generator? generator=None) -> Tensor
  self: zeros_like(self)
  result: auto_element_wise

- name: pow.Tensor_Scalar(Tensor self, Scalar exponent) -> Tensor
  self: pow_backward(grad, self, exponent)
  result: auto_element_wise

- name: pow.Tensor_Tensor(Tensor self, Tensor exponent) -> Tensor
  self: pow_backward_self(grad, self, exponent)
  exponent: pow_backward_exponent(grad, self, exponent, result)
  result: (pow_backward_self(self_t.conj(), self_p, exponent_p) + pow_backward_exponent(exponent_t.conj(), self_p, exponent_p, result)).conj()

- name: pow.Scalar(Scalar self, Tensor exponent) -> Tensor
  exponent: pow_backward_exponent(grad, self, exponent, result)
  result: auto_element_wise

- name: prod(Tensor self, *, ScalarType? dtype=None) -> Tensor
  self: prod_backward(grad, self.to(grad.scalar_type()), result)
  result: (prod_backward(at::ones({}, result.options()).expand_as(result), self_p.to(result.scalar_type()), result) * self_t.conj()).sum().conj()

- name: prod.dim_int(Tensor self, int dim, bool keepdim=False, *, ScalarType? dtype=None) -> Tensor
  self: prod_backward(grad, self.to(grad.scalar_type()), result, dim, keepdim)
  result: (prod_backward(at::ones({}, result.options()).expand_as(result), self_p.to(result.scalar_type()), result, dim, keepdim) * self_t.conj()).sum(dim, keepdim).conj()

- name: put_(Tensor(a!) self, Tensor index, Tensor source, bool accumulate=False) -> Tensor(a!)
  self: "accumulate ? grad : grad.put(index, zeros_like(source), false)"
  index: non_differentiable
  source: grad.take(index).reshape_as(source)

- name: linalg_qr(Tensor self, str mode='reduced') -> (Tensor Q, Tensor R)
  self: linalg_qr_backward(grads, self, mode, Q, R)
  Q: linalg_qr_jvp_Q(self_t, Q, R)
  R: linalg_qr_jvp_R(self_t, Q, R)

- name: rad2deg(Tensor self) -> Tensor
  self: rad2deg_backward(grad)
  result: auto_element_wise

- name: random_.from(Tensor(a!) self, int from, int? to, *, Generator? generator=None) -> Tensor(a!)
  self: zeros_like(grad)
  result: self_t.zero_()

- name: random_.to(Tensor(a!) self, int to, *, Generator? generator=None) -> Tensor(a!)
  self: zeros_like(grad)
  result: self_t.zero_()

- name: random_(Tensor(a!) self, *, Generator? generator=None) -> Tensor(a!)
  self: zeros_like(grad)
  result: self_t.zero_()

- name: reciprocal(Tensor self) -> Tensor
  self: -grad * (result * result).conj()
  result: auto_element_wise

- name: remainder.Scalar(Tensor self, Scalar other) -> Tensor
  self: grad
  result: auto_element_wise

- name: remainder.Tensor(Tensor self, Tensor other) -> Tensor
  self: grad
  # Use addition with zeros to get the proper broadcasting behavior
  result: self_t.expand_as(result)

- name: renorm(Tensor self, Scalar p, int dim, Scalar maxnorm) -> Tensor
  self: renorm_backward(grad, self, p, dim, maxnorm)

- name: repeat(Tensor self, int[] repeats) -> Tensor
  self: repeat_backward(grad, repeats, self.sizes())
  result: auto_linear

- name: special_entr(Tensor self) -> Tensor
  self: grad * (-(1 + self.log()))
  result: auto_element_wise

- name: special_ndtri(Tensor self) -> Tensor
  self: grad * std::sqrt(2 * M_PI) * (result.square() / 2).exp()
  result: auto_element_wise

# DO NOT define a backward for reshape!
# reshape is special in that it sometimes returns a view, and sometimes not.
# Defining a backward will make codegen spit out the forward call as
#     as_variable(baseType->reshape(self)),
# making it impossible (hard) to detect when it is actually a view.
# - name: reshape(Tensor self, IntArrayRef shape)

- name: _reshape_alias(Tensor(a) self, int[] size, int[] stride) -> Tensor(a)
  self: grad.reshape(self.sizes())
  result: auto_linear

- name: round(Tensor self) -> Tensor
  self: zeros_like(grad)
  result: auto_element_wise

- name: rsqrt(Tensor self) -> Tensor
  self: -0.5 * grad * result.pow(3).conj()
  result: auto_element_wise

- name: scatter.src(Tensor self, int dim, Tensor index, Tensor src) -> Tensor
  self: grad.scatter(dim, index, 0)
  index: non_differentiable
  src: grad.gather(dim, index)
  result: self_t.scatter(dim, index, src_t)

- name: scatter.value(Tensor self, int dim, Tensor index, Scalar value) -> Tensor
  self: grad.scatter(dim, index, 0)
  index: non_differentiable
  result: self_t.scatter(dim, index, 0)

- name: scatter_add(Tensor self, int dim, Tensor index, Tensor src) -> Tensor
  self: grad
  index: non_differentiable
  src: grad.gather(dim, index)

- name: select.int(Tensor(a) self, int dim, int index) -> Tensor(a)
  self: select_backward(grad, self.sizes(), dim, index)
  result: auto_linear

- name: select_backward(Tensor grad_output, int[] input_sizes, int dim, int index) -> Tensor
  grad_output: grad.select(dim, index)
  result: auto_linear

- name: sigmoid(Tensor self) -> Tensor
  self: sigmoid_backward(grad, result)
  result: auto_element_wise

- name: logit(Tensor self, float? eps=None) -> Tensor
  self: "GradMode::is_enabled() ? infinitely_differentiable_logit_backward(grad, self, eps) : logit_backward(grad, self, eps)"
  result: auto_element_wise

- name: sign(Tensor self) -> Tensor
  self: zeros_like(grad)
  result: auto_element_wise

- name: sgn(Tensor self) -> Tensor
  self: sgn_backward(result, grad, self)
  result: auto_element_wise

- name: sin(Tensor self) -> Tensor
  self: grad * self.cos().conj()
  result: auto_element_wise

- name: sinc(Tensor self) -> Tensor
  self: sinc_backward(grad, self)
  result: auto_element_wise

- name: sinh(Tensor self) -> Tensor
  self: grad * self.cosh().conj()
  result: auto_element_wise

- name: slice.Tensor(Tensor(a) self, int dim=0, int? start=None, int? end=None, int step=1) -> Tensor(a)
  self: slice_backward_wrapper(grad, self.sizes(), dim, start, end, step)
  result: auto_linear

- name: slice_backward(Tensor grad_output, int[] input_sizes, int dim, int start, int end, int step) -> Tensor
  grad_output: grad.slice(dim, start, end, step)
  result: auto_linear

- name: slice_scatter(Tensor self, Tensor src, int dim=0, int? start=None, int? end=None, int step=1) -> Tensor
  self: slice_scatter(grad, zeros_like(src), dim, start, end, step)
  src: grad.slice(dim, start, end, step)
  result: auto_linear

- name: select_scatter(Tensor self, Tensor src, int dim, int index) -> Tensor
  self: select_scatter(grad, zeros_like(src), dim, index)
  src: grad.select(dim, index)
  result: auto_linear

- name: diagonal_scatter(Tensor self, Tensor src, int offset=0, int dim1=0, int dim2=1) -> Tensor
  self: diagonal_scatter(grad, zeros_like(src), offset, dim1, dim2)
  src: grad.diagonal(offset, dim1, dim2)
  result: auto_linear

- name: slogdet(Tensor self) -> (Tensor sign, Tensor logabsdet)
  self: slogdet_backward(grad, self, sign, logabsdet)
  output_differentiability: [false, true]

- name: linalg_slogdet(Tensor self) -> (Tensor sign, Tensor logabsdet)
  self: slogdet_backward(grad, self, sign, logabsdet)
  output_differentiability: [false, true]

- name: solve(Tensor self, Tensor A) -> (Tensor solution, Tensor LU)
  self: solve_backward_self(grad, self, A)
  A: solve_backward_A(grad, self, A, solution)

- name: linalg_solve(Tensor input, Tensor other) -> Tensor
  input: solve_backward_A(grad, other, input, result)
  other: solve_backward_self(grad, other, input)
  result: solve_jvp(result, input_p, input_t, other_t)

- name: sort(Tensor self, int dim=-1, bool descending=False) -> (Tensor values, Tensor indices)
  self: value_selecting_reduction_backward(grad, dim, indices, self.sizes(), true)
  output_differentiability: [True, False]
  values: gather_with_keepdimed_indices(self_t, dim, indices, true)

- name: sort.stable(Tensor self, *, bool? stable, int dim=-1, bool descending=False) -> (Tensor values, Tensor indices)
  self: value_selecting_reduction_backward(grad, dim, indices, self.sizes(), true)
  output_differentiability: [True, False]
  values: gather_with_keepdimed_indices(self_t, dim, indices, true)

- name: split.Tensor(Tensor(a -> *) self, int split_size, int dim=0) -> Tensor(a)[]
  self: split_backward(grads, split_size, dim, self.sizes(), self.options())
  result: auto_linear

- name: unsafe_split.Tensor(Tensor self, int split_size, int dim=0) -> Tensor[]
  self: split_backward(grads, split_size, dim, self.sizes(), self.options())
  result: auto_linear

- name: split_with_sizes(Tensor(a -> *) self, int[] split_sizes, int dim=0) -> Tensor(a)[]
  self: split_with_sizes_backward(grads, split_sizes, dim, self.sizes(), self.options())
  result: auto_linear

- name: unsafe_split_with_sizes(Tensor self, int[] split_sizes, int dim=0) -> Tensor[]
  self: split_with_sizes_backward(grads, split_sizes, dim, self.sizes(), self.options())
  result: auto_linear

- name: sqrt(Tensor self) -> Tensor
  self: grad / (2 * result.conj())
  result: auto_element_wise

- name: squeeze(Tensor(a) self) -> Tensor(a)
  self: unsqueeze_to(grad, self.sizes())
  result: auto_linear

- name: squeeze.dim(Tensor(a) self, int dim) -> Tensor(a)
  self: unsqueeze_to(grad, dim, self.sizes())
  result: auto_linear

- name: squeeze_(Tensor(a!) self) -> Tensor(a!)
  self: unsqueeze_to(grad, self.sizes())
  result: auto_linear

- name: squeeze_.dim(Tensor(a!) self, int dim) -> Tensor(a!)
  self: unsqueeze_to(grad, dim, self.sizes())
  result: auto_linear

- name: std.correction(Tensor self, int[1]? dim, *, int? correction, bool keepdim=False) -> Tensor
  self: std_backward(result, grad, self, dim, correction, keepdim)
  result: handle_r_to_c(result.scalar_type(), var_jvp(self_t, self_p, result, dim, correction, keepdim) / (2 * result))

- name: std_mean.correction(Tensor self, int[1]? dim, *, int? correction, bool keepdim=False) -> (Tensor, Tensor)
  self: var_std_mean_backward(grads, self, result0, result1, dim, correction, keepdim, true)

- name: sub.Tensor(Tensor self, Tensor other, *, Scalar alpha=1) -> Tensor
  self: handle_r_to_c(self.scalar_type(), grad)
  other: handle_r_to_c(other.scalar_type(), -grad * alpha.conj())
  result: self_t - maybe_multiply(other_t, alpha)

- name: sub.Scalar(Tensor self, Scalar other, Scalar alpha=1) -> Tensor
  self: handle_r_to_c(self.scalar_type(), grad)
  result: auto_element_wise

- name: rsub.Tensor(Tensor self, Tensor other, *, Scalar alpha=1) -> Tensor
  self: handle_r_to_c(other.scalar_type(), -grad * alpha.conj())
  other: handle_r_to_c(self.scalar_type(), grad)

- name: rsub.Scalar(Tensor self, Scalar other, Scalar alpha=1) -> Tensor
  self: handle_r_to_c(self.scalar_type(), -grad * alpha.conj())

- name: sum(Tensor self, *, ScalarType? dtype=None) -> Tensor
  self: grad.expand(self.sizes())
  result: auto_linear

- name: sum.dim_IntList(Tensor self, int[1] dim, bool keepdim=False, *, ScalarType? dtype=None) -> Tensor
  self: sum_backward(grad, self.sizes(), dim, keepdim)
  result: auto_linear

- name: nansum(Tensor self, *, ScalarType? dtype=None) -> Tensor
  self: grad.expand(self.sizes()).to(self.scalar_type()) * self.isnan().logical_not()

- name: nansum.dim_IntList(Tensor self, int[1] dim, bool keepdim=False, *, ScalarType? dtype=None) -> Tensor
  self: nansum_backward(grad.to(self.scalar_type()), self, dim, keepdim)

- name: _svd_helper(Tensor self, bool some, bool compute_uv) -> (Tensor U, Tensor S, Tensor V)
  self: svd_backward(grads, self, some, compute_uv, U, S, V)

- name: symeig(Tensor self, bool eigenvectors=False, bool upper=True) -> (Tensor eigenvalues, Tensor eigenvectors)
  self: eigh_backward(grads, self, eigenvectors, eigenvalues, eigenvectors_return)

- name: linalg_eigh(Tensor self, str UPLO="L") -> (Tensor eigenvalues, Tensor eigenvectors)
  self: eigh_backward(grads, self, /*eigenvectors=*/true, eigenvalues, eigenvectors)
  eigenvalues: eigh_jvp_eigenvalues(self_t, eigenvalues, eigenvectors)
  eigenvectors: eigh_jvp_eigenvectors(self_t, eigenvalues, eigenvectors)

- name: linalg_eig(Tensor self) -> (Tensor eigenvalues, Tensor eigenvectors)
  self: linalg_eig_backward(grads, self, eigenvalues, eigenvectors)
  # FIXME: Use eigenvalues, eigenvectors: linalg_eig_jvp instead (for now this is not possible due to a codegen limitation)
  eigenvalues: std::get<0>(linalg_eig_jvp(self_t, eigenvalues, eigenvectors))
  eigenvectors: std::get<1>(linalg_eig_jvp(self_t, eigenvalues, eigenvectors))

- name: t(Tensor(a) self) -> Tensor(a)
  self: grad.t()
  result: auto_linear

- name: t_(Tensor(a!) self) -> Tensor(a!)
  self: grad.t()
  result: auto_linear

- name: one_hot(Tensor self, int num_classes=-1) -> Tensor
  self: non_differentiable

- name: flip(Tensor self, int[] dims) -> Tensor
  self: grad.flip(dims)
  result: auto_linear

- name: roll(Tensor self, int[1] shifts, int[1] dims=[]) -> Tensor
  self: grad.roll(fmap(reverse_list(shifts), [](int64_t i){return -i;}), reverse_list(dims))
  result: auto_linear

- name: rot90(Tensor self, int k=1, int[] dims=[0,1]) -> Tensor
  self: grad.rot90(-k, dims)
  result: auto_linear

- name: take(Tensor self, Tensor index) -> Tensor
  self: zeros_like(self).put_(index, grad, true)
  index: non_differentiable
  result: auto_linear

- name: tan(Tensor self) -> Tensor
  self: grad * (1 + result.pow(2)).conj()
  result: auto_element_wise

- name: tanh(Tensor self) -> Tensor
  self: tanh_backward(grad, result)
  result: auto_element_wise

- name: topk(Tensor self, int k, int dim=-1, bool largest=True, bool sorted=True) -> (Tensor values, Tensor indices)
  self: value_selecting_reduction_backward(grad, dim, indices, self.sizes(), true)
  output_differentiability: [True, False]
  values: gather(self_t, dim, indices)

- name: trace(Tensor self) -> Tensor
  self: trace_backward(grad, self.sizes())
  result: auto_linear

- name: transpose.int(Tensor(a) self, int dim0, int dim1) -> Tensor(a)
  self: grad.transpose(dim0, dim1)
  result: auto_linear

- name: transpose_(Tensor(a!) self, int dim0, int dim1) -> Tensor(a!)
  self: grad.transpose(dim0, dim1)
  result: auto_linear

- name: triangular_solve(Tensor self, Tensor A, bool upper=True, bool transpose=False, bool unitriangular=False) -> (Tensor solution, Tensor cloned_coefficient)
  self, A: triangular_solve_backward(grad_solution, grad_cloned_coefficient, self, A, solution, upper, transpose, unitriangular, grad_input_mask)
  solution: triangular_solve_jvp(solution, A_p, A_t, self_t, upper, transpose, unitriangular)
  cloned_coefficient: A_t

- name: linalg_solve_triangular(Tensor self, Tensor B, *, bool upper, bool left=True, bool unitriangular=False) -> Tensor
  self, B: linalg_solve_triangular_backward(grad, self, result, upper, left, unitriangular, grad_input_mask)
  result: linalg_solve_triangular_forward_AD(self_t, B_t, self_p, result, upper, left, unitriangular)

- name: tril(Tensor self, int diagonal=0) -> Tensor
  self: grad.tril(diagonal)
  result: auto_linear

- name: triu(Tensor self, int diagonal=0) -> Tensor
  self: grad.triu(diagonal)
  result: auto_linear

- name: trunc(Tensor self) -> Tensor
  self: zeros_like(grad)
  result: auto_element_wise

- name: to_dense(Tensor self, ScalarType? dtype=None) -> Tensor
  self: to_dense_backward(grad, self)

- name: to_sparse(Tensor self) -> Tensor
  self: grad.to_dense()

- name: to_sparse.sparse_dim(Tensor self, int sparse_dim) -> Tensor
  self: grad.to_dense()

- name: to_mkldnn(Tensor self, ScalarType? dtype=None) -> Tensor
  self: to_mkldnn_backward(grad, self)

- name: unfold(Tensor(a) self, int dimension, int size, int step) -> Tensor(a)
  self: unfold_backward(grad, self.sizes(), dimension, size, step)
  result: auto_linear

- name: unfold_backward(Tensor grad_in, int[] input_sizes, int dim, int size, int step) -> Tensor
  grad_in: grad.unfold(dim, size, step)

- name: uniform_(Tensor(a!) self, float from=0, float to=1, *, Generator? generator=None) -> Tensor(a!)
  self: zeros_like(grad)
  result: self_t.zero_()

- name: _unique(Tensor self, bool sorted=True, bool return_inverse=False) -> (Tensor, Tensor)
  output_differentiability: [True, False]
  self: not_implemented("_unique")

- name: unique_dim(Tensor self, int dim, bool sorted=True, bool return_inverse=False, bool return_counts=False) -> (Tensor, Tensor, Tensor)
  output_differentiability: [True, False, False]
  self: not_implemented("unique_dim")

- name: unique_consecutive(Tensor self, bool return_inverse=False, bool return_counts=False, int? dim=None) -> (Tensor, Tensor, Tensor)
  output_differentiability: [True, False, False]
  self: not_implemented("unique_consecutive")

- name: unique_dim_consecutive(Tensor self, int dim, bool return_inverse=False, bool return_counts=False) -> (Tensor, Tensor, Tensor)
  output_differentiability: [True, False, False]
  self: not_implemented("unique_dim_consecutive")

- name: _unique2(Tensor self, bool sorted=True, bool return_inverse=False, bool return_counts=False) -> (Tensor, Tensor, Tensor)
  output_differentiability: [True, False, False]
  self: not_implemented("_unique2")

- name: _unsafe_view(Tensor self, int[] size) -> Tensor
  self: grad.reshape(self.sizes())
  result: auto_linear

- name: unsqueeze(Tensor(a) self, int dim) -> Tensor(a)
  self: grad.squeeze(dim)
  result: auto_linear

- name: unsqueeze_(Tensor(a!) self, int dim) -> Tensor(a!)
  self: grad.squeeze(dim)
  result: auto_linear

- name: var.correction(Tensor self, int[1]? dim, *, int? correction, bool keepdim=False) -> Tensor
  self: var_backward(grad, self, dim, correction, keepdim)
  result: handle_r_to_c(result.scalar_type(), var_jvp(self_t, self_p, result, dim, correction, keepdim))

- name: var_mean.correction(Tensor self, int[1]? dim, *, int? correction, bool keepdim=False) -> (Tensor, Tensor)
  self: var_std_mean_backward(grads, self, result0, result1, dim, correction, keepdim, false)

- name: view(Tensor(a) self, int[] size) -> Tensor(a)
  self: grad.reshape(self.sizes())
  result: auto_linear

- name: view.dtype(Tensor(a) self, ScalarType dtype) -> Tensor(a)
  output_differentiability: [False]

- name: view_as_real(Tensor(a) self) -> Tensor(a)
  self: at::view_as_complex(grad.contiguous()) # gx0 + 1j * gx1
  result: at::view_as_real(self_t)

- name: view_as_complex(Tensor(a) self) -> Tensor(a)
  self: at::view_as_real(grad.contiguous().resolve_conj()) # [gx, gy]
  result: at::view_as_complex(self_t)

- name: _s_where(Tensor condition, Tensor self, Tensor other) -> Tensor
  condition: non_differentiable
  self: where(condition, grad, zeros_like(grad))
  other: where(condition, zeros_like(grad), grad)

# weight_norm_cuda_interface_backward does not have an explicitly defined derivative, so if we do happen
# to be running backward with create_graph=True, fall back to a backward function that uses
# differentiable ops.
- name: _weight_norm_cuda_interface(Tensor v, Tensor g, int dim=0) -> (Tensor, Tensor)
  v, g: "grad.defined() ? (GradMode::is_enabled() ? _weight_norm_differentiable_backward(grad.contiguous(), v, g, result1, dim) : _weight_norm_cuda_interface_backward(grad.contiguous(), v, g, result1, dim)) : std::tuple<Tensor, Tensor>()"

- name: zero_(Tensor(a!) self) -> Tensor(a!)
  self: zeros_like(grad)
  result: auto_linear

- name: sparse_mask(Tensor self, Tensor mask) -> Tensor
  self: grad.to_dense().sparse_mask(mask).to_dense()
  mask: non_differentiable

- name: _sparse_coo_tensor_with_dims_and_tensors(int sparse_dim, int dense_dim, int[] size, Tensor indices, Tensor values, *, ScalarType? dtype=None, Layout? layout=None, Device? device=None, bool? pin_memory=False) -> Tensor
  values: sparse_constructor_values_backward(grad, indices)

- name: _sparse_sum.dim(Tensor self, int[1] dim) -> Tensor
  self: at::_sparse_sum_backward(grad, self, dim)

- name: _standard_gamma(Tensor self, Generator? generator=None) -> Tensor
  self: grad * _standard_gamma_grad(self, result)

- name: _standard_gamma_grad(Tensor self, Tensor output) -> Tensor
  self: not_implemented("_standard_gamma_grad")

- name: values(Tensor(a) self) -> Tensor(a)
  self: at::_sparse_coo_tensor_unsafe(self.indices(), grad, self.sizes())._coalesced_(true)

# Why is _values() not differentiable?
# See NOTE [ Sparse: autograd and API ]
- name: _values(Tensor(a) self) -> Tensor(a)
  output_differentiability: [False]

# NN
- name: _trilinear(Tensor i1, Tensor i2, Tensor i3, int[] expand1, int[] expand2, int[] expand3, int[] sumdim, int unroll_dim=1) -> Tensor
  i1, i2, i3: _trilinear_backward(grad, i1, i2, i3, expand1, expand2, expand3, sumdim, grad_input_mask)

- name: constant_pad_nd(Tensor self, int[] pad, Scalar value=0) -> Tensor
  self: constant_pad_nd_backward(grad, pad)

- name: binary_cross_entropy(Tensor self, Tensor target, Tensor? weight=None, int reduction=Mean) -> Tensor
  self: binary_cross_entropy_backward(grad, self, target, weight, reduction)
  target: binary_cross_entropy_target_backward(grad, self, target, weight, reduction)

- name: binary_cross_entropy_backward(Tensor grad_output, Tensor self, Tensor target, Tensor? weight=None, int reduction=Mean) -> Tensor
  self: binary_cross_entropy_double_backward(grad_output, grad, self, target, weight, reduction)
  target: not_implemented("binary_cross_entropy_backward wrt `target`")
  grad_output: binary_cross_entropy_double_backward_grad_output(grad, self, target, weight, reduction)

- name: binary_cross_entropy_with_logits(Tensor self, Tensor target, Tensor? weight=None, Tensor? pos_weight=None, int reduction=Mean) -> Tensor
  self: binary_cross_entropy_with_logits_backward(grad, self, target, weight, pos_weight, reduction)
  target: binary_cross_entropy_with_logits_target_backward(grad, self, target, weight, pos_weight, reduction)
  result: binary_cross_entropy_with_logits_jvp(self_t, target_t, self_p, target_p, weight, pos_weight, reduction)

- name: embedding(Tensor weight, Tensor indices, int padding_idx=-1, bool scale_grad_by_freq=False, bool sparse=False) -> Tensor
  indices: non_differentiable
  weight: embedding_backward(grad, indices, weight.size(0), padding_idx, scale_grad_by_freq, sparse)

- name: embedding_dense_backward(Tensor grad_output, Tensor indices, int num_weights, int padding_idx, bool scale_grad_by_freq) -> Tensor
  grad_output: embedding_dense_double_backward(grad, indices, padding_idx)
  indices: non_differentiable

- name: _embedding_bag(Tensor weight, Tensor indices, Tensor offsets, bool scale_grad_by_freq=False, int mode=0, bool sparse=False, Tensor? per_sample_weights=None, bool include_last_offset=False, int padding_idx=-1) -> (Tensor, Tensor, Tensor, Tensor)
  indices: non_differentiable
  offsets: non_differentiable
  weight: _embedding_bag_backward(grad, indices, offsets, result1, result2, result3, weight.size(0), scale_grad_by_freq, mode, sparse, per_sample_weights, padding_idx)
  per_sample_weights: _embedding_bag_per_sample_weights_backward(grad, weight, indices, offsets, result1, mode, padding_idx)

- name: _embedding_bag_dense_backward(Tensor grad, Tensor indices, Tensor offset2bag, Tensor bag_size, Tensor maximum_indices, int num_weights, bool scale_grad_by_freq, int mode, Tensor? per_sample_weights, int padding_idx=-1) -> Tensor
  indices: non_differentiable
  offset2bag: non_differentiable
  bag_size: non_differentiable
  maximum_indices: non_differentiable

- name: embedding_renorm_(Tensor(a!) self, Tensor indices, float max_norm, float norm_type) -> Tensor(a!)
  indices: non_differentiable
  self: not_implemented("embedding_renorm")

- name: kl_div(Tensor self, Tensor target, int reduction=Mean, *, bool log_target=False) -> Tensor
  self: kl_div_backward(grad, self, target, reduction, log_target)
  target: kl_div_target_backward(grad, self, target, reduction, log_target)

- name: l1_loss(Tensor self, Tensor target, int reduction=Mean) -> Tensor
  self: l1_loss_backward(grad, self, target, reduction)
  target: l1_loss_backward(grad, target, self, reduction)

- name: mse_loss(Tensor self, Tensor target, int reduction=Mean) -> Tensor
  self: mse_loss_backward(grad, self, target, reduction)
  target: mse_loss_backward(grad, target, self, reduction)

- name: multi_margin_loss(Tensor self, Tensor target, Scalar p=1, Scalar margin=1, Tensor? weight=None, int reduction=Mean) -> Tensor
  self: multi_margin_loss_backward(grad, self, target, p, margin, weight, reduction)
  target: non_differentiable

- name: multilabel_margin_loss_forward(Tensor self, Tensor target, int reduction) -> (Tensor output, Tensor is_target)
  self: multilabel_margin_loss_backward(grad, self, target, reduction, is_target)
  target: non_differentiable

- name: nll_loss_forward(Tensor self, Tensor target, Tensor? weight, int reduction, int ignore_index) -> (Tensor output, Tensor total_weight)
  self: nll_loss_backward(grad, self, target, weight, reduction, ignore_index, total_weight)
  target: non_differentiable

- name: nll_loss2d_forward(Tensor self, Tensor target, Tensor? weight, int reduction, int ignore_index) -> (Tensor output, Tensor total_weight)
  self: nll_loss2d_backward(grad, self, target, weight, reduction, ignore_index, total_weight)
  target: non_differentiable

- name: smooth_l1_loss(Tensor self, Tensor target, int reduction=Mean, float beta=1.0) -> Tensor
  self: smooth_l1_loss_backward(grad, self, target, reduction, beta)
  target: smooth_l1_loss_backward(grad, target, self, reduction, beta)

- name: huber_loss(Tensor self, Tensor target, int reduction=Mean, float delta=1.0) -> Tensor
  self: huber_loss_backward(grad, self, target, reduction, delta)
  target: huber_loss_backward(grad, target, self, reduction, delta)

- name: soft_margin_loss(Tensor self, Tensor target, int reduction=Mean) -> Tensor
  self: soft_margin_loss_backward(grad, self, target, reduction)

- name: relu(Tensor self) -> Tensor
  self: threshold_backward(grad, result, 0)
  result: auto_element_wise

- name: silu(Tensor self) -> Tensor
  self: "GradMode::is_enabled() ? infinitely_differentiable_silu_backward(grad, self) : silu_backward(grad, self)"
  result: auto_element_wise

- name: mish(Tensor self) -> Tensor
  self: "GradMode::is_enabled() ? infinitely_differentiable_mish_backward(grad, self) : mish_backward(grad, self)"
  result: auto_element_wise

- name: elu(Tensor self, Scalar alpha=1, Scalar scale=1, Scalar input_scale=1) -> Tensor
  self: elu_backward(grad, alpha, scale, input_scale, /* is_result */ false, self)
  result: auto_element_wise

- name: elu_(Tensor(a!) self, Scalar alpha=1, Scalar scale=1, Scalar input_scale=1) -> Tensor(a!)
  self: elu_backward(grad, alpha, scale, input_scale, /* is_result */ true, result)

- name: celu(Tensor self, Scalar alpha=1.0) -> Tensor
  self: elu_backward(grad, alpha, 1, 1.0/alpha.toFloat(), /* is_result */ false, self)
  result: auto_element_wise

- name: celu_(Tensor(a!) self, Scalar alpha=1.0) -> Tensor(a!)
  self: elu_backward(grad, alpha, 1, 1.0/alpha.toFloat(), /* is_result */ true, result)

- name: gelu(Tensor self) -> Tensor
  self: "GradMode::is_enabled() ? infinitely_differentiable_gelu_backward(grad, self) : gelu_backward(grad, self)"
  result: auto_element_wise

- name: glu(Tensor self, int dim=-1) -> Tensor
  self: glu_backward(grad, self, dim)
  # RuntimeError: output with shape [1] doesn't match the broadcast shape [2]
  # result: auto_element_wise

- name: hardshrink(Tensor self, Scalar lambd=0.5) -> Tensor
  self: hardshrink_backward(grad, self, lambd)
  result: auto_element_wise

- name: hardshrink_backward(Tensor grad_out, Tensor self, Scalar lambd) -> Tensor
  grad_out: hardshrink_backward(grad, self, lambd)
  self: zeros_like(grad)

- name: hardtanh(Tensor self, Scalar min_val=-1, Scalar max_val=1) -> Tensor
  self: hardtanh_backward(grad, self, min_val, max_val)
  result: auto_element_wise

- name: leaky_relu(Tensor self, Scalar negative_slope=0.01) -> Tensor
  self: leaky_relu_backward(grad, self, negative_slope, false)
  result: auto_element_wise

- name: leaky_relu_(Tensor(a!) self, Scalar negative_slope=0.01) -> Tensor(a!)
  self: leaky_relu_backward(grad, result, negative_slope, true)
  result: auto_element_wise

- name: log_sigmoid_forward(Tensor self) -> (Tensor output, Tensor buffer)
  self: log_sigmoid_backward(grad, self, buffer)

- name: _log_softmax(Tensor self, int dim, bool half_to_float) -> Tensor
  self: _log_softmax_backward_data(grad, result, dim, self.scalar_type())

- name: _sparse_log_softmax(Tensor self, int dim, bool half_to_float) -> Tensor
  self: _sparse_log_softmax_backward_data(grad, result, dim, self)

- name: prelu(Tensor self, Tensor weight) -> Tensor
  self, weight: "grad.defined() ? prelu_backward(grad, self, weight) : std::tuple<Tensor, Tensor>()"

- name: prelu_backward(Tensor grad_output, Tensor self, Tensor weight) -> (Tensor, Tensor)
  grad_output, self, weight: prelu_double_backward(grads[0], grads[1], grad_output, self, weight)

- name: rrelu_with_noise(Tensor self, Tensor noise, Scalar lower=0.125, Scalar upper=0.3333333333333333, bool training=False, Generator? generator=None) -> Tensor
  self: rrelu_with_noise_backward(grad, self, noise, lower, upper, training, false)

- name: rrelu_with_noise_(Tensor(a!) self, Tensor noise, Scalar lower=0.125, Scalar upper=0.3333333333333333, bool training=False, Generator? generator=None) -> Tensor(a!)
  self: rrelu_with_noise_backward(grad, result, noise, lower, upper, training, true)

- name: _softmax(Tensor self, int dim, bool half_to_float) -> Tensor
  self: _softmax_backward_data(grad, result, dim, self.scalar_type())

- name: _sparse_softmax(Tensor self, int dim, bool half_to_float) -> Tensor
  self: _sparse_softmax_backward_data(grad, result, dim, self)

- name: _sparse_sparse_matmul(Tensor self, Tensor other) -> Tensor
  self: sparse_sparse_matmul_backward(grad, self, other, 0)
  other: sparse_sparse_matmul_backward(grad, self, other, 1)

- name: softplus(Tensor self, Scalar beta=1, Scalar threshold=20) -> Tensor
  self: softplus_backward(grad, self, beta, threshold)
  result: auto_element_wise

- name: softshrink(Tensor self, Scalar lambd=0.5) -> Tensor
  self: softshrink_backward(grad, self, lambd)
  result: auto_element_wise

- name: threshold(Tensor self, Scalar threshold, Scalar value) -> Tensor
  self: threshold_backward(grad, self, threshold)
  result: auto_element_wise

- name: threshold_(Tensor(a!) self, Scalar threshold, Scalar value) -> Tensor(a!)
  self: threshold_backward(grad, result, threshold)
  result: auto_element_wise

- name: reflection_pad1d(Tensor self, int[2] padding) -> Tensor
  self: reflection_pad1d_backward(grad, self, padding)
  result: auto_linear

- name: reflection_pad2d(Tensor self, int[4] padding) -> Tensor
  self: reflection_pad2d_backward(grad, self, padding)
  result: auto_linear

- name: reflection_pad3d(Tensor self, int[6] padding) -> Tensor
  self: reflection_pad3d_backward(grad, self, padding)
  result: auto_linear

- name: replication_pad1d(Tensor self, int[2] padding) -> Tensor
  self: replication_pad1d_backward(grad, self, padding)
  result: auto_linear

- name: replication_pad2d(Tensor self, int[4] padding) -> Tensor
  self: replication_pad2d_backward(grad, self, padding)
  result: auto_linear

- name: replication_pad3d(Tensor self, int[6] padding) -> Tensor
  self: replication_pad3d_backward(grad, self, padding)
  result: auto_linear

  # NOTE: Not implementing forward AD formulas for non-vec upsample overloads because they are
  #       only kept for backward compatability
- name: upsample_linear1d(Tensor self, int[1] output_size, bool align_corners, float? scales=None) -> Tensor
  self: upsample_linear1d_backward(grad, output_size, self.sizes(), align_corners, scales)

- name: upsample_bilinear2d(Tensor self, int[2] output_size, bool align_corners, float? scales_h=None, float? scales_w=None) -> Tensor
  self: upsample_bilinear2d_backward(grad, output_size, self.sizes(), align_corners, scales_h, scales_w)

- name: _upsample_bilinear2d_aa(Tensor self, int[2] output_size, bool align_corners, float? scales_h=None, float? scales_w=None) -> Tensor
  self: _upsample_bilinear2d_aa_backward(grad, output_size, self.sizes(), align_corners, scales_h, scales_w)

- name: upsample_bicubic2d(Tensor self, int[2] output_size, bool align_corners, float? scales_h=None, float? scales_w=None) -> Tensor
  self: upsample_bicubic2d_backward(grad, output_size, self.sizes(), align_corners, scales_h, scales_w)

- name: _upsample_bicubic2d_aa(Tensor self, int[2] output_size, bool align_corners, float? scales_h=None, float? scales_w=None) -> Tensor
  self: _upsample_bicubic2d_aa_backward(grad, output_size, self.sizes(), align_corners, scales_h, scales_w)

- name: upsample_trilinear3d(Tensor self, int[3] output_size, bool align_corners, float? scales_d=None, float? scales_h=None, float? scales_w=None) -> Tensor
  self: upsample_trilinear3d_backward(grad, output_size, self.sizes(), align_corners, scales_d, scales_h, scales_w)

- name: upsample_nearest1d(Tensor self, int[1] output_size, float? scales=None) -> Tensor
  self: upsample_nearest1d_backward(grad, output_size, self.sizes(), scales)

- name: _upsample_nearest_exact1d(Tensor self, int[1] output_size, float? scales=None) -> Tensor
  self: _upsample_nearest_exact1d_backward(grad, output_size, self.sizes(), scales)

- name: upsample_nearest2d(Tensor self, int[2] output_size, float? scales_h=None, float? scales_w=None) -> Tensor
  self: upsample_nearest2d_backward(grad, output_size, self.sizes(), scales_h, scales_w)

- name: _upsample_nearest_exact2d(Tensor self, int[2] output_size, float? scales_h=None, float? scales_w=None) -> Tensor
  self: _upsample_nearest_exact2d_backward(grad, output_size, self.sizes(), scales_h, scales_w)

- name: upsample_nearest3d(Tensor self, int[3] output_size, float? scales_d=None, float? scales_h=None, float? scales_w=None) -> Tensor
  self: upsample_nearest3d_backward(grad, output_size, self.sizes(), scales_d, scales_h, scales_w)

- name: _upsample_nearest_exact3d(Tensor self, int[3] output_size, float? scales_d=None, float? scales_h=None, float? scales_w=None) -> Tensor
  self: _upsample_nearest_exact3d_backward(grad, output_size, self.sizes(), scales_d, scales_h, scales_w)

- name: upsample_linear1d.vec(Tensor input, int[]? output_size, bool align_corners, float[]? scale_factors) -> Tensor
  input: upsample_linear1d_backward(grad, output_size, input.sizes(), align_corners, scale_factors)
  result: auto_linear

- name: upsample_bilinear2d.vec(Tensor input, int[]? output_size, bool align_corners, float[]? scale_factors) -> Tensor
  input: upsample_bilinear2d_backward(grad, output_size, input.sizes(), align_corners, scale_factors)
  result: auto_linear

- name: _upsample_bilinear2d_aa.vec(Tensor input, int[]? output_size, bool align_corners, float[]? scale_factors) -> Tensor
  input: _upsample_bilinear2d_aa_backward(grad, output_size, input.sizes(), align_corners, scale_factors)
  result: auto_linear

- name: upsample_trilinear3d.vec(Tensor input, int[]? output_size, bool align_corners, float[]? scale_factors) -> Tensor
  input: upsample_trilinear3d_backward(grad, output_size, input.sizes(), align_corners, scale_factors)
  result: auto_linear

- name: upsample_bicubic2d.vec(Tensor input, int[]? output_size, bool align_corners, float[]? scale_factors) -> Tensor
  input: upsample_bicubic2d_backward(grad, output_size, input.sizes(), align_corners, scale_factors)
  result: auto_linear

- name: _upsample_bicubic2d_aa.vec(Tensor input, int[]? output_size, bool align_corners, float[]? scale_factors) -> Tensor
  input: _upsample_bicubic2d_aa_backward(grad, output_size, input.sizes(), align_corners, scale_factors)

- name: upsample_nearest1d.vec(Tensor input, int[]? output_size, float[]? scale_factors) -> Tensor
  input: upsample_nearest1d_backward(grad, output_size, input.sizes(), scale_factors)
  result: auto_linear

- name: _upsample_nearest_exact1d.vec(Tensor input, int[]? output_size, float[]? scale_factors) -> Tensor
  input: _upsample_nearest_exact1d_backward(grad, output_size, input.sizes(), scale_factors)
  result: auto_linear

- name: upsample_nearest2d.vec(Tensor input, int[]? output_size, float[]? scale_factors) -> Tensor
  input: upsample_nearest2d_backward(grad, output_size, input.sizes(), scale_factors)
  result: auto_linear

- name: _upsample_nearest_exact2d.vec(Tensor input, int[]? output_size, float[]? scale_factors) -> Tensor
  input: _upsample_nearest_exact2d_backward(grad, output_size, input.sizes(), scale_factors)
  result: auto_linear

- name: upsample_nearest3d.vec(Tensor input, int[]? output_size, float[]? scale_factors) -> Tensor
  input: upsample_nearest3d_backward(grad, output_size, input.sizes(), scale_factors)
  result: auto_linear

- name: _upsample_nearest_exact3d.vec(Tensor input, int[]? output_size, float[]? scale_factors) -> Tensor
  input: _upsample_nearest_exact3d_backward(grad, output_size, input.sizes(), scale_factors)
  result: auto_linear

- name: _adaptive_avg_pool2d(Tensor self, int[2] output_size) -> Tensor
  self: _adaptive_avg_pool2d_backward(grad, self)
  result: auto_linear

- name: _adaptive_avg_pool3d(Tensor self, int[3] output_size) -> Tensor
  self: _adaptive_avg_pool3d_backward(grad, self)
  result: auto_linear

- name: adaptive_max_pool2d(Tensor self, int[2] output_size) -> (Tensor, Tensor)
  self: adaptive_max_pool2d_backward(grad, self, result1)
  result0: gather(self_t.flatten(-2), -1, result1.flatten(-2)).view_as(result1)
  output_differentiability: [True, False]

- name: adaptive_max_pool3d(Tensor self, int[3] output_size) -> (Tensor, Tensor)
  self: adaptive_max_pool3d_backward(grad, self, result1)
  result0: gather(self_t.flatten(-3), -1, result1.flatten(-3)).view_as(result1)
  output_differentiability: [True, False]

- name: avg_pool2d(Tensor self, int[2] kernel_size, int[2] stride=[], int[2] padding=0, bool ceil_mode=False, bool count_include_pad=True, int? divisor_override=None) -> Tensor
  self: avg_pool2d_backward(grad, self, kernel_size, stride, padding, ceil_mode, count_include_pad, divisor_override)
  result: auto_linear

- name: avg_pool3d(Tensor self, int[3] kernel_size, int[3] stride=[], int[3] padding=0, bool ceil_mode=False, bool count_include_pad=True, int? divisor_override=None) -> Tensor
  self: avg_pool3d_backward(grad, self, kernel_size, stride, padding, ceil_mode, count_include_pad, divisor_override)
  result: auto_linear

- name: fractional_max_pool2d(Tensor self, int[2] kernel_size, int[2] output_size, Tensor random_samples) -> (Tensor, Tensor)
  self: fractional_max_pool2d_backward(grad, self, kernel_size, output_size, result1)
  result0: gather(self_t.flatten(-2), -1, result1.flatten(-2)).view_as(result1)
  output_differentiability: [True, False]

- name: fractional_max_pool3d(Tensor self, int[3] kernel_size, int[3] output_size, Tensor random_samples) -> (Tensor, Tensor)
  self: fractional_max_pool3d_backward(grad, self, kernel_size, output_size, result1)
  result0: gather(self_t.flatten(-3), -1, result1.flatten(-3)).view_as(result1)
  output_differentiability: [True, False]

- name: max_pool2d_with_indices(Tensor self, int[2] kernel_size, int[2] stride=[], int[2] padding=0, int[2] dilation=1, bool ceil_mode=False) -> (Tensor, Tensor)
  self: max_pool2d_with_indices_backward(grad, self, kernel_size, stride, padding, dilation, ceil_mode, result1)
  result0: gather(self_t.flatten(-2), -1, result1.flatten(-2)).view_as(result1)
  output_differentiability: [True, False]

- name: max_pool3d_with_indices(Tensor self, int[3] kernel_size, int[3] stride=[], int[3] padding=0, int[3] dilation=1, bool ceil_mode=False) -> (Tensor, Tensor)
  self: max_pool3d_with_indices_backward(grad, self, kernel_size, stride, padding, dilation, ceil_mode, result1)
  result0: gather(self_t.flatten(-3), -1, result1.flatten(-3)).view_as(result1)
  output_differentiability: [True, False]

- name: max_unpool2d(Tensor self, Tensor indices, int[2] output_size) -> Tensor
  self: max_unpool2d_backward(grad, self, indices, output_size)
  indices: non_differentiable
  result: auto_linear

- name: max_unpool3d(Tensor self, Tensor indices, int[3] output_size, int[3] stride, int[3] padding) -> Tensor
  self: max_unpool3d_backward(grad, self, indices, output_size, stride, padding)
  indices: non_differentiable
  result: auto_linear

- name: convolution(Tensor input, Tensor weight, Tensor? bias, int[] stride, int[] padding, int[] dilation, bool transposed, int[] output_padding, int groups) -> Tensor
  input, weight, bias: "grad.defined() ? convolution_backward(grad, input, weight, bias->sizes(), stride, padding, dilation, transposed, output_padding, groups, grad_input_mask) : std::tuple<Tensor, Tensor, Tensor>()"

# TorchScript serializes calls to _convolution so this entry is present until that is changed to use convolution.
# Note that the benchmark, deterministic, cudnn_enabled, and allow_tf32 flags are queried from the global context
# by convolution_backward instead of being passed along from the forward pass.
- name: _convolution(Tensor input, Tensor weight, Tensor? bias, int[] stride, int[] padding, int[] dilation, bool transposed, int[] output_padding, int groups, bool benchmark, bool deterministic, bool cudnn_enabled, bool allow_tf32) -> Tensor
  input, weight, bias: "grad.defined() ? convolution_backward(grad, input, weight, bias->sizes(), stride, padding, dilation, transposed, output_padding, groups, grad_input_mask) : std::tuple<Tensor, Tensor, Tensor>()"

- name: convolution_backward(Tensor grad_output, Tensor input, Tensor weight, int[]? bias_sizes, int[] stride, int[] padding, int[] dilation, bool transposed, int[] output_padding, int groups, bool[3] output_mask) -> (Tensor, Tensor, Tensor)
<<<<<<< HEAD
  grad_output, input, weight: _convolution_double_backward(grads[0], grads[1], grads[2], grad_output, weight, input, stride, padding, dilation, transposed, output_padding, groups, at::globalContext().benchmarkCuDNN(), at::globalContext().deterministicCuDNN() || at::globalContext().deterministicAlgorithms(), at::globalContext().userEnabledCuDNN(), at::globalContext().allowTF32CuDNN(), grad_input_mask)
=======
  grad_output, input, weight: _convolution_double_backward(grads[0], grads[1], grads[2], grad_output, weight, input, stride, padding, dilation, transposed, output_padding, groups, grad_input_mask)
  result0: std::get<0>(convolution_backward(grad_output_p, input_p, weight_t, bias_sizes, stride, padding, dilation, transposed, output_padding, groups, {true, false, false})) + std::get<0>(convolution_backward(grad_output_t, input_p, weight_p, bias_sizes, stride, padding, dilation, transposed, output_padding, groups, {true, false, false}))
  result1: std::get<1>(convolution_backward(grad_output_p, input_t, weight_p, bias_sizes, stride, padding, dilation, transposed, output_padding, groups, {false, true, false})) + std::get<1>(convolution_backward(grad_output_t, input_p, weight_p, bias_sizes, stride, padding, dilation, transposed, output_padding, groups, {false, true, false}))
  result2: convolution_backward_jvp_grad_bias(grad_output_t, result2)
>>>>>>> e1b84e1b

- name: convolution_overrideable(Tensor input, Tensor weight, Tensor? bias, int[] stride, int[] padding, int[] dilation, bool transposed, int[] output_padding, int groups) -> Tensor
  input, weight, bias: "grad.defined() ? convolution_backward_overrideable(grad, input, weight, stride, padding, dilation, transposed, output_padding, groups, grad_input_mask) : std::tuple<Tensor, Tensor, Tensor>()"

- name: convolution_backward_overrideable(Tensor grad_output, Tensor input, Tensor weight, int[] stride, int[] padding, int[] dilation, bool transposed, int[] output_padding, int groups, bool[3] output_mask) -> (Tensor grad_input, Tensor grad_weight, Tensor grad_bias)
  grad_output, input, weight: _convolution_double_backward(grads[0], grads[1], grads[2], grad_output, weight, input, stride, padding, dilation, false, output_padding, groups, grad_input_mask)

- name: slow_conv_transpose2d(Tensor self, Tensor weight, int[2] kernel_size, Tensor? bias=None, int[2] stride=1, int[2] padding=0, int[2] output_padding=0, int[2] dilation=1) -> Tensor
  self, weight, bias: "grad.defined() ? convolution_backward(grad, self, weight, bias->sizes(), stride, padding, dilation, true, output_padding, 1, grad_input_mask) : std::tuple<Tensor, Tensor, Tensor>()"

- name: slow_conv_transpose3d(Tensor self, Tensor weight, int[3] kernel_size, Tensor? bias=None, int[3] stride=1, int[3] padding=0, int[3] output_padding=0, int[3] dilation=1) -> Tensor
  self, weight, bias: "grad.defined() ? convolution_backward(grad, self, weight, bias->sizes(), stride, padding, dilation, true, output_padding, 1, grad_input_mask) : std::tuple<Tensor, Tensor, Tensor>()"

- name: _slow_conv2d_forward(Tensor self, Tensor weight, int[2] kernel_size, Tensor? bias, int[2] stride, int[2] padding) -> Tensor
  self, weight, bias: "grad.defined() ? _slow_conv2d_backward(grad, self, weight, kernel_size, stride, padding, grad_input_mask) : std::tuple<Tensor, Tensor, Tensor>()"

- name: _slow_conv2d_backward.output_mask(Tensor grad_output, Tensor self, Tensor weight, int[2] kernel_size, int[2] stride, int[2] padding, bool[3] output_mask) -> (Tensor grad_input, Tensor grad_weight, Tensor grad_bias)
  grad_output, self, weight: _convolution_double_backward(grads[0], grads[1], grads[2], grad_output, weight, self, stride, padding, {{1, 1}}, false, {{0, 0}}, 1, grad_input_mask)

- name: _conv_depthwise2d(Tensor self, Tensor weight, int[2] kernel_size, Tensor? bias, int[2] stride, int[2] padding, int[2] dilation) -> Tensor
  self, weight, bias: "grad.defined() ? convolution_backward(grad.contiguous(), self, weight, bias->sizes(), stride, padding, dilation, /*transposed=*/ false, /*output_padding=*/ {{0, 0}}, /*groups=*/ 1, grad_input_mask) : std::tuple<Tensor, Tensor, Tensor>()"

- name: conv_depthwise3d(Tensor self, Tensor weight, int[3] kernel_size, Tensor? bias, int[3] stride, int[3] padding, int[3] dilation) -> Tensor
  self, weight, bias: "grad.defined() ? convolution_backward(grad.contiguous(), self, weight, bias->sizes(), stride, padding, dilation, /*transposed=*/ false, /*output_padding=*/ {{0, 0, 0}}, /*groups=*/ 1, grad_input_mask) : std::tuple<Tensor, Tensor, Tensor>()"

- name: slow_conv3d_forward(Tensor self, Tensor weight, int[3] kernel_size, Tensor? bias, int[3] stride, int[3] padding) -> Tensor
  self, weight, bias: "grad.defined() ? convolution_backward(grad, self, weight, bias->sizes(), stride, padding, /*dilation=*/ {{1, 1, 1}}, false, /*output_padding=*/ {{0, 0, 0}}, 1, grad_input_mask) : std::tuple<Tensor, Tensor, Tensor>()"

- name: slow_conv_dilated2d(Tensor self, Tensor weight, int[2] kernel_size, Tensor? bias=None, int[2] stride=1, int[2] padding=0, int[2] dilation=1) -> Tensor
  self, weight, bias: "grad.defined() ? convolution_backward(grad, self, weight, bias->sizes(), stride, padding, dilation, false, std::vector<int64_t>(padding.size(), 0), 1, grad_input_mask) : std::tuple<Tensor, Tensor, Tensor>()"

- name: slow_conv_dilated3d(Tensor self, Tensor weight, int[3] kernel_size, Tensor? bias=None, int[3] stride=1, int[3] padding=0, int[3] dilation=1) -> Tensor
  self, weight, bias: "grad.defined() ? convolution_backward(grad, self, weight, bias->sizes(), stride, padding, dilation, false, std::vector<int64_t>(padding.size(), 0), 1, grad_input_mask) : std::tuple<Tensor, Tensor, Tensor>()"

- name: col2im(Tensor self, int[2] output_size, int[2] kernel_size, int[2] dilation, int[2] padding, int[2] stride) -> Tensor
  self: col2im_backward(grad, kernel_size, dilation, padding, stride)

- name: im2col(Tensor self, int[2] kernel_size, int[2] dilation, int[2] padding, int[2] stride) -> Tensor
  self: im2col_backward(grad, {self.size(2), self.size(3)}, kernel_size, dilation, padding, stride)

# NN double backwards support
- name: im2col_backward(Tensor grad_output, int[2] input_size, int[2] kernel_size, int[2] dilation, int[2] padding, int[2] stride) -> Tensor
  grad_output: im2col(grad, kernel_size, dilation, padding, stride)

- name: col2im_backward(Tensor grad_output, int[2] kernel_size, int[2] dilation, int[2] padding, int[2] stride) -> Tensor
  grad_output: col2im(grad, {grad_output.size(2), grad_output.size(3)}, kernel_size, dilation, padding, stride)

- name: _adaptive_avg_pool2d_backward(Tensor grad_output, Tensor self) -> Tensor
  grad_output: _adaptive_avg_pool2d(grad, { grad_output.size(-2), grad_output.size(-1) })
  self: zeros_like(self)
  result: _adaptive_avg_pool2d_backward(grad_output_t, self_p)

- name: _adaptive_avg_pool3d_backward(Tensor grad_output, Tensor self) -> Tensor
  grad_output: _adaptive_avg_pool3d(grad, { grad_output.size(-3), grad_output.size(-2), grad_output.size(-1) })
  self: zeros_like(self)
  result: _adaptive_avg_pool3d_backward(grad_output_t, self_p)

- name: adaptive_max_pool2d_backward(Tensor grad_output, Tensor self, Tensor indices) -> Tensor
  grad_output: max_pool_double_backward(grad, indices, 2)
  self: zeros_like(self)
  result: auto_linear

- name: adaptive_max_pool3d_backward(Tensor grad_output, Tensor self, Tensor indices) -> Tensor
  grad_output: max_pool_double_backward(grad, indices, 3)
  self: zeros_like(self)
  result: auto_linear

- name: avg_pool2d_backward(Tensor grad_output, Tensor self, int[2] kernel_size, int[2] stride, int[2] padding, bool ceil_mode, bool count_include_pad, int? divisor_override) -> Tensor
  grad_output: avg_pool2d(grad, kernel_size, stride, padding, ceil_mode, count_include_pad, divisor_override)
  self: zeros_like(self)
  result: avg_pool2d_backward(grad_output_t, self_p, kernel_size, stride, padding, ceil_mode, count_include_pad, divisor_override)

- name: avg_pool3d_backward(Tensor grad_output, Tensor self, int[3] kernel_size, int[3] stride, int[3] padding, bool ceil_mode, bool count_include_pad, int? divisor_override) -> Tensor
  grad_output: avg_pool3d(grad, kernel_size, stride, padding, ceil_mode, count_include_pad, divisor_override)
  self: zeros_like(self)
  result: avg_pool3d_backward(grad_output_t, self_p, kernel_size, stride, padding, ceil_mode, count_include_pad, divisor_override)

- name: elu_backward(Tensor grad_output, Scalar alpha, Scalar scale, Scalar input_scale, bool is_result, Tensor self_or_result) -> Tensor
  grad_output: elu_backward(grad, alpha, scale, input_scale, is_result, self_or_result)
  self_or_result: elu_double_backward(grad, grad_output, alpha, scale, input_scale, is_result, self_or_result)

- name: fractional_max_pool2d_backward(Tensor grad_output, Tensor self, int[2] kernel_size, int[2] output_size, Tensor indices) -> Tensor
  grad_output: max_pool_double_backward(grad, indices, 2)
  self: zeros_like(self)
  result: auto_linear

- name: fractional_max_pool3d_backward(Tensor grad_output, Tensor self, int[3] kernel_size, int[3] output_size, Tensor indices) -> Tensor
  grad_output: max_pool_double_backward(grad, indices, 3)
  self: zeros_like(self)
  result: auto_linear

- name: glu_backward(Tensor grad_output, Tensor self, int dim) -> Tensor
  grad_output: glu_double_backward_grad_output(grad, self, dim)
  self: glu_double_backward(grad, grad_output, self, dim)

- name: hardtanh_backward(Tensor grad_output, Tensor self, Scalar min_val, Scalar max_val) -> Tensor
  grad_output: hardtanh_backward(grad, self, min_val, max_val)
  self: zeros_like(grad)

- name: kl_div_backward(Tensor grad_output, Tensor self, Tensor target, int reduction=Mean, *, bool log_target=False) -> Tensor
  grad_output: kl_div_double_backward_grad_output(grad, self, target, reduction, log_target)
  self: zeros_like(grad)
  target: zeros_like(grad)

- name: l1_loss_backward(Tensor grad_output, Tensor self, Tensor target, int reduction) -> Tensor
  grad_output: l1_loss_double_backward_grad_output(grad, grad_output, self, target, reduction)
  self: l1_loss_double_backward(grad, grad_output, self, target, reduction)
  target: l1_loss_double_backward(grad, grad_output, target, target, reduction)

- name: log_sigmoid_backward(Tensor grad_output, Tensor self, Tensor buffer) -> Tensor
  grad_output: log_sigmoid_backward(grad, self, buffer)
  self: log_sigmoid_double_backward(grad * grad_output, self)

- name: _log_softmax_backward_data(Tensor grad_output, Tensor output, int dim, ScalarType input_dtype) -> Tensor
  grad_output: grad.to(output.dtype()) - (grad.to(output.dtype()) * output.exp()).sum(dim, true)
  output: (-grad_output.sum(dim, true) * output.exp() * grad.to(output.dtype())).to(output.dtype())

- name: leaky_relu_backward(Tensor grad_output, Tensor self, Scalar negative_slope, bool self_is_result) -> Tensor
  # self_is_result is always false here since double backward call is an out-of-place call, self is input itself
  grad_output: leaky_relu_backward(grad, self, negative_slope, false)
  self: zeros_like(grad)

- name: max_pool2d_with_indices_backward(Tensor grad_output, Tensor self, int[2] kernel_size, int[2] stride, int[2] padding, int[2] dilation, bool ceil_mode, Tensor indices) -> Tensor
  grad_output: max_pool_double_backward(grad, indices, 2)
  self: zeros_like(self)
  indices: non_differentiable
  result: auto_linear

- name: max_pool3d_with_indices_backward(Tensor grad_output, Tensor self, int[3] kernel_size, int[3] stride, int[3] padding, int[3] dilation, bool ceil_mode, Tensor indices) -> Tensor
  grad_output: max_pool_double_backward(grad, indices, 3)
  self: zeros_like(self)
  indices: non_differentiable
  result: auto_linear

- name: max_unpool2d_backward(Tensor grad_output, Tensor self, Tensor indices, int[2] output_size) -> Tensor
  grad_output: max_unpool2d(grad, indices, output_size)
  self: zeros_like(self)
  indices: non_differentiable

- name: mse_loss_backward(Tensor grad_output, Tensor self, Tensor target, int reduction) -> Tensor
  grad_output: mse_loss_double_backward_grad_output(grad, grad_output, self, target, reduction)
  self: mse_loss_double_backward(grad * grad_output, self, reduction)
  target: -mse_loss_double_backward(grad * grad_output, target, reduction)

- name: nll_loss_backward(Tensor grad_output, Tensor self, Tensor target, Tensor? weight, int reduction, int ignore_index, Tensor total_weight) -> Tensor
  grad_output: nll_loss(grad, target, weight, reduction, ignore_index)
  self: zeros_like(grad)
  target: non_differentiable

- name: nll_loss2d_backward(Tensor grad_output, Tensor self, Tensor target, Tensor? weight, int reduction, int ignore_index, Tensor total_weight) -> Tensor
  grad_output: nll_loss2d(grad, target, weight, reduction, ignore_index)
  self: zeros_like(grad)
  target: non_differentiable

- name: rrelu_with_noise_backward(Tensor grad_output, Tensor self, Tensor noise, Scalar lower, Scalar upper, bool training, bool self_is_result) -> Tensor
  # self_is_result is always false here since double backward call is an out-of-place call, self is input itself
  grad_output: rrelu_with_noise_backward(grad, self, noise, lower, upper, training, false)
  self: zeros_like(grad)

- name: reflection_pad1d_backward(Tensor grad_output, Tensor self, int[2] padding) -> Tensor
  grad_output: reflection_pad1d(grad, padding)
  self: zeros_like(self)
  result: reflection_pad1d_backward(grad_output_t, self_p, padding)

- name: reflection_pad2d_backward(Tensor grad_output, Tensor self, int[4] padding) -> Tensor
  grad_output: reflection_pad2d(grad, padding)
  self: zeros_like(self)
  result: reflection_pad2d_backward(grad_output_t, self_p, padding)

- name: reflection_pad3d_backward(Tensor grad_output, Tensor self, int[6] padding) -> Tensor
  grad_output: reflection_pad3d(grad, padding)
  self: zeros_like(self)
  result: reflection_pad3d_backward(grad_output_t, self_p, padding)

- name: replication_pad1d_backward(Tensor grad_output, Tensor self, int[2] padding) -> Tensor
  grad_output: replication_pad1d(grad, padding)
  self: zeros_like(self)
  result: replication_pad1d_backward(grad_output_t, self_p, padding)

- name: replication_pad2d_backward(Tensor grad_output, Tensor self, int[4] padding) -> Tensor
  grad_output: replication_pad2d(grad, padding)
  self: zeros_like(self)
  result: replication_pad2d_backward(grad_output_t, self_p, padding)

- name: replication_pad3d_backward(Tensor grad_output, Tensor self, int[6] padding) -> Tensor
  grad_output: replication_pad3d(grad, padding)
  self: zeros_like(self)
  result: replication_pad3d_backward(grad_output_t, self_p, padding)

- name: smooth_l1_loss_backward(Tensor grad_output, Tensor self, Tensor target, int reduction, float beta) -> Tensor
  grad_output: smooth_l1_loss_double_backward_grad_output(grad, grad_output, self, target, reduction, beta)
  self: smooth_l1_loss_double_backward(grad * grad_output, self, target, reduction, beta)
  target: -smooth_l1_loss_double_backward(grad * grad_output, self, target, reduction, beta)

- name: huber_loss_backward(Tensor grad_output, Tensor self, Tensor target, int reduction, float delta) -> Tensor
  grad_output: huber_loss_double_backward_grad_output(grad, grad_output, self, target, reduction, delta)
  self: huber_loss_double_backward(grad * grad_output, self, target, reduction, delta)
  target: -huber_loss_double_backward(grad * grad_output, self, target, reduction, delta)

- name: softplus_backward(Tensor grad_output, Tensor self, Scalar beta, Scalar threshold) -> Tensor
  grad_output: softplus_backward(grad, self, beta, threshold)
  self: softplus_double_backward(grad * grad_output, self, beta, threshold)

- name: _softmax_backward_data(Tensor grad_output, Tensor output, int dim, ScalarType input_dtype) -> Tensor
  grad_output: _softmax_backward_data(grad.to(output.dtype()), output, dim, input_dtype)
  output: softmax_double_backward(grad.to(output.dtype()), grad_output, dim, output).to(output.dtype())

- name: soft_margin_loss_backward(Tensor grad_output, Tensor self, Tensor target, int reduction) -> Tensor
  grad_output: soft_margin_loss_double_backward_grad_output(grad, grad_output, self, target, reduction)
  self: soft_margin_loss_double_backward(grad * grad_output, self, target, reduction)

- name: softshrink_backward(Tensor grad_output, Tensor self, Scalar lambd) -> Tensor
  grad_output: softshrink_backward(grad, self, lambd)
  self: zeros_like(grad)

- name: threshold_backward(Tensor grad_output, Tensor self, Scalar threshold) -> Tensor
  grad_output: threshold_backward(grad, self, threshold)
  self: zeros_like(grad)
  result: zeros_like(self_t) + threshold_backward(grad_output_t, self_p, threshold)

  # NOTE: Not implementing forward AD formulas for backwards of non-vec upsample overloads
  #       because they are only kept for backward compatability
- name: upsample_linear1d_backward(Tensor grad_output, int[1] output_size, int[3] input_size, bool align_corners, float? scales=None) -> Tensor
  grad_output: upsample_linear1d(grad, output_size, align_corners, scales)

- name: upsample_bilinear2d_backward(Tensor grad_output, int[2] output_size, int[4] input_size, bool align_corners, float? scales_h=None, float? scales_w=None) -> Tensor
  grad_output: upsample_bilinear2d(grad, output_size, align_corners, scales_h, scales_w)

- name: _upsample_bilinear2d_aa_backward(Tensor grad_output, int[2] output_size, int[4] input_size, bool align_corners, float? scales_h=None, float? scales_w=None) -> Tensor
  grad_output: _upsample_bilinear2d_aa(grad, output_size, align_corners, scales_h, scales_w)

- name: upsample_bicubic2d_backward(Tensor grad_output, int[2] output_size, int[4] input_size, bool align_corners, float? scales_h=None, float? scales_w=None) -> Tensor
  grad_output: upsample_bicubic2d(grad, output_size, align_corners, scales_h, scales_w)

- name: _upsample_bicubic2d_aa_backward(Tensor grad_output, int[2] output_size, int[4] input_size, bool align_corners, float? scales_h=None, float? scales_w=None) -> Tensor
  grad_output: _upsample_bicubic2d_aa(grad, output_size, align_corners, scales_h, scales_w)

- name: upsample_trilinear3d_backward(Tensor grad_output, int[3] output_size, int[5] input_size, bool align_corners, float? scales_d=None, float? scales_h=None, float? scales_w=None) -> Tensor
  grad_output: upsample_trilinear3d(grad, output_size, align_corners, scales_d, scales_h, scales_w)

- name: upsample_nearest1d_backward(Tensor grad_output, int[1] output_size, int[3] input_size, float? scales=None) -> Tensor
  grad_output: upsample_nearest1d(grad, output_size, scales)

- name: _upsample_nearest_exact1d_backward(Tensor grad_output, int[1] output_size, int[3] input_size, float? scales=None) -> Tensor
  grad_output: _upsample_nearest_exact1d(grad, output_size, scales)

- name: upsample_nearest2d_backward(Tensor grad_output, int[2] output_size, int[4] input_size, float? scales_h=None, float? scales_w=None) -> Tensor
  grad_output: upsample_nearest2d(grad, output_size, scales_h, scales_w)

- name: _upsample_nearest_exact2d_backward(Tensor grad_output, int[2] output_size, int[4] input_size, float? scales_h=None, float? scales_w=None) -> Tensor
  grad_output: _upsample_nearest_exact2d(grad, output_size, scales_h, scales_w)

- name: upsample_nearest3d_backward(Tensor grad_output, int[3] output_size, int[5] input_size, float? scales_d=None, float? scales_h=None, float? scales_w=None) -> Tensor
  grad_output: upsample_nearest3d(grad, output_size, scales_d, scales_h, scales_w)

- name: _upsample_nearest_exact3d_backward(Tensor grad_output, int[3] output_size, int[5] input_size, float? scales_d=None, float? scales_h=None, float? scales_w=None) -> Tensor
  grad_output: _upsample_nearest_exact3d(grad, output_size, scales_d, scales_h, scales_w)

- name: upsample_linear1d_backward.vec(Tensor grad_output, int[]? output_size, int[] input_size, bool align_corners, float[]? scale_factors) -> Tensor
  grad_output: upsample_linear1d(grad, output_size, align_corners, scale_factors)
  result: auto_linear

- name: upsample_bilinear2d_backward.vec(Tensor grad_output, int[]? output_size, int[] input_size, bool align_corners, float[]? scale_factors) -> Tensor
  grad_output: upsample_bilinear2d(grad, output_size, align_corners, scale_factors)
  result: auto_linear

- name: _upsample_bilinear2d_aa_backward.vec(Tensor grad_output, int[]? output_size, int[] input_size, bool align_corners, float[]? scale_factors) -> Tensor
  grad_output: _upsample_bilinear2d_aa(grad, output_size, align_corners, scale_factors)
  result: auto_linear

- name: upsample_trilinear3d_backward.vec(Tensor grad_output, int[]? output_size, int[] input_size, bool align_corners, float[]? scale_factors) -> Tensor
  grad_output: upsample_trilinear3d(grad, output_size, align_corners, scale_factors)
  result: auto_linear

- name: upsample_bicubic2d_backward.vec(Tensor grad_output, int[]? output_size, int[] input_size, bool align_corners, float[]? scale_factors) -> Tensor
  grad_output: upsample_bicubic2d(grad, output_size, align_corners, scale_factors)
  result: auto_linear

- name: _upsample_bicubic2d_aa_backward.vec(Tensor grad_output, int[]? output_size, int[] input_size, bool align_corners, float[]? scale_factors) -> Tensor
  grad_output: _upsample_bicubic2d_aa(grad, output_size, align_corners, scale_factors)

- name: upsample_nearest1d_backward.vec(Tensor grad_output, int[]? output_size, int[] input_size, float[]? scale_factors) -> Tensor
  grad_output: upsample_nearest1d(grad, output_size, scale_factors)
  result: auto_linear

- name: _upsample_nearest_exact1d_backward.vec(Tensor grad_output, int[]? output_size, int[] input_size, float[]? scale_factors) -> Tensor
  grad_output: _upsample_nearest_exact1d(grad, output_size, scale_factors)
  result: auto_linear

- name: upsample_nearest2d_backward.vec(Tensor grad_output, int[]? output_size, int[] input_size, float[]? scale_factors) -> Tensor
  grad_output: upsample_nearest2d(grad, output_size, scale_factors)
  result: auto_linear

- name: _upsample_nearest_exact2d_backward.vec(Tensor grad_output, int[]? output_size, int[] input_size, float[]? scale_factors) -> Tensor
  grad_output: _upsample_nearest_exact2d(grad, output_size, scale_factors)
  result: auto_linear

- name: upsample_nearest3d_backward.vec(Tensor grad_output, int[]? output_size, int[] input_size, float[]? scale_factors) -> Tensor
  grad_output: upsample_nearest3d(grad, output_size, scale_factors)
  result: auto_linear

- name: _upsample_nearest_exact3d_backward.vec(Tensor grad_output, int[]? output_size, int[] input_size, float[]? scale_factors) -> Tensor
  grad_output: _upsample_nearest_exact3d(grad, output_size, scale_factors)
  result: auto_linear

- name: sigmoid_backward(Tensor grad_output, Tensor output) -> Tensor
  grad_output: sigmoid_backward(grad, output.conj())
  output: grad.conj() * grad_output * (-2 * output.conj() + 1)

- name: tanh_backward(Tensor grad_output, Tensor output) -> Tensor
  grad_output: tanh_backward(grad, output.conj())
  output: grad.conj() * (-2 * output.conj() * grad_output)

# cudnn
- name: _cudnn_ctc_loss(Tensor log_probs, Tensor targets, int[] input_lengths, int[] target_lengths, int blank, bool deterministic, bool zero_infinity) -> (Tensor, Tensor)
  log_probs: _cudnn_ctc_loss_backward(grad, result0, result1, zero_infinity)

- name: cudnn_convolution_transpose(Tensor self, Tensor weight, int[] padding, int[] output_padding, int[] stride, int[] dilation, int groups, bool benchmark, bool deterministic, bool allow_tf32) -> Tensor
  self, weight: "_cudnn_convolution_backward(self, grad, weight, padding, output_padding, stride, dilation, true, groups, {grad_input_mask[0], grad_input_mask[1]})"

- name: cudnn_convolution(Tensor self, Tensor weight, int[] padding, int[] stride, int[] dilation, int groups, bool benchmark, bool deterministic, bool allow_tf32) -> Tensor
  self, weight: "_cudnn_convolution_backward(self, grad, weight, padding, std::vector<int64_t>(padding.size(), 0), stride, dilation, false, groups, {grad_input_mask[0], grad_input_mask[1]})"

- name: cudnn_grid_sampler(Tensor self, Tensor grid) -> Tensor output
  self, grid: "grad.defined() ? cudnn_grid_sampler_backward(self, grid, grad) : std::tuple<Tensor, Tensor>()"

- name: cudnn_affine_grid_generator(Tensor theta, int N, int C, int H, int W) -> Tensor grid
  theta: cudnn_affine_grid_generator_backward(grad, N, C, H, W)

# NB: Why is the backwards here so complicated?  CuDNN cannot be used to compute
# backward in evaluation mode, because the math for backward in evaluation mode
# is different (since the forward math is different), and CuDNN does not support
# it.  And in any case, you shouldn't be using this bn in evaluation mode,
# because it should be merged into the previous convolution (left for future
# work.)
# NB2: The quotes around the gradient are needed to appease YAML parsing rules.
- name: cudnn_batch_norm(Tensor input, Tensor weight, Tensor? bias, Tensor? running_mean, Tensor? running_var, bool training, float exponential_average_factor, float epsilon) -> (Tensor, Tensor, Tensor, Tensor)
  input, weight, bias: "grad.defined() ? (training ? cudnn_batch_norm_backward(input, grad.contiguous(input.suggest_memory_format()), weight, running_mean, running_var, result1, result2, epsilon, retain_variables ? result3.clone() : result3) : native_batch_norm_backward(grad, input, weight, running_mean, running_var, result1, result2, training, epsilon, grad_input_mask)) : std::tuple<Tensor, Tensor, Tensor>()"

# HACK: save_mean and save_var are going to be passed in as
# requires_grad variables (even though we'll never backprop through
# them) so we need to prevent the unpacking from triggering an error.
- name: cudnn_batch_norm_backward(Tensor input, Tensor grad_output, Tensor weight, Tensor? running_mean, Tensor? running_var, Tensor? save_mean, Tensor? save_var, float epsilon, Tensor reserveSpace) -> (Tensor, Tensor, Tensor)
  save_mean: not_implemented("cudnn_batch_norm_backward save_mean")
  save_var: not_implemented("cudnn_batch_norm_backward save_var")
  reserveSpace: not_implemented("cudnn_batch_norm_backward reserveSpace")
  input, weight, grad_output: batchnorm_double_backward(input, weight, grads[0], grads[1], grads[2], grad_output, running_mean, running_var, true, epsilon, save_mean, save_var, grad_input_mask)

# nnpack

- name: _nnpack_spatial_convolution(Tensor input, Tensor weight, Tensor? bias, int[2] padding, int[2] stride=1) -> Tensor
  # NNPACK does not support strided convolutions in the backwards path, which is the reason why we are using the closest available function that does here.
  input, weight, bias: "grad.defined() ? convolution_backward(grad, input, weight, bias->sizes(), stride, padding, std::vector<int64_t>(padding.size(), 1), false, std::vector<int64_t>(padding.size(), 0), 1, grad_input_mask) : std::tuple<Tensor, Tensor, Tensor>()"

# Only frst three of _cudnn_rnn outputs can have gradients.
# _cudnn_rnn outputs: (output, hy, cy, reserve, weight_buf)
- name: _cudnn_rnn(Tensor input, Tensor[] weight, int weight_stride0, Tensor? weight_buf, Tensor hx, Tensor? cx, int mode, int hidden_size, int proj_size, int num_layers, bool batch_first, float dropout, bool train, bool bidirectional, int[] batch_sizes, Tensor? dropout_state) -> (Tensor, Tensor, Tensor, Tensor, Tensor)
  dropout_state: non_differentiable
  output_differentiability: [True, True, True, False, False]
  input, hx, cx, weight: "_cudnn_rnn_backward(input, weight, weight_stride0, result4, hx, cx, result0, grads[0], grads[1], grads[2], mode, hidden_size, proj_size, num_layers, batch_first, dropout, train, bidirectional, batch_sizes, dropout_state, retain_variables ? result3.clone() : result3, grad_input_mask)"

- name: _cudnn_rnn_backward(Tensor input, Tensor[] weight, int weight_stride0, Tensor weight_buf, Tensor hx, Tensor? cx, Tensor output, Tensor? grad_output, Tensor? grad_hy, Tensor? grad_cy, int mode, int hidden_size, int proj_size, int num_layers, bool batch_first, float dropout, bool train, bool bidirectional, int[] batch_sizes, Tensor? dropout_state, Tensor reserve, bool[4] output_mask) -> (Tensor, Tensor, Tensor, Tensor[])
  dropout_state: non_differentiable
  input: not_implemented("_cudnn_rnn_backward", kCudnnDoubleBackwardMsg)
  weight: not_implemented_list("_cudnn_rnn_backward", kCudnnDoubleBackwardMsg)
  hx: not_implemented("_cudnn_rnn_backward", kCudnnDoubleBackwardMsg)
  cx: not_implemented("_cudnn_rnn_backward", kCudnnDoubleBackwardMsg)
  output: not_implemented("_cudnn_rnn_backward", kCudnnDoubleBackwardMsg)
  grad_output: not_implemented("_cudnn_rnn_backward", kCudnnDoubleBackwardMsg)
  grad_hy: not_implemented("_cudnn_rnn_backward", kCudnnDoubleBackwardMsg)
  grad_cy: not_implemented("_cudnn_rnn_backward", kCudnnDoubleBackwardMsg)

# miopen

- name: miopen_convolution_transpose(Tensor self, Tensor weight, Tensor? bias, int[] padding, int[] output_padding, int[] stride, int[] dilation, int groups, bool benchmark, bool deterministic) -> Tensor
  self, weight, bias: "grad.defined() ? convolution_backward(grad, self, weight, bias->sizes(), stride, padding, dilation, true, output_padding, groups, grad_input_mask) : std::tuple<Tensor, Tensor, Tensor>()"

- name: miopen_convolution(Tensor self, Tensor weight, Tensor? bias, int[] padding, int[] stride, int[] dilation, int groups, bool benchmark, bool deterministic) -> Tensor
  self, weight, bias: "grad.defined() ? convolution_backward(grad, self, weight, bias->sizes(), stride, padding, dilation, false, std::vector<int64_t>(padding.size(), 0), groups, grad_input_mask) : std::tuple<Tensor, Tensor, Tensor>()"

- name: miopen_depthwise_convolution(Tensor self, Tensor weight, Tensor? bias, int[] padding, int[] stride, int[] dilation, int groups, bool benchmark, bool deterministic) -> Tensor
  self, weight, bias: "grad.defined() ? convolution_backward(grad, self, weight, bias->sizes(), stride, padding, dilation, false, std::vector<int64_t>(padding.size(), 0), groups, grad_input_mask) : std::tuple<Tensor, Tensor, Tensor>()"

- name: miopen_batch_norm(Tensor input, Tensor weight, Tensor? bias, Tensor? running_mean, Tensor? running_var, bool training, float exponential_average_factor, float epsilon) -> (Tensor, Tensor, Tensor)
  input, weight, bias: "grad.defined() ? (training ? miopen_batch_norm_backward(input, grad.contiguous(), weight, running_mean, running_var, result1, result2, epsilon) : native_batch_norm_backward(grad, input, weight, running_mean, running_var, result1, result2, training, epsilon, grad_input_mask)) : std::tuple<Tensor, Tensor, Tensor>()"

- name: miopen_batch_norm_backward(Tensor input, Tensor grad_output, Tensor weight, Tensor? running_mean, Tensor? running_var, Tensor? save_mean, Tensor? save_var, float epsilon) -> (Tensor, Tensor, Tensor)
  save_mean: not_implemented("miopen_batch_norm_backward save_mean")
  save_var: not_implemented("miopen_batch_norm_backward save_var")
  input, weight, grad_output: batchnorm_double_backward(input, weight, grads[0], grads[1], grads[2], grad_output, running_mean, running_var, true, epsilon, save_mean, save_var, grad_input_mask)

- name: miopen_rnn(Tensor input, Tensor[] weight, int weight_stride0, Tensor hx, Tensor? cx, int mode, int hidden_size, int num_layers, bool batch_first, float dropout, bool train, bool bidirectional, int[] batch_sizes, Tensor? dropout_state) -> (Tensor, Tensor, Tensor, Tensor, Tensor)
  dropout_state: non_differentiable
  output_differentiability: [True, True, True, False, False]
  input, hx, cx, weight: "miopen_rnn_backward(input, weight, weight_stride0, result4, hx, cx, result0, grads[0], grads[1], grads[2], mode, hidden_size, num_layers, batch_first, dropout, train, bidirectional, batch_sizes, dropout_state, retain_variables ? result3.clone() : result3, grad_input_mask)"

- name: miopen_rnn_backward(Tensor input, Tensor[] weight, int weight_stride0, Tensor weight_buf, Tensor hx, Tensor? cx, Tensor output, Tensor? grad_output, Tensor? grad_hy, Tensor? grad_cy, int mode, int hidden_size, int num_layers, bool batch_first, float dropout, bool train, bool bidirectional, int[] batch_sizes, Tensor? dropout_state, Tensor reserve, bool[4] output_mask) -> (Tensor, Tensor, Tensor, Tensor[])
  dropout_state: non_differentiable

# mkldnn
- name: mkldnn_convolution(Tensor self, Tensor weight, Tensor? bias, int[] padding, int[] stride, int[] dilation, int groups) -> Tensor
  self, weight, bias: "grad.defined() ? convolution_backward(grad, self, weight, bias->sizes(), stride, padding, dilation, /*transposed=*/ false, /*output_padding=*/ std::vector<int64_t>(padding.size(), 0), groups, grad_input_mask) : std::tuple<Tensor, Tensor, Tensor>()"

- name: mkldnn_linear(Tensor self, Tensor weight, Tensor? bias=None) -> Tensor
  self, weight, bias: mkldnn_linear_backward(self, grad, weight, grad_input_mask)

- name: mkldnn_max_pool2d(Tensor self, int[2] kernel_size, int[2] stride=[], int[2] padding=0, int[2] dilation=1, bool ceil_mode=False) -> Tensor
  self: mkldnn_max_pool2d_backward(grad, result, self, kernel_size, stride, padding, dilation, ceil_mode)

- name: mkldnn_max_pool3d(Tensor self, int[3] kernel_size, int[3] stride=[], int[3] padding=0, int[3] dilation=1, bool ceil_mode=False) -> Tensor
  self: mkldnn_max_pool3d_backward(grad, result, self, kernel_size, stride, padding, dilation, ceil_mode)

- name: mkldnn_adaptive_avg_pool2d(Tensor self, int[2] output_size) -> Tensor
  self: mkldnn_adaptive_avg_pool2d_backward(grad, self)

- name: _mkldnn_reshape(Tensor self, int[] shape) -> Tensor
  self: grad.reshape(self.sizes())

# fft
- name: _fft_r2c(Tensor self, int[] dim, int normalization, bool onesided) -> Tensor
  self: fft_r2c_backward(grad, dim, normalization, onesided, self.size(dim.back()))

- name: _fft_c2r(Tensor self, int[] dim, int normalization, int last_dim_size) -> Tensor
  self: fft_c2r_backward(grad, dim, normalization)

- name: _fft_c2c(Tensor self, int[] dim, int normalization, bool forward) -> Tensor
  self: _fft_c2c(grad, dim, normalization, !forward)

- name: unbind.int(Tensor(a -> *) self, int dim=0) -> Tensor(a)[]
  self: unbind_backward(grads, dim)
  result: auto_linear

- name: stack(Tensor[] tensors, int dim=0) -> Tensor
  tensors: "grad.defined() ? unbind(grad, dim) : std::vector<Tensor>(tensors.size())"
  result: stack_jvp(tensors, dim)

# fused RNN kernels

# Only frst two of _thnn_fused_lstm_cell outputs can have gradients.
# _thnn_fused_lstm_cell outputs: (hy, cy, workspace)
- name: _thnn_fused_lstm_cell(Tensor input_gates, Tensor hidden_gates, Tensor cx, Tensor? input_bias=None, Tensor? hidden_bias=None) -> (Tensor, Tensor, Tensor)
  output_differentiability: [True, True, False]
  input_gates, hidden_gates, cx, input_bias, hidden_bias: "GradMode::is_enabled() ? _thnn_differentiable_lstm_cell_backward(grads[0], grads[1], input_gates, hidden_gates, input_bias, hidden_bias, cx, result1) : _thnn_fused_lstm_cell_backward(grads[0], grads[1], cx, result1, result2, input_bias.defined())"

- name: _thnn_fused_gru_cell(Tensor input_gates, Tensor hidden_gates, Tensor hx, Tensor? input_bias=None, Tensor? hidden_bias=None) -> (Tensor, Tensor)
  input_gates, hidden_gates, hx, input_bias, hidden_bias: "grad.defined() ? (GradMode::is_enabled() ? _thnn_differentiable_gru_cell_backward(grad, input_gates, hidden_gates, hx, input_bias, hidden_bias) : _thnn_fused_gru_cell_backward(grad, result1, input_bias.defined())) : std::tuple<Tensor, Tensor, Tensor, Tensor, Tensor>()"

# PackedSequence helpers
- name: _pack_padded_sequence(Tensor input, Tensor lengths, bool batch_first) -> (Tensor, Tensor)
  input: _pack_padded_sequence_backward(grad, input.sizes(), result1, batch_first)

# TH wrappers
- name: eq.Scalar(Tensor self, Scalar other) -> Tensor
  output_differentiability: [False]

- name: eq.Tensor(Tensor self, Tensor other) -> Tensor
  output_differentiability: [False]

- name: ge.Scalar(Tensor self, Scalar other) -> Tensor
  output_differentiability: [False]

- name: ge.Tensor(Tensor self, Tensor other) -> Tensor
  output_differentiability: [False]

- name: gt.Scalar(Tensor self, Scalar other) -> Tensor
  output_differentiability: [False]

- name: gt.Tensor(Tensor self, Tensor other) -> Tensor
  output_differentiability: [False]

- name: le.Scalar(Tensor self, Scalar other) -> Tensor
  output_differentiability: [False]

- name: le.Tensor(Tensor self, Tensor other) -> Tensor
  output_differentiability: [False]

- name: lt.Scalar(Tensor self, Scalar other) -> Tensor
  output_differentiability: [False]

- name: lt.Tensor(Tensor self, Tensor other) -> Tensor
  output_differentiability: [False]

- name: ne.Scalar(Tensor self, Scalar other) -> Tensor
  output_differentiability: [False]

- name: ne.Tensor(Tensor self, Tensor other) -> Tensor
  output_differentiability: [False]

- name: multinomial(Tensor self, int num_samples, bool replacement=False, *, Generator? generator=None) -> Tensor
  output_differentiability: [False]

- name: nonzero(Tensor self) -> Tensor
  output_differentiability: [False]

- name: segment_reduce(Tensor data, str reduce, *, Tensor? lengths=None, Tensor? indices=None, int axis=0, bool unsafe=False, Scalar? initial=None) -> Tensor
  data: _segment_reduce_backward(grad, result, data, reduce, lengths)

- name: _pin_memory(Tensor self, Device? device=None) -> Tensor
  self: grad

# Empty factory functions have explicit non-differentiability so that they propagate the class
# when used with a Tensor subclass together with __torch_dispatch__.
# All the other factory functions are composite and call into one of these.
- name: new_empty(Tensor self, int[] size, *, ScalarType? dtype=None, Layout? layout=None, Device? device=None, bool? pin_memory=None) -> Tensor
  self: non_differentiable
  output_differentiability: [False]

- name: new_empty_strided(Tensor self, int[] size, int[] stride, *, ScalarType? dtype=None, Layout? layout=None, Device? device=None, bool? pin_memory=None) -> Tensor
  self: non_differentiable
  output_differentiability: [False]

- name: empty_like(Tensor self, *, ScalarType? dtype=None, Layout? layout=None, Device? device=None, bool? pin_memory=None, MemoryFormat? memory_format=None) -> Tensor
  self: non_differentiable
  output_differentiability: [False]

- name: _new_zeros_with_same_feature_meta(Tensor self, Tensor other, *, int self_num_batch_dims=0) -> Tensor
  self: non_differentiable
  other: non_differentiable
  output_differentiability: [False]

- name: _test_warn_in_autograd(Tensor self) -> Tensor
  self: warn_backwards(grad)

- name: _efficientzerotensor(int[] size, *, ScalarType? dtype=None, Layout? layout=None, Device? device=None, bool? pin_memory=None) -> Tensor
  output_differentiability: [False]<|MERGE_RESOLUTION|>--- conflicted
+++ resolved
@@ -212,8 +212,8 @@
 
 - name: addbmm(Tensor self, Tensor batch1, Tensor batch2, *, Scalar beta=1, Scalar alpha=1) -> Tensor
   self: maybe_multiply(grad, beta.conj())
-  batch1: grad.unsqueeze(0).expand({ batch1.size(0), batch1.size(1), batch2.size(2) }).bmm(batch2.transpose(1, 2).conj()) * alpha.conj()
-  batch2: batch1.transpose(1, 2).conj().bmm(grad.unsqueeze(0).expand({ batch1.size(0), batch1.size(1), batch2.size(2) })) * alpha.conj()
+  batch1: maybe_multiply(grad.unsqueeze(0).expand({ batch1.size(0), batch1.size(1), batch2.size(2) }).bmm(batch2.transpose(1, 2).conj()), alpha.conj())
+  batch2: maybe_multiply(batch1.transpose(1, 2).conj().bmm(grad.unsqueeze(0).expand({ batch1.size(0), batch1.size(1), batch2.size(2) })), alpha.conj())
   result: maybe_multiply(self_t, beta) + maybe_multiply(batch1_t.bmm(batch2_p).sum(0), alpha) + maybe_multiply(batch1_p.bmm(batch2_t).sum(0), alpha)
 
 - name: addcdiv(Tensor self, Tensor tensor1, Tensor tensor2, *, Scalar value=1) -> Tensor
@@ -241,14 +241,14 @@
 
 - name: addmv(Tensor self, Tensor mat, Tensor vec, *, Scalar beta=1, Scalar alpha=1) -> Tensor
   self: maybe_multiply(grad, beta.conj())
-  mat: grad.ger(vec.conj()) * alpha.conj()
-  vec: mat.t().conj().mv(grad) * alpha.conj()
+  mat: maybe_multiply(grad.ger(vec.conj()), alpha.conj())
+  vec: maybe_multiply(mat.t().conj().mv(grad), alpha.conj())
   result: maybe_multiply(self_t, beta) + maybe_multiply(mat_t.mv(vec_p), alpha) + maybe_multiply(mat_p.mv(vec_t), alpha)
 
 - name: addr(Tensor self, Tensor vec1, Tensor vec2, *, Scalar beta=1, Scalar alpha=1) -> Tensor
   self: maybe_multiply(grad, beta.conj())
-  vec1: grad.mv(vec2.conj()) * alpha.conj()
-  vec2: grad.t().mv(vec1.conj()) * alpha.conj()
+  vec1: maybe_multiply(grad.mv(vec2.conj()), alpha.conj())
+  vec2: maybe_multiply(grad.t().mv(vec1.conj()), alpha.conj())
   result: maybe_multiply(self_t, beta) + maybe_multiply(vec1_t.outer(vec2_p), alpha) + maybe_multiply(vec1_p.outer(vec2_t), alpha)
 
 - name: affine_grid_generator(Tensor theta, int[] size, bool align_corners) -> Tensor
@@ -318,8 +318,8 @@
 
 - name: baddbmm(Tensor self, Tensor batch1, Tensor batch2, *, Scalar beta=1, Scalar alpha=1) -> Tensor
   self: maybe_multiply(grad, beta.conj())
-  batch1: grad.bmm(batch2.transpose(1, 2).conj()) * alpha.conj()
-  batch2: batch1.transpose(1, 2).conj().bmm(grad) * alpha.conj()
+  batch1: maybe_multiply(grad.bmm(batch2.transpose(1, 2).conj()), alpha.conj())
+  batch2: maybe_multiply(batch1.transpose(1, 2).conj().bmm(grad), alpha.conj())
   result: maybe_multiply(self_t, beta) + maybe_multiply(batch1_t.bmm(batch2_p), alpha) + maybe_multiply(batch1_p.bmm(batch2_t), alpha)
 
 - name: bernoulli(Tensor self, *, Generator? generator=None) -> Tensor
@@ -692,6 +692,7 @@
 
 - name: hardsigmoid(Tensor self) -> Tensor
   self: hardsigmoid_backward(grad, self)
+  result: auto_element_wise
 
 - name: histc(Tensor self, int bins=100, Scalar min=0, Scalar max=0) -> Tensor
   output_differentiability: [False]
@@ -932,9 +933,10 @@
   other: zeros_like(other)
   result: self_t.zero_()
 
-- name: _lu_with_info(Tensor self, bool pivot=True, bool check_errors=True) -> (Tensor LU, Tensor pivots, Tensor info)
-  self: _lu_with_info_backward(grad, self, LU, pivots)
-  LU: _lu_with_info_jvp(self_t, LU, pivots)
+- name: linalg_lu_factor_ex(Tensor A, *, bool pivot=True, bool check_errors=False) -> (Tensor LU, Tensor pivots, Tensor info)
+  A: lu_factor_ex_backward(grad, A, LU, pivots)
+  LU: lu_factor_ex_jvp(A_t, LU, pivots)
+  output_differentiability: [True, False, False]
 
 - name: lu_solve(Tensor self, Tensor LU_data, Tensor LU_pivots) -> Tensor
   self, LU_data: lu_solve_backward(grad, result, LU_data, LU_pivots, grad_input_mask)
@@ -1428,7 +1430,7 @@
 
 - name: sub.Tensor(Tensor self, Tensor other, *, Scalar alpha=1) -> Tensor
   self: handle_r_to_c(self.scalar_type(), grad)
-  other: handle_r_to_c(other.scalar_type(), -grad * alpha.conj())
+  other: handle_r_to_c(other.scalar_type(), maybe_multiply(-grad, alpha.conj()))
   result: self_t - maybe_multiply(other_t, alpha)
 
 - name: sub.Scalar(Tensor self, Scalar other, Scalar alpha=1) -> Tensor
@@ -1436,11 +1438,11 @@
   result: auto_element_wise
 
 - name: rsub.Tensor(Tensor self, Tensor other, *, Scalar alpha=1) -> Tensor
-  self: handle_r_to_c(other.scalar_type(), -grad * alpha.conj())
-  other: handle_r_to_c(self.scalar_type(), grad)
+  self: handle_r_to_c(self.scalar_type(), maybe_multiply(-grad, alpha.conj()))
+  other: handle_r_to_c(other.scalar_type(), grad)
 
 - name: rsub.Scalar(Tensor self, Scalar other, Scalar alpha=1) -> Tensor
-  self: handle_r_to_c(self.scalar_type(), -grad * alpha.conj())
+  self: handle_r_to_c(self.scalar_type(), maybe_multiply(-grad, alpha.conj()))
 
 - name: sum(Tensor self, *, ScalarType? dtype=None) -> Tensor
   self: grad.expand(self.sizes())
@@ -1565,6 +1567,7 @@
 
 - name: unfold_backward(Tensor grad_in, int[] input_sizes, int dim, int size, int step) -> Tensor
   grad_in: grad.unfold(dim, size, step)
+  result: auto_linear
 
 - name: uniform_(Tensor(a!) self, float from=0, float to=1, *, Generator? generator=None) -> Tensor(a!)
   self: zeros_like(grad)
@@ -1669,6 +1672,7 @@
 
 - name: constant_pad_nd(Tensor self, int[] pad, Scalar value=0) -> Tensor
   self: constant_pad_nd_backward(grad, pad)
+  result: constant_pad_nd(self_t, pad, 0)
 
 - name: binary_cross_entropy(Tensor self, Tensor target, Tensor? weight=None, int reduction=Mean) -> Tensor
   self: binary_cross_entropy_backward(grad, self, target, weight, reduction)
@@ -1789,6 +1793,7 @@
 - name: hardshrink_backward(Tensor grad_out, Tensor self, Scalar lambd) -> Tensor
   grad_out: hardshrink_backward(grad, self, lambd)
   self: zeros_like(grad)
+  result: at::where((self_p > lambd).logical_or(self_p < -lambd), grad_out_t, at::zeros({}, result.options()).expand_as(result))
 
 - name: hardtanh(Tensor self, Scalar min_val=-1, Scalar max_val=1) -> Tensor
   self: hardtanh_backward(grad, self, min_val, max_val)
@@ -2016,22 +2021,20 @@
 
 - name: convolution(Tensor input, Tensor weight, Tensor? bias, int[] stride, int[] padding, int[] dilation, bool transposed, int[] output_padding, int groups) -> Tensor
   input, weight, bias: "grad.defined() ? convolution_backward(grad, input, weight, bias->sizes(), stride, padding, dilation, transposed, output_padding, groups, grad_input_mask) : std::tuple<Tensor, Tensor, Tensor>()"
+  result: convolution_jvp(input_p, input_t, weight_p, weight_t, bias_p, bias_t, stride, padding, dilation, transposed, output_padding, groups)
 
 # TorchScript serializes calls to _convolution so this entry is present until that is changed to use convolution.
 # Note that the benchmark, deterministic, cudnn_enabled, and allow_tf32 flags are queried from the global context
 # by convolution_backward instead of being passed along from the forward pass.
 - name: _convolution(Tensor input, Tensor weight, Tensor? bias, int[] stride, int[] padding, int[] dilation, bool transposed, int[] output_padding, int groups, bool benchmark, bool deterministic, bool cudnn_enabled, bool allow_tf32) -> Tensor
   input, weight, bias: "grad.defined() ? convolution_backward(grad, input, weight, bias->sizes(), stride, padding, dilation, transposed, output_padding, groups, grad_input_mask) : std::tuple<Tensor, Tensor, Tensor>()"
+  result: _convolution_jvp(input_p, input_t, weight_p, weight_t, bias_p, bias_t, stride, padding, dilation, transposed, output_padding, groups, benchmark, deterministic, cudnn_enabled, allow_tf32)
 
 - name: convolution_backward(Tensor grad_output, Tensor input, Tensor weight, int[]? bias_sizes, int[] stride, int[] padding, int[] dilation, bool transposed, int[] output_padding, int groups, bool[3] output_mask) -> (Tensor, Tensor, Tensor)
-<<<<<<< HEAD
-  grad_output, input, weight: _convolution_double_backward(grads[0], grads[1], grads[2], grad_output, weight, input, stride, padding, dilation, transposed, output_padding, groups, at::globalContext().benchmarkCuDNN(), at::globalContext().deterministicCuDNN() || at::globalContext().deterministicAlgorithms(), at::globalContext().userEnabledCuDNN(), at::globalContext().allowTF32CuDNN(), grad_input_mask)
-=======
   grad_output, input, weight: _convolution_double_backward(grads[0], grads[1], grads[2], grad_output, weight, input, stride, padding, dilation, transposed, output_padding, groups, grad_input_mask)
   result0: std::get<0>(convolution_backward(grad_output_p, input_p, weight_t, bias_sizes, stride, padding, dilation, transposed, output_padding, groups, {true, false, false})) + std::get<0>(convolution_backward(grad_output_t, input_p, weight_p, bias_sizes, stride, padding, dilation, transposed, output_padding, groups, {true, false, false}))
   result1: std::get<1>(convolution_backward(grad_output_p, input_t, weight_p, bias_sizes, stride, padding, dilation, transposed, output_padding, groups, {false, true, false})) + std::get<1>(convolution_backward(grad_output_t, input_p, weight_p, bias_sizes, stride, padding, dilation, transposed, output_padding, groups, {false, true, false}))
   result2: convolution_backward_jvp_grad_bias(grad_output_t, result2)
->>>>>>> e1b84e1b
 
 - name: convolution_overrideable(Tensor input, Tensor weight, Tensor? bias, int[] stride, int[] padding, int[] dilation, bool transposed, int[] output_padding, int groups) -> Tensor
   input, weight, bias: "grad.defined() ? convolution_backward_overrideable(grad, input, weight, stride, padding, dilation, transposed, output_padding, groups, grad_input_mask) : std::tuple<Tensor, Tensor, Tensor>()"
@@ -2068,16 +2071,20 @@
 
 - name: col2im(Tensor self, int[2] output_size, int[2] kernel_size, int[2] dilation, int[2] padding, int[2] stride) -> Tensor
   self: col2im_backward(grad, kernel_size, dilation, padding, stride)
+  result: auto_linear
 
 - name: im2col(Tensor self, int[2] kernel_size, int[2] dilation, int[2] padding, int[2] stride) -> Tensor
   self: im2col_backward(grad, {self.size(2), self.size(3)}, kernel_size, dilation, padding, stride)
+  result: auto_linear
 
 # NN double backwards support
 - name: im2col_backward(Tensor grad_output, int[2] input_size, int[2] kernel_size, int[2] dilation, int[2] padding, int[2] stride) -> Tensor
   grad_output: im2col(grad, kernel_size, dilation, padding, stride)
+  result: auto_linear
 
 - name: col2im_backward(Tensor grad_output, int[2] kernel_size, int[2] dilation, int[2] padding, int[2] stride) -> Tensor
   grad_output: col2im(grad, {grad_output.size(2), grad_output.size(3)}, kernel_size, dilation, padding, stride)
+  result: auto_linear
 
 - name: _adaptive_avg_pool2d_backward(Tensor grad_output, Tensor self) -> Tensor
   grad_output: _adaptive_avg_pool2d(grad, { grad_output.size(-2), grad_output.size(-1) })
@@ -2130,6 +2137,7 @@
 - name: hardtanh_backward(Tensor grad_output, Tensor self, Scalar min_val, Scalar max_val) -> Tensor
   grad_output: hardtanh_backward(grad, self, min_val, max_val)
   self: zeros_like(grad)
+  result: at::where((self_p > min_val).logical_and(self_p < max_val), grad_output_t, at::zeros({}, result.options()).expand_as(result))
 
 - name: kl_div_backward(Tensor grad_output, Tensor self, Tensor target, int reduction=Mean, *, bool log_target=False) -> Tensor
   grad_output: kl_div_double_backward_grad_output(grad, self, target, reduction, log_target)
@@ -2246,6 +2254,7 @@
 - name: softshrink_backward(Tensor grad_output, Tensor self, Scalar lambd) -> Tensor
   grad_output: softshrink_backward(grad, self, lambd)
   self: zeros_like(grad)
+  result: at::where((self_p > lambd).logical_or(self_p < -lambd), grad_output_t, at::zeros({}, result.options()).expand_as(result))
 
 - name: threshold_backward(Tensor grad_output, Tensor self, Scalar threshold) -> Tensor
   grad_output: threshold_backward(grad, self, threshold)
@@ -2340,10 +2349,12 @@
 - name: sigmoid_backward(Tensor grad_output, Tensor output) -> Tensor
   grad_output: sigmoid_backward(grad, output.conj())
   output: grad.conj() * grad_output * (-2 * output.conj() + 1)
+  result: sigmoid_backward(grad_output_t, output_p) + output_t.conj() * grad_output_p * (-2 * output_p.conj() + 1)
 
 - name: tanh_backward(Tensor grad_output, Tensor output) -> Tensor
   grad_output: tanh_backward(grad, output.conj())
   output: grad.conj() * (-2 * output.conj() * grad_output)
+  result: tanh_backward(grad_output_t, output_p) + output_t.conj() * (-2 * output_p.conj() * grad_output_p)
 
 # cudnn
 - name: _cudnn_ctc_loss(Tensor log_probs, Tensor targets, int[] input_lengths, int[] target_lengths, int blank, bool deterministic, bool zero_infinity) -> (Tensor, Tensor)
