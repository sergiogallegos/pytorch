from tools.codegen.model import (Argument, Arguments, BaseTy, BaseType,
                                 FunctionSchema, ListType, NativeFunction,
                                 OptionalType, Return, SelfArgument,
                                 TensorOptionsArguments, Type)
from tools.codegen.api.types import (ArgName, BaseCType, Binding, ConstRefCType, NamedCType, CType,
                                     MutRefCType, ArrayCType, VectorCType, ArrayRefCType,
                                     OptionalCType, TupleCType, SpecialArgName, boolT, scalarT,
                                     dimnameListT, tensorT, voidT, longT,
                                     BaseTypeToCppMapping, intArrayRefT, tensorOptionsT,
                                     iTensorListRefT, iOptTensorListRefT)
from tools.codegen import local
from tools.codegen.utils import assert_never
from typing import Optional, Sequence, Union, List, Set

# This file describes the translation of JIT schema to the public C++
# API, which is what people use when they call functions like at::add.
#
# Prominent characteristics of the C++ API:
#
#   - dtype, layout, device and pin_memory are collected into
#     a single C++ type TensorOptions  (the native functions API
#     also has this, but tensor options is really most relevant
#     for the C++ API; it makes calling kwarg factory functions
#     pleasant)
#
#   - defaulting lives here (in fact, the dispatcher is completely
#     oblivious of defaults!)
#
# BTW: policy on name collisions: we try not to have types with
# collisions, but functions are fair game to collide

def name(func: FunctionSchema, *, faithful_name_for_out_overloads: bool = False) -> str:
    name = str(func.name.name)
    if func.is_out_fn():
        if faithful_name_for_out_overloads:
            name += '_outf'
        else:
            name += '_out'

    return name

# Translation of "value types" in JIT schema to C++ API type.  Value
# types look the same no matter if they are argument types or return
# types.  Returns None if the type in question is not a value type.
def valuetype_type(t: Type, *, binds: ArgName, remove_non_owning_ref_types: bool = False) -> Optional[NamedCType]:
    if isinstance(t, BaseType):
        if t.name == BaseTy.Tensor or t.name == BaseTy.Scalar:
            return None
        if remove_non_owning_ref_types:
            if t.name == BaseTy.str:
                raise AssertionError("string ref->value conversion: not implemented yet")
        # All other BaseType currently map directly to BaseCppTypes.
        return NamedCType(binds, BaseCType(BaseTypeToCppMapping[t.name]))
    elif isinstance(t, OptionalType):
        elem = valuetype_type(t.elem, binds=binds)
        if elem is None:
            return None
        return NamedCType(binds, OptionalCType(elem.type))
    elif isinstance(t, ListType):
        if str(t.elem) == 'bool':
            assert t.size is not None
            return NamedCType(binds, ArrayCType(BaseCType(boolT), t.size))
        else:
            return None
    else:
        raise AssertionError(f"unrecognized type {repr(t)}")

# Translation of types occuring in JIT arguments to a C++ argument type.
# If remove_non_owning_ref_types is set, we'll guarantee that the outputed CType is not a non-owning reference type.
# For example, we'll return std::vector<int> instead of IntArrayRef.
# See Note [translation from C++ reference to value types]
def argumenttype_type(t: Type, *, mutable: bool, binds: ArgName, remove_non_owning_ref_types: bool = False) -> NamedCType:
    # If it's a value type, do the value type translation
    r = valuetype_type(t, binds=binds, remove_non_owning_ref_types=remove_non_owning_ref_types)
    if r is not None:
        return r

    if isinstance(t, BaseType):
        if t.name == BaseTy.Tensor:
            if mutable and not local.use_const_ref_for_mutable_tensors():
                return NamedCType(binds, MutRefCType(BaseCType(tensorT)))
            else:
                return NamedCType(binds, ConstRefCType(BaseCType(tensorT)))
        elif t.name == BaseTy.Scalar:
            return NamedCType(binds, ConstRefCType(BaseCType(scalarT)))
        else:
            raise AssertionError(f"base type should have been value type {t}")
    elif isinstance(t, OptionalType):
        if str(t.elem) == 'Tensor':
            if mutable and not local.use_const_ref_for_mutable_tensors():
                return NamedCType(binds, MutRefCType(BaseCType(tensorT)))  # TODO: fix this discrepancy
            else:
                return NamedCType(binds, ConstRefCType(OptionalCType(BaseCType(tensorT))))
        elif str(t.elem) == 'Scalar':
            return NamedCType(binds, ConstRefCType(OptionalCType(BaseCType(scalarT))))
        elem = argumenttype_type(t.elem, mutable=mutable, binds=binds)
        return NamedCType(binds, OptionalCType(elem.type))
    elif isinstance(t, ListType):
        # TODO: remove these special cases, ArrayRef fallthrough works fine
        if str(t.elem) == 'int':
            if remove_non_owning_ref_types:
                return NamedCType(binds, VectorCType(BaseCType(longT)))
            else:
                return NamedCType(binds, BaseCType(intArrayRefT))
        elif str(t.elem) == 'Tensor':
            return NamedCType(binds, ConstRefCType(BaseCType(iTensorListRefT)))
        elif str(t.elem) == 'Scalar':
            return NamedCType(binds, ArrayRefCType(BaseCType(scalarT)))
        elif str(t.elem) == 'Dimname':
            return NamedCType(binds, BaseCType(dimnameListT))
        elif str(t.elem) == 'Tensor?':
<<<<<<< HEAD
            return NamedCType(binds, ConstRefCType(BaseCType(iOptTensorRefListT)))
        elem = argumenttype_type(t.elem, mutable=mutable, binds=binds)
=======
            return NamedCType(binds, ConstRefCType(BaseCType(iOptTensorListRefT)))
        elem = argumenttype_type(t.elem, mutable=mutable, binds=binds, structured_type_override=structured_type_override)
>>>>>>> b6f81eef
        return NamedCType(binds, ArrayRefCType(elem.type))
    else:
        raise AssertionError(f"unrecognized type {repr(t)}")

# Translate a JIT argument into its C++ type
def argument_type(a: Argument, *, binds: ArgName) -> NamedCType:
    return argumenttype_type(a.type, mutable=a.is_write, binds=binds)

# Translation of a (non-multi) return type from JIT to C++
# N.B: returntype_type returns a CType, not a NamedCType.
# This is mostly because of the mismatch between return types and return names.
# e.g. a function with a return type of 'void' has 0 return names,
# and a function with a return type of 'std::tuple' has >1 return name.
def returntype_type(t: Type, *, mutable: bool) -> CType:
    # placeholder is ignored
    r = valuetype_type(t, binds="__placeholder__")
    if r is not None:
        return r.type

    if isinstance(t, BaseType):
        if t.name == BaseTy.Tensor:
            if mutable:
                if local.use_const_ref_for_mutable_tensors():
                    return ConstRefCType(BaseCType(tensorT))
                else:
                    return MutRefCType(BaseCType(tensorT))
            else:
                # Note [Tensor Copy Returns]
                # Currently, we use "Argument.is_write" to determine
                # whether or not Tensor return types should be copies or references.
                # If that ever changes, take a look at other locations of this note!
                return BaseCType(tensorT)
        elif t.name == BaseTy.Scalar:
            return BaseCType(scalarT)
    elif isinstance(t, ListType):
        elem = returntype_type(t.elem, mutable=mutable)
        assert t.size is None, f"fixed size list returns not supported: {t}"
        return VectorCType(elem)

    raise AssertionError(f"unrecognized return type {t}")

# Translation of a single return to its C++ type
def return_type(r: Return) -> CType:
    return returntype_type(r.type, mutable=r.is_write)

# Translation of a full (possibly multi) return from JIT to its C++ type
def returns_type(rs: Sequence[Return]) -> CType:
    if len(rs) == 0:
        return BaseCType(voidT)
    elif len(rs) == 1:
        return return_type(rs[0])
    else:
        return TupleCType([return_type(r) for r in rs])

def return_names(f: NativeFunction, *, fallback_name: str = 'result') -> Sequence[str]:
    returns: List[str] = []
    for i, r in enumerate(f.func.returns):
        # If we have an inplace function, the return argument is
        # implicitly named self.
        # TODO: Consider incorporating this into the data model
        if f.func.name.name.inplace:
            assert i == 0, "illegal inplace function with multiple returns"
            name = 'self'
        # If we are out function, the name is the name of the
        # corresponding output function (r.name will get recorded
        # in field_name later.)
        elif f.func.is_out_fn():
            name = f.func.arguments.out[i].name
        # If the return argument is explicitly named...
        elif r.name:
            name_conflict = any(r.name == a.name for a in f.func.schema_order_arguments())
            if name_conflict and not f.func.is_out_fn():
                name = f'{r.name}_return'
            else:
                name = r.name
        # If there is no explicit name and no fallback name was passed in, we just name the output result,
        # unless it's a multi-return, in which case it's result0,
        # result1, etc (zero-indexed)
        else:
            name = fallback_name if len(f.func.returns) == 1 else f'{fallback_name}{i}'
        returns.append(name)
    return returns

JIT_TO_CPP_DEFAULT = {
    'False': 'false',
    'True': 'true',
    'None': 'c10::nullopt',  # UGH this one is type directed
    'Mean': 'at::Reduction::Mean',
    '[]': '{}',
    'contiguous_format': 'MemoryFormat::Contiguous',
    'long': 'at::kLong',
}

# Convert a JIT default into C++ expression representing the default
def default_expr(d: str, t: Type) -> str:
    if d == 'None' and str(t) == 'Tensor?':
        return '{}'
    if isinstance(t, BaseType) and t.name is BaseTy.str:
        # Schema allows single quotes but C++ needs double
        if len(d) >= 2 and d[0] == "'" and d[-1] == "'":
            s = ''
            i = 1
            while i + 1 < len(d):
                if d[i] != '\\':
                    if d[i] == '"':
                        s += '\\"'
                    else:
                        s += d[i]
                    i += 1
                else:
                    if d[i + 1] == "'":
                        s += "'"
                    else:
                        s += d[i:i + 2]
                    i += 2

            return f'"{s}"'

    if isinstance(t, OptionalType):
        if d == 'None':
            return 'c10::nullopt'

        return default_expr(d, t.elem)

    if isinstance(t, ListType):
        if (d.startswith('[') and d.endswith(']')):
            return '{' + d[1:-1] + '}'
        elif t.size is None:
            # NOTE: Sized lists can have scalar defaults
            raise ValueError(f"Expected a list default '[...]' but found: '{d}'")

    return JIT_TO_CPP_DEFAULT.get(d, d)

# Convert an argument into its C++ API form

def argument(
    a: Union[Argument, TensorOptionsArguments, SelfArgument],
    *, cpp_no_default_args: Set[str], method: bool, faithful: bool,
    has_tensor_options: bool
) -> List[Binding]:
    def sub_argument(a: Union[Argument, TensorOptionsArguments, SelfArgument]) -> List[Binding]:
        return argument(
            a, cpp_no_default_args=cpp_no_default_args, method=method, faithful=faithful,
            has_tensor_options=has_tensor_options)

    if isinstance(a, Argument):
        binds: ArgName
        if a.name == "memory_format" and has_tensor_options:
            binds = SpecialArgName.possibly_redundant_memory_format
        else:
            binds = a.name
        default: Optional[str] = None
        if a.name not in cpp_no_default_args and a.default is not None:
            default = default_expr(a.default, a.type)
        return [Binding(
            nctype=argument_type(a, binds=binds),
            name=a.name,
            default=default,
            argument=a,
        )]
    elif isinstance(a, TensorOptionsArguments):
        if faithful:
            return sub_argument(a.dtype) + sub_argument(a.layout) + \
                sub_argument(a.device) + sub_argument(a.pin_memory)
        else:
            default = None
            # Enforced by NativeFunction.__post_init__
            assert 'options' not in cpp_no_default_args
            if all(x.default == "None" for x in a.all()):
                default = '{}'
            elif a.dtype.default == "long":
                default = 'at::kLong'  # TODO: this is wrong
            return [Binding(
                nctype=NamedCType('options', BaseCType(tensorOptionsT)),
                name='options',
                default=default,
                argument=a,
            )]
    elif isinstance(a, SelfArgument):
        if method:
            # Caller is responsible for installing implicit this in context!
            return []
        else:
            return sub_argument(a.argument)
    else:
        assert_never(a)

def arguments(
    arguments: Arguments,
    *, faithful: bool, method: bool, cpp_no_default_args: Set[str]
) -> List[Binding]:
    args: List[Union[Argument, TensorOptionsArguments, SelfArgument]] = []
    if faithful:
        args.extend(arguments.non_out)
        args.extend(arguments.out)
    else:
        args.extend(arguments.out)
        args.extend(arguments.non_out)
    return [
        r.no_default() if faithful else r for a in args
        for r in argument(
            a, faithful=faithful, method=method,
            has_tensor_options=arguments.tensor_options is not None,
            cpp_no_default_args=cpp_no_default_args)
    ]<|MERGE_RESOLUTION|>--- conflicted
+++ resolved
@@ -109,13 +109,8 @@
         elif str(t.elem) == 'Dimname':
             return NamedCType(binds, BaseCType(dimnameListT))
         elif str(t.elem) == 'Tensor?':
-<<<<<<< HEAD
-            return NamedCType(binds, ConstRefCType(BaseCType(iOptTensorRefListT)))
+            return NamedCType(binds, ConstRefCType(BaseCType(iOptTensorListRefT)))
         elem = argumenttype_type(t.elem, mutable=mutable, binds=binds)
-=======
-            return NamedCType(binds, ConstRefCType(BaseCType(iOptTensorListRefT)))
-        elem = argumenttype_type(t.elem, mutable=mutable, binds=binds, structured_type_override=structured_type_override)
->>>>>>> b6f81eef
         return NamedCType(binds, ArrayRefCType(elem.type))
     else:
         raise AssertionError(f"unrecognized type {repr(t)}")
