--- conflicted
+++ resolved
@@ -20,7 +20,7 @@
 # Parses the external backend's yaml, and adds a new BackendIndex for the backend's dispatch key.
 # Returns a Tuple of (backend_key, autograd_key, cpp_namespace, updated BackendIndex mapping)
 ParsedExternalYaml = namedtuple('ParsedExternalYaml', [
-    'backend_key', 'autograd_key', 'cpp_namespace', 'backend_indices'])
+    'backend_key', 'autograd_key', 'class_name', 'cpp_namespace', 'backend_indices'])
 def parse_backend_yaml(
         backend_yaml_path: str,
         grouped_native_functions: Sequence[Union[NativeFunction, NativeFunctionsGroup]],
@@ -36,10 +36,12 @@
         yaml_values = yaml.load(f, Loader=YamlLoader)
     assert isinstance(yaml_values, dict)
 
-    valid_keys = ['backend', 'cpp_namespace', 'extra_headers', 'supported', 'autograd', 'full_codegen']
+    valid_keys = ['backend', 'class_name', 'cpp_namespace', 'extra_headers', 'supported', 'autograd', 'full_codegen']
 
     backend = yaml_values.pop('backend', None)
     assert backend is not None, 'You must provide a value for "backend"'
+
+    class_name = yaml_values.pop('class_name', None)
 
     cpp_namespace = yaml_values.pop('cpp_namespace', None)
     assert cpp_namespace is not None, 'You must provide a value for "cpp_namespace"'
@@ -134,13 +136,14 @@
 autograd key. They cannot be mix and matched. If this is something you need, feel free to create an issue! \
 {forward_kernels[0].kernel} is listed under "supported", but {backward_kernels[0].kernel} is listed under "autograd".'
 
-    return ParsedExternalYaml(backend_key, autograd_key, cpp_namespace, backend_indices)
+    return ParsedExternalYaml(backend_key, autograd_key, class_name, cpp_namespace, backend_indices)
 
 def error_on_missing_kernels(
         native_functions: Sequence[NativeFunction],
         backend_indices: Dict[DispatchKey, BackendIndex],
         backend_key: DispatchKey,
         autograd_key: Optional[DispatchKey],
+        class_name: str,
         kernel_defn_file_path: str,
         full_codegen: Optional[List[OperatorName]] = None,
 ) -> None:
@@ -152,9 +155,6 @@
 
     if full_codegen is None:
         full_codegen = []
-
-    class_name: Optional[str] = backend_indices[backend_key].native_function_class_name()
-    assert class_name is not None
 
     expected_backend_op_names: List[OperatorName] = \
         list(backend_indices[backend_key].index.keys()) + \
@@ -241,14 +241,12 @@
 def gen_dispatcher_registrations(
         fm: FileManager,
         output_dir: str,
+        class_name: str,
         cpp_namespace: str,
         backend_indices: Dict[DispatchKey, BackendIndex],
         grouped_native_functions: Sequence[Union[NativeFunction, NativeFunctionsGroup]],
         backend_dispatch_key: DispatchKey,
         dispatch_key: DispatchKey,
-<<<<<<< HEAD
-        selector: 'SelectiveBuilder') -> None:
-=======
         selector: 'SelectiveBuilder',
         # build_in_tree is true for lazy TS backend and affects include paths, not used for external backends
         build_in_tree: bool = False,
@@ -264,7 +262,6 @@
         external_backend_headers_str = "\n".join(f'#include "{h}"' for h in headers)
 
     assert class_name is not None
->>>>>>> 640c1be9
     backend_index = backend_indices[dispatch_key]
 
     dispatch_registrations_body = list(concatMap(
@@ -305,11 +302,11 @@
         'static_init_dispatch_registrations': static_init_dispatch_registrations,
         'deferred_dispatch_registrations': deferred_dispatch_registrations,
         'extra_cuda_headers': '',
-        'external_backend_headers': f'#include "{output_dir}/{backend_dispatch_key}NativeFunctions.h"',
-        'ops_headers': '#include <ATen/Functions.h>',
+        'external_backend_headers': external_backend_headers_str,
+        'ops_headers': '#include <ATen/Functions.h>' if not per_operator_headers else '',
         'DispatchKey': dispatch_key,
         'dispatch_namespace': dispatch_key.lower(),
-        'dispatch_headers': dest.gen_registration_headers(backend_index, per_operator_headers=False, rocm=False),
+        'dispatch_headers': dest.gen_registration_headers(backend_index, per_operator_headers=per_operator_headers, rocm=False),
         'dispatch_helpers': dest.gen_registration_helpers(backend_index),
         'dispatch_namespaced_definitions': '',
         'dispatch_anonymous_definitions': list(concatMap(
@@ -319,22 +316,10 @@
                 selector,
                 rocm=False,
                 cpp_namespace=cpp_namespace,
-                class_method_name=f'{backend_dispatch_key}NativeFunctions'),
+                class_method_name=f'{class_name}',
+                skip_dispatcher_op_registration=False),
             grouped_native_functions
         )),
-<<<<<<< HEAD
-        'dispatch_registrations': list(concatMap(
-            dest.RegisterDispatchKey(
-                backend_index,
-                Target.REGISTRATION,
-                selector,
-                rocm=False,
-                cpp_namespace=cpp_namespace,
-                class_method_name=f'{dispatch_key}NativeFunctions'),
-            grouped_native_functions
-        )),
-=======
->>>>>>> 640c1be9
     })
 
 def run(source_yaml: str, output_dir: str, dry_run: bool, impl_path: Optional[str] = None) -> None:
@@ -356,6 +341,7 @@
     backend_key = parsed_backend_yaml.backend_key
     autograd_key = parsed_backend_yaml.autograd_key
     cpp_namespace = parsed_backend_yaml.cpp_namespace
+    class_name = parsed_backend_yaml.class_name
     backend_indices = parsed_backend_yaml.backend_indices
 
     selector = SelectiveBuilder.get_nop_selector()
@@ -365,17 +351,24 @@
         # This could be useful if a backend wants to quickly set up a noop yaml file but doesn't have any kernels ready yet.
         return
 
-    class_name = backend_indices[backend_key].native_function_class_name()
+    if class_name is None:
+        # class_name is an optional argument to backend yaml file.
+        # if specified it allows an external backend to override
+        # the name of the class that all generated kernel definitions live under.
+        # if not specified, its value is given as native_function_class_name.
+        class_name = backend_indices[backend_key].native_function_class_name()
+    assert class_name is not None
 
     if impl_path is not None:
-        error_on_missing_kernels(native_functions, backend_indices, backend_key, autograd_key, impl_path)
-
-
-        gen_dispatchkey_nativefunc_headers(fm, class_name, cpp_namespace, backend_indices,
-                                           grouped_native_functions, backend_key, autograd_key)
-
-        for dispatch_key in [backend_key] if autograd_key is None else [backend_key, autograd_key]:
-            gen_dispatcher_registrations(fm, output_dir, cpp_namespace, backend_indices, grouped_native_functions,
-                                         backend_key, dispatch_key, selector)
+        error_on_missing_kernels(native_functions, backend_indices, backend_key, autograd_key, class_name, impl_path)
+
+
+    gen_dispatchkey_nativefunc_headers(fm, class_name, cpp_namespace, backend_indices,
+                                       grouped_native_functions, backend_key, autograd_key)
+
+    for dispatch_key in [backend_key] if autograd_key is None else [backend_key, autograd_key]:
+        gen_dispatcher_registrations(fm, output_dir, class_name, cpp_namespace, backend_indices,
+                                     grouped_native_functions, backend_key, dispatch_key, selector)
+
 if __name__ == '__main__':
     main()