import unittest
from common_utils import TestCase, run_tests
from common_cuda import TEST_CUDA
from collections import namedtuple
import itertools
import functools
import torch
from torch import Tensor
import torch.nn.functional as F
import sys


skipIfNamedTensorDisabled = \
    unittest.skipIf(not torch._C._BUILD_NAMEDTENSOR,
                    'PyTorch not compiled with namedtensor support')

def pass_name_to_python_arg_parser(name):
    x = torch.empty(2, names=(name,))


def flatten(lst):
    return [item for sublist in lst for item in sublist]


Function = namedtuple('TestCase', ['name', 'lambd'])


def parse_compressed_namedshape(string):
    # This is a metalanguage for describing a shape of a tensor compactly.
    # 'N:3,C:2' -> size = [3, 2], names: ['N', 'C']
    # 'None:3,None:2' -> size = [3, 2], names: ['None', 'None']
    # '3,2' -> size = [3, 2], names=None passed to ctor.
    def parse_name(maybe_name):
        maybe_name = maybe_name.strip()
        if maybe_name == 'None':
            return None
        return maybe_name

    string = string.strip()

    # '3, 2' -> size = [3, 2], None names.
    if len(string) > 0 and ':' not in string:
        return None, [int(size) for size in string.split(',')]

    dims = string.split(',')
    tuples = [dim.split(':') for dim in dims]
    return zip(*[(parse_name(name), int(size)) for name, size in tuples])


def create(namedshape, factory=torch.randn):
    # namedshape: str
    names, shape = parse_compressed_namedshape(namedshape)
    return factory(shape, names=names)


def out_fn(operator):
    @functools.wraps(operator)
    def fn(*inputs):
        return operator(*inputs[1:], out=inputs[0])
    return fn


class TestNamedTensor(TestCase):
    def test_trivial(self):
        pass

    def _test_name_inference(self, op, args=(), expected_names=(), device='cpu',
                             maybe_raises_regex=None):
        casted_args = [arg.to(device) if isinstance(arg, torch.Tensor) else arg
                       for arg in args]
        if maybe_raises_regex is not None:
            with self.assertRaisesRegex(RuntimeError, maybe_raises_regex):
                result = op(*args)
            return
        result = op(*args)
        self.assertEqual(result.names, expected_names,
                         message='Name inference for {} on device {} failed'.format(
                             op.__name__, device))

    # TODO(rzou): Some form of this check should be added to self.assertEqual.
    # Right now I don't know what it should look like.
    def assertTensorDataAndNamesEqual(self, x, y):
        self.assertEqual(x.names, y.names)
        unnamed_x = x.view_names(None)
        unnamed_y = y.view_names(None)
        self.assertEqual(unnamed_x, unnamed_y)

    def _test_factory(self, factory, device):
        x = factory([], device=device)
        self.assertEqual(x.names, ())

        x = factory(1, 2, 3, device=device)
        self.assertEqual(x.names, (None, None, None))

        x = factory(1, 2, 3, names=None, device=device)
        self.assertEqual(x.names, (None, None, None))

        x = factory(1, 2, 3, names=('N', 'T', 'D'), device=device)
        self.assertEqual(x.names, ('N', 'T', 'D'))

        x = factory(1, 2, 3, names=('N', None, 'D'), device=device)
        self.assertEqual(x.names, ('N', None, 'D'))

        with self.assertRaisesRegex(RuntimeError,
                                    'must contain alphabetical characters and/or underscore'):
            x = factory(2, names=('?',), device=device)

        with self.assertRaisesRegex(RuntimeError, 'Number of names'):
            x = factory(2, 1, names=('N',), device=device)

        with self.assertRaisesRegex(TypeError, 'invalid combination of arguments'):
            x = factory(2, 1, names='N', device=device)

        with self.assertRaisesRegex(RuntimeError, 'construct a tensor with duplicate names'):
            x = factory(2, 1, 1, names=('N', 'C', 'N'), device=device)

        names64 = ['A' * i for i in range(1, 65)]
        x = factory([1] * 64, names=names64, device=device)
        self.assertEqual(x.names, names64)

        with self.assertRaisesRegex(
                RuntimeError,
                'only support up to 64 dims'):
            names65 = ['A' * i for i in range(1, 66)]
            x = factory([1] * 65, names=names64, device=device)

        # Tests for tagged names
        x = factory(2, 3, 1, names=('C.in', 'H', 'C.out'), device=device)
        self.assertEqual(x.names, ('C.in', 'H', 'C.out'))

        with self.assertRaisesRegex(RuntimeError, 'construct a tensor with duplicate names'):
            x = factory(2, 1, 1, names=('C.in', 'H', 'C.in'), device=device)

        with self.assertRaisesRegex(
                RuntimeError,
                'with duplicate names unless they are tagged and have different tags'):
            x = factory(2, 1, 1, names=('C.in', 'H', 'C'), device=device)

    def test_has_names(self):
        unnamed = torch.empty(2, 3)
        none_named = torch.empty(2, 3, names=(None, None))
        partially_named = torch.empty(2, 3, names=('N', None))
        fully_named = torch.empty(2, 3, names=('N', 'C'))

        self.assertFalse(unnamed.has_names())
        self.assertFalse(none_named.has_names())
        self.assertTrue(partially_named.has_names())
        self.assertTrue(fully_named.has_names())

    def test_repr(self):
        named_tensor = torch.zeros(2, 3).names_('N', 'C')
        expected = "tensor([[0., 0., 0.],\n        [0., 0., 0.]], names=('N', 'C'))"
        self.assertEqual(repr(named_tensor), expected)

        unnamed_tensor = torch.zeros(2, 3)
        expected = "tensor([[0., 0., 0.],\n        [0., 0., 0.]])"
        self.assertEqual(repr(unnamed_tensor), expected)

        none_named_tensor = torch.zeros(2, 3).names_(None, None)
        self.assertEqual(repr(none_named_tensor), expected)

    def test_noncontig_contiguous(self):
        # This type of contiguous is special-cased and therefore needs its own test
        for device in torch.testing.get_all_device_types():
            x = torch.randn(2, 3, device=device).t().names_('N', 'C')
            self.assertEqual(x.contiguous().names, ('N', 'C'))

    def test_copy_transpose(self):
        # This type of copy is special-cased and therefore needs its own test
        def _test(self_names, other_names, expected_names):
            x = torch.empty(2, 5, names=self_names)
            y = torch.empty(5, 2).t().names_(*other_names)
            x.copy_(y)
            self.assertEqual(x.names, expected_names)

        _test(('N', 'C'), ('N', 'C'), ('N', 'C'))
        _test(None, ('N', 'C'), ('N', 'C'))

    def test_names_(self):
        tensor = torch.empty(1, 1, names=('N', 'C'))
        self.assertEqual(tensor.names_(None).names, (None, None))
        self.assertEqual(tensor.names_('H', 'W').names, ('H', 'W'))
        with self.assertRaisesRegex(RuntimeError, 'Number of names'):
            tensor.names_('N', 'C', 'W')
        with self.assertRaisesRegex(RuntimeError, 'duplicate names'):
            tensor.names_('N', 'N')

    def test_view_names(self):
        tensor = torch.empty(1, 1, names=('N', 'C'))

        self.assertEqual(tensor.view_names(None).names, (None, None))
        self.assertEqual(tensor.view_names('H', 'W').names, ('H', 'W'))

        # Check that we didn't modify tensor.names
        self.assertEqual(tensor.names, ('N', 'C'))

        with self.assertRaisesRegex(RuntimeError, 'Number of names'):
            tensor.view_names('N', 'C', 'W')
        with self.assertRaisesRegex(RuntimeError, 'duplicate names'):
            tensor.view_names('N', 'N')

        with self.assertRaisesRegex(RuntimeError, 'either positional args or keyword args'):
            tensor.view_names(None, N='batch')

        # view_names returns a view on the tensor
        self.assertEqual(tensor.view_names('H', 'W').data_ptr(), tensor.data_ptr())
        self.assertEqual(tensor.view_names(None).data_ptr(), tensor.data_ptr())

    def test_view_names_globber(self):
        scalar = torch.randn([])
        unnamed_tensor = torch.empty(1, 1, 1, 1)
        named_tensor = torch.empty(1, 1, 1, 1, names=('N', 'C', 'H', 'W'))

        self.assertEqual(scalar.view_names(None).names, [])
        self.assertEqual(scalar.view_names('*').names, [])

        # Check that it works with unnamed tensors
        self.assertEqual(unnamed_tensor.view_names('*').names, unnamed_tensor.names)
        self.assertEqual(unnamed_tensor.view_names('*', 'H', 'W').names,
                         [None, None, 'H', 'W'])
        self.assertEqual(unnamed_tensor.view_names('N', '*', 'W').names,
                         ['N', None, None, 'W'])
        self.assertEqual(unnamed_tensor.view_names('N', 'C', '*').names,
                         ['N', 'C', None, None])

        # Check that it works with named tensors
        self.assertEqual(named_tensor.view_names('*').names, named_tensor.names)
        self.assertEqual(named_tensor.view_names('*', 'width').names,
                         ['N', 'C', 'H', 'width'])
        self.assertEqual(named_tensor.view_names('batch', 'channels', '*', 'width').names,
                         ['batch', 'channels', 'H', 'width'])
        self.assertEqual(named_tensor.view_names('batch', '*').names,
                         ['batch', 'C', 'H', 'W'])

        # Test empty glob
        self.assertEqual(unnamed_tensor.view_names('*', None, None, None, None).names,
                         [None, None, None, None])
        self.assertEqual(named_tensor.view_names('N', 'C', 'H', '*', 'W').names,
                         ['N', 'C', 'H', 'W'])

        # Multiple globs throw
        with self.assertRaisesRegex(RuntimeError, 'More than one '):
            named_tensor.view_names('*', 'channels', '*')

    def test_view_names_rename_map(self):
        scalar = torch.randn([])
        unnamed_tensor = torch.empty(1, 1, 1, 1)
        named_tensor = torch.empty(1, 1, 1, 1, names=('N', 'C', 'H', 'W'))

        with self.assertRaisesRegex(RuntimeError, "dim 'N' does not exist"):
            scalar.view_names(N='batch')
        with self.assertRaisesRegex(RuntimeError, "dim 'N' does not exist"):
            unnamed_tensor.view_names(N='batch')
        with self.assertRaisesRegex(RuntimeError, "dim 'B' does not exist"):
            named_tensor.view_names(B='batch')
        with self.assertRaisesRegex(RuntimeError, "dim 'B' does not exist"):
            named_tensor.view_names(H='height', B='batch')

        self.assertEqual(named_tensor.view_names(N='batch').data_ptr(),
                         named_tensor.data_ptr())
        self.assertEqual(named_tensor.view_names(N='batch').names,
                         ['batch', 'C', 'H', 'W'])
        self.assertEqual(named_tensor.view_names(N='batch', H='height').names,
                         ['batch', 'C', 'height', 'W'])

    def test_set_names_property(self):
        tensor = torch.empty(1, 1, names=('N', 'C'))

        tensor.names = None
        self.assertEqual(tensor.names, (None, None))

        tensor.names = ('N', 'W')
        self.assertEqual(tensor.names, ('N', 'W'))

        with self.assertRaisesRegex(RuntimeError, 'Number of names'):
            tensor.names = ['N', 'C', 'W']
        with self.assertRaisesRegex(RuntimeError, 'duplicate names'):
            tensor.names = ['N', 'N']

    def test_factory_edge_cases(self):
        for device in torch.testing.get_all_device_types():
            self._test_factory(torch.empty, device)

    def test_factory_coverage(self):
        def _test(factory, device):
            names = ('N', 'T', 'D')

            torch.manual_seed(0)
            result = factory(1, 2, 3, names=names, device=device)

            torch.manual_seed(0)
            expected = factory(1, 2, 3, device=device).names_(*names)

            self.assertTensorDataAndNamesEqual(result, expected)

        supported = [
            torch.ones,
            torch.rand,
            torch.randn,
            torch.zeros,
        ]

        for op, device in itertools.product(supported, torch.testing.get_all_device_types()):
            _test(op, device)

        # Test torch.full
        for device in torch.testing.get_all_device_types():
            names = ('N', 'T', 'D')
            result = torch.full([1, 2, 3], 2, names=names, device=device)
            expected = torch.full([1, 2, 3], 2, device=device).names_(*names)
            self.assertTensorDataAndNamesEqual(result, expected)

    def test_size(self):
        t = torch.empty(2, 3, 5, names=('N', None, 'C'))
        self.assertEqual(t.size('N'), 2)
        self.assertEqual(t.size('C'), 5)
        with self.assertRaisesRegex(RuntimeError, 'Please look up dimensions by name*'):
            t.size(None)
        with self.assertRaisesRegex(RuntimeError, 'Name \'channels\' not found in '):
            t.size('channels')
        with self.assertRaisesRegex(RuntimeError, 'Name \'N\' not found in '):
            torch.empty(2, 3, 4).size('N')

    def test_stride(self):
        t = torch.empty(2, 3, 5, names=('N', None, 'C'))
        self.assertEqual(t.stride('N'), 3 * 5)
        self.assertEqual(t.stride('C'), 1)
        with self.assertRaisesRegex(RuntimeError, 'Please look up dimensions by name'):
            t.stride(None)
        with self.assertRaisesRegex(RuntimeError, 'Name \'channels\' not found in '):
            t.stride('channels')
        with self.assertRaisesRegex(RuntimeError, 'Name \'N\' not found in '):
            torch.empty(2, 3, 4).stride('N')

    def test_transpose_variants(self):
        t = torch.randn(2, 3, 5, 7, names=('N', 'C', 'H', 'W'))
        self.assertEqual(t.transpose('N', 'C').names, ['C', 'N', 'H', 'W'])
        self.assertEqual(t.transpose(1, 3).names, ['N', 'W', 'H', 'C'])

        t = torch.randn(2, 3, names=('N', 'C'))
        self.assertEqual(t.t().names, ['C', 'N'])

    def test_info_smoke(self):
        # Smoke test for info functions / methods / attributes on named tensors.
        tensor = torch.empty(1, 1, names=('N', 'D'))

        tensor.device
        tensor.dtype
        tensor.get_device()
        tensor.is_complex()
        tensor.is_floating_point()
        tensor.is_nonzero()
        torch.is_same_size(tensor, tensor)
        torch.is_signed(tensor)
        tensor.layout
        tensor.numel()
        tensor.dim()
        tensor.element_size()
        tensor.is_contiguous()
        tensor.is_cuda
        tensor.is_leaf
        tensor.is_pinned()
        tensor.is_shared()
        tensor.is_sparse
        tensor.ndimension()
        tensor.nelement()
        tensor.shape
        tensor.size()
        tensor.size(1)
        tensor.storage()
        tensor.storage_offset()
        tensor.storage_type()
        tensor.stride()
        tensor.stride(1)
        tensor.data
        tensor.data_ptr()
        tensor.ndim
        tensor.item()
        tensor.type()

    def test_split_fns_propagates_names(self):
        fns = [
            lambda x: x.split(1, 0),
            lambda x: x.split([1, 1], 1),
            lambda x: x.chunk(2, 0),
        ]

        for device in torch.testing.get_all_device_types():
            orig_tensor = torch.empty(2, 2, names=('N', 'D'), device=device)
            for fn in fns:
                splits = fn(orig_tensor)
                for split in splits:
                    self.assertEqual(split.names, orig_tensor.names)

    def test_binary_ops(self):
        def test_basic(op):
            a = torch.empty(2, 3, names=('N', 'C'))
            b = torch.empty(2, 3, names=('C', 'N'))
            c = torch.empty(3, names=('C',))
            d = torch.empty(3, names=('W',))

            self.assertEqual(op(a, a).names, ('N', 'C'))
            self.assertEqual(op(a, c).names, ('N', 'C'))

            with self.assertRaisesRegex(RuntimeError, "do not match"):
                op(a, d)
            with self.assertRaisesRegex(RuntimeError, "do not match"):
                op(a, b)

        def test_wildcard(op):
            a = torch.empty(2, 3, names=('N', 'C'))
            c = torch.empty(2, 3, names=(None, 'C'))
            self.assertEqual(op(a, c).names, ('N', 'C'))

            b = torch.empty(2, 3)
            self.assertEqual(op(a, b).names, ('N', 'C'))

            d = torch.empty(2, 3, names=('C', None))
            with self.assertRaisesRegex(RuntimeError, "misaligned"):
                op(d, c)

        def test_mixed_unnamed_named(op, is_inplace):
            named2 = torch.randn(1, 1, names=('N', 'C'))
            unnamed1 = torch.randn(1)
            unnamed2 = torch.randn(1, 1)
            unnamed3 = torch.randn(1, 1, 1)

            def compute_expected_names(tensor, other):
                assert tensor.has_names() ^ other.has_names()
                named = tensor if tensor.has_names() else other
                unnamed = other if tensor.has_names() else tensor
                unnamed_dim = unnamed.dim()
                if unnamed_dim > named.dim():
                    return [None] * (unnamed_dim - named.dim()) + list(named.names)
                else:
                    return named.names

            inputs = itertools.chain(
                itertools.product([named2], [unnamed1, unnamed2, unnamed3]),
                itertools.product([unnamed1, unnamed2, unnamed3], [named2]),
            )
            if is_inplace:
                # In-place ops have the constraint that they must not change shape.
                inputs = [(a, b) for (a, b) in inputs if a.dim() >= b.dim()]

            for tensor, other in inputs:
                expected_names = compute_expected_names(tensor, other)
                self.assertEqual(op(tensor, other).names, expected_names)

        def method(name, *args, **kwargs):
            return [Function(name, lambda a, b: getattr(a, name)(b, *args, **kwargs))]

        def out_function(name, *args, **kwargs):
            out_fn = getattr(torch, name)

            def fn(a, b):
                result = a.new_empty([0])
                out_fn(a, b, *args, out=result, **kwargs)
                return result

            return [Function(name, fn)]

        def fn_method_and_inplace(name, *args, **kwargs):
            return (
                method(name, *args, **kwargs) +
                method(name + '_', *args, **kwargs) +
                out_function(name, *args, **kwargs)
            )

        tests = [
            fn_method_and_inplace('add'),
            fn_method_and_inplace('div'),
            fn_method_and_inplace('mul'),
            fn_method_and_inplace('sub'),
            method('copy_'),
        ]
        tests = flatten(tests)

        for name, op in tests:
            test_basic(op)
            test_wildcard(op)
            test_mixed_unnamed_named(op, is_inplace=name.endswith('_'))

    def test_out_fn_semantics(self):
        out_fn = torch.abs
        unnamed_tensor = torch.randn(3, 2)
        none_named_tensor = torch.randn(3, 2, names=(None, None))
        named_tensor = torch.randn(3, 2, names=('N', 'C'))
        partially_named_tensor = torch.randn(3, 2, names=('N', None))

        with self.assertRaisesRegex(RuntimeError, "Name mismatch"):
            out_fn(partially_named_tensor, out=named_tensor)
        with self.assertRaisesRegex(RuntimeError, "Name mismatch"):
            out_fn(named_tensor, out=partially_named_tensor)
        with self.assertRaisesRegex(RuntimeError, "Name mismatch"):
            out_fn(none_named_tensor, out=named_tensor)
        with self.assertRaisesRegex(RuntimeError, "Name mismatch"):
            out_fn(unnamed_tensor, out=named_tensor)

        output = torch.randn(3, 2)
        out_fn(unnamed_tensor, out=output)
        self.assertFalse(output.has_names())

        output = torch.randn(3, 2, names=(None, None))
        out_fn(named_tensor, out=output)
        self.assertEqual(output.names, named_tensor.names)

        output = torch.randn(3, 2)
        out_fn(named_tensor, out=output)
        self.assertEqual(output.names, named_tensor.names)

        output = torch.randn(3, 2, names=(None, None))
        out_fn(unnamed_tensor, out=output)
        self.assertFalse(output.has_names())

    def test_unary_propagate_names_fns(self):
        def _test(testcase, names=('N', 'D'), device='cpu'):
            sizes = [2] * len(names)
            tensor = torch.empty(sizes, names=names, device=device)
            out = testcase.lambd(tensor)
            self.assertEqual(out.names, tensor.names,
                             message=testcase.name)

        def fn(name, *args, **kwargs):
            return [Function(name, lambda t: getattr(torch, name)(t, *args, **kwargs))]

        def method(name, *args, **kwargs):
            return [Function(name, lambda t: getattr(t, name)(*args, **kwargs))]

        def out_function(name, *args, **kwargs):
            out_fn = getattr(torch, name)

            def fn(tensor):
                result = tensor.new_empty([0])
                out_fn(tensor, *args, out=result, **kwargs)
                return result

            return [Function(name + '_out', fn)]

        def fn_method_and_inplace(name, *args, **kwargs):
            return (
                method(name, *args, **kwargs) +
                method(name + '_', *args, **kwargs) +
                out_function(name, *args, **kwargs)
            )

        # All of these operate on 2x2 tensors.
        tests = [
            # unary pointwise
            fn_method_and_inplace('abs'),
            fn_method_and_inplace('acos'),
            fn_method_and_inplace('asin'),
            fn_method_and_inplace('atan'),
            fn_method_and_inplace('ceil'),
            fn_method_and_inplace('clamp', -1, 1),
            fn_method_and_inplace('clamp_min', -2),
            fn_method_and_inplace('clamp_max', 2),
            method('cauchy_'),
            method('clone'),
            method('contiguous'),
            fn_method_and_inplace('cos'),
            fn_method_and_inplace('cosh'),
            fn_method_and_inplace('digamma'),
            fn_method_and_inplace('erf'),
            fn_method_and_inplace('erfc'),
            fn_method_and_inplace('erfinv'),
            fn_method_and_inplace('exp'),
            fn_method_and_inplace('expm1'),
            method('exponential_'),
            fn_method_and_inplace('floor'),
            fn_method_and_inplace('frac'),
            method('geometric_', p=0.5),
            fn_method_and_inplace('lgamma'),
            fn_method_and_inplace('log'),
            fn_method_and_inplace('log10'),
            fn_method_and_inplace('log1p'),
            fn_method_and_inplace('log2'),
            method('log_normal_'),
            fn_method_and_inplace('neg'),
            method('normal_'),
            [Function('polygamma', lambda t: torch.polygamma(1, t))],
            method('polygamma_', 1),
            fn_method_and_inplace('reciprocal'),
            method('random_', 0, 1),
            method('random_', 1),
            method('random_'),
            fn_method_and_inplace('round'),
            fn_method_and_inplace('rsqrt'),
            fn_method_and_inplace('sigmoid'),
            fn_method_and_inplace('sign'),
            fn_method_and_inplace('sin'),
            fn_method_and_inplace('sinh'),
            fn_method_and_inplace('sqrt'),
            fn_method_and_inplace('tan'),
            fn_method_and_inplace('tanh'),
            fn_method_and_inplace('trunc'),
            method('uniform_'),
            method('zero_'),
            method('fill_', 1),
            method('fill_', torch.tensor(3.14)),

            # conversions
            method('to', dtype=torch.long),
            method('to', device='cpu'),
            method('to', torch.empty([])),
            method('bool'),
            method('byte'),
            method('char'),
            method('cpu'),
            method('double'),
            method('float'),
            method('long'),
            method('half'),
            method('int'),
            method('short'),
            method('type', dtype=torch.long),

            # views
            method('narrow', 0, 0, 1),

            # creation functions
            fn('empty_like'),

            # bernoulli variants
            method('bernoulli_', 0.5),
            method('bernoulli_', torch.tensor(0.5)),

            method('softmax', dim=1),
            method('softmax', dim='D'),
            method('log_softmax', dim=1),
            method('log_softmax', dim='D'),

            [Function('F.dropout(inplace)', lambda t: F.dropout(t, p=0.5, inplace=True))],
            [Function('F.dropout(outplace)', lambda t: F.dropout(t, p=0.5, inplace=False))],
        ]
        tests = flatten(tests)

        for testcase, device in itertools.product(tests, torch.testing.get_all_device_types()):
            _test(testcase, device=device)

    def test_bernoulli(self):
        for device in torch.testing.get_all_device_types():
            names = ('N', 'D')
            tensor = torch.rand(2, 3, names=names)
            result = torch.empty(0)
            self.assertEqual(tensor.bernoulli().names, names)

            torch.bernoulli(tensor, out=result)
            self.assertEqual(result.names, names)

    def test_reduction_fns(self):
        def test_simple_reduce(op_name, device):
            t = torch.empty(2, 3, 5, names=('N', 'C', 'L'), device=device)
            op = getattr(torch.Tensor, op_name)
            self.assertEqual(op(t, 1).names, ['N', 'L'])
            self.assertEqual(op(t, 'C').names, ['N', 'L'])
            with self.assertRaisesRegex(RuntimeError, 'Please look up dimensions by name'):
                op(t, None)
            with self.assertRaisesRegex(RuntimeError, 'Name \'H\' not found'):
                op(t, 'H')

        def test_complete_reduce(op_name, device):
            t = torch.empty(2, 3, 5, names=('N', 'C', 'L'), device=device)
            op = getattr(torch.Tensor, op_name)
            self.assertEqual(op(t).names, [])

        def test_multidim_reduce(op_name, device):
            t = torch.empty(2, 3, 5, names=('N', 'C', 'L'), device=device)
            op = getattr(torch.Tensor, op_name)

            self.assertEqual(op(t, [1, 2]).names, ['N'])
            self.assertEqual(op(t, ['C', 'L']).names, ['N'])
            with self.assertRaisesRegex(RuntimeError, 'Please look up dimensions by name'):
                op(t, [None, 'C'])

        def test_out_variant(op_name, device):
            t = torch.empty(2, 3, 5, names=('N', 'C', 'L'), device=device)
            out = t.new_empty([0])
            getattr(torch, op_name)(t, 'C', out=out)
            self.assertEqual(out.names, ['N', 'L'])

        def test_keepdim(op_name, device):
            t = torch.empty(2, 3, 5, names=('N', 'C', 'L'), device=device)
            op = getattr(torch.Tensor, op_name)
            self.assertEqual(op(t, 'C', keepdim=True).names, ['N', 'C', 'L'])

        Case = namedtuple('Case', [
            'op_name',
            'supports_complete_reduce',
            'supports_multidim_reduce',
        ])

        tests = [
            Case(op_name='sum', supports_complete_reduce=True, supports_multidim_reduce=True),
            Case(op_name='prod', supports_complete_reduce=True, supports_multidim_reduce=False),
        ]

        for testcase, device in itertools.product(tests, torch.testing.get_all_device_types()):
            op_name = testcase.op_name
            test_simple_reduce(op_name, device)
            test_keepdim(op_name, device)
            test_out_variant(op_name, device)

            if testcase.supports_complete_reduce:
                test_complete_reduce(op_name, device)
            if testcase.supports_multidim_reduce:
                test_multidim_reduce(op_name, device)

    def test_using_seen_interned_string_doesnt_bump_refcount(self):
        def see_name():
            seen_name = 'N'
            pass_name_to_python_arg_parser(seen_name)

        see_name()
        seen_name = 'N'
        old_refcnt = sys.getrefcount(seen_name)

        pass_name_to_python_arg_parser(seen_name)

        new_refcnt = sys.getrefcount(seen_name)
        self.assertEqual(new_refcnt, old_refcnt)

    def test_using_unseen_interned_string_bumps_refcount_permanently(self):
        # Please don't use this as a name in a different test.
        unseen_name = 'abcdefghi'
        old_refcnt = sys.getrefcount(unseen_name)

        pass_name_to_python_arg_parser(unseen_name)

        new_refcnt = sys.getrefcount(unseen_name)
        self.assertEqual(new_refcnt, old_refcnt + 1)

    def test_using_unseen_uninterned_string_refcounts(self):
        # Please don't use this as a name in a different test.
        # non-compile-time constants are not interned
        unseen_name = ''.join(['abc', 'def', 'ghi', 'jkl'])
        interned_unseen_name = 'abcdefghijkl'
        self.assertFalse(unseen_name is interned_unseen_name)

        old_uninterned_refcnt = sys.getrefcount(unseen_name)
        old_interned_refcnt = sys.getrefcount(interned_unseen_name)

        pass_name_to_python_arg_parser(unseen_name)

        new_uninterned_refcnt = sys.getrefcount(unseen_name)
        new_interned_refcnt = sys.getrefcount(interned_unseen_name)

        # Internally, PyTorch should not hold a reference to the uninterned string
        self.assertEqual(new_uninterned_refcnt, old_uninterned_refcnt)

        # Instead, we should hold a new reference to the interned version.
        self.assertEqual(new_interned_refcnt, old_interned_refcnt + 1)

    def _test_select(self, device):
        x = torch.empty(2, 3, 4, 5, names=('N', 'C', 'H', 'W'), device=device)
        y = x.select(1, 1)
        self.assertEqual(y.names, ('N', 'H', 'W'))

        y = x.select('C', 1)
        self.assertEqual(y.names, ('N', 'H', 'W'))

        with self.assertRaisesRegex(
                RuntimeError, 'Please look up dimensions by name'):
            y = x.select(None, 1)

        with self.assertRaisesRegex(
                RuntimeError, 'Name \'C.in\' not found in'):
            y = x.select('C.in', 1)

        x = torch.empty(2, 3, 4, 5, names=('N', 'C.in', 'H', 'W'), device=device)
        y = x.select('C', 1)
        self.assertEqual(y.names, ('N', 'H', 'W'))

        x = torch.empty(2, 3, 4, 5, names=('C.out', 'C.in', 'H', 'W'), device=device)
        y = x.select('C.in', 1)
        self.assertEqual(y.names, ('C.out', 'H', 'W'))

        with self.assertRaisesRegex(
                RuntimeError, 'Name \'C\' could refer to multiple dimensions'):
            y = x.select('C', 1)


    def test_select(self):
        self._test_select('cpu')

    @unittest.skipIf(not TEST_CUDA, 'no CUDA')
    def test_select_cuda(self):
        self._test_select('cuda')

    def _test_as_strided(self, device):
        x = torch.empty(2, 3, 4, 5, names=('N', 'C', 'H', 'W'), device=device)
        y = x.as_strided([2 * 3 * 4 * 5], [1])
        self.assertEqual(y.names, (None,))

    def test_as_strided(self):
        self._test_as_strided('cpu')

    @unittest.skipIf(not TEST_CUDA, 'no CUDA')
    def test_as_strided_cuda(self):
        self._test_as_strided('cuda')

    def test_align_to(self):
        def _test(tensor_namedshape, align_names, expected_sizes, expected_error):
            tensor_names, tensor_sizes = tensor_namedshape
            tensor = torch.empty(*tensor_sizes, names=tensor_names)
            if expected_error is not None:
                with self.assertRaisesRegex(RuntimeError, expected_error):
                    tensor.align_to(align_names)
                return

            output = tensor.align_to(align_names)
            self.assertEqual(output.shape, expected_sizes)
            self.assertEqual(output.names, align_names)

        Case = namedtuple('Case', [
            'tensor_namedshape',
            'align_names',
            'expected_sizes',
            'expected_error',
        ])

        tests = [
            # basic tests
            Case(tensor_namedshape=(['C'], [2]),
                 align_names=['C'],
                 expected_sizes=[2],
                 expected_error=None),
            Case(tensor_namedshape=(['C'], [2]),
                 align_names=['D'],
                 expected_sizes=None,
                 expected_error='not a subsequence'),
            Case(tensor_namedshape=(['N', 'C'], [2, 3]),
                 align_names=['C'],
                 expected_sizes=None,
                 expected_error='shorter list of dims'),

            # single-dim alignment test
            Case(tensor_namedshape=(['C'], [2]),
                 align_names=['N', 'C'],
                 expected_sizes=[1, 2],
                 expected_error=None),
            Case(tensor_namedshape=[['N'], [2]],
                 align_names=['N', 'C'],
                 expected_sizes=[2, 1],
                 expected_error=None),

            # multiple dim alignment test
            Case(tensor_namedshape=[['N', 'C'], [2, 3]],
                 align_names=['N', 'H', 'C', 'W'],
                 expected_sizes=[2, 1, 3, 1],
                 expected_error=None),
            Case(tensor_namedshape=[['N', 'C'], [2, 3]],
                 align_names=['C', 'H', 'N', 'W'],
                 expected_sizes=None,
                 expected_error='not a subsequence'),

            # scalar tensor tests
            Case(tensor_namedshape=[None, [[]]],
                 align_names=['N', 'C'],
                 expected_sizes=[1, 1],
                 expected_error=None),
            Case(tensor_namedshape=[[], [[]]],
                 align_names=[None, None],
                 expected_sizes=[1, 1],
                 expected_error=None),

            # unnamed tensor tests
            Case(tensor_namedshape=[None, [2, 3]],
                 align_names=[None],
                 expected_sizes=None,
                 expected_error='shorter list'),
            Case(tensor_namedshape=[None, [2, 3]],
                 align_names=[None, None],
                 expected_sizes=[2, 3],
                 expected_error=None),
            Case(tensor_namedshape=[None, [2, 3]],
                 align_names=[None, None, None],
                 expected_sizes=[1, 2, 3],
                 expected_error=None),
            Case(tensor_namedshape=[None, [2]],
                 align_names=['N'],
                 expected_sizes=None,
                 expected_error='not a subsequence'),

            # unnamed dim alignment tests
            Case(tensor_namedshape=[[None], [2]],
                 align_names=['N', None],
                 expected_sizes=[1, 2],
                 expected_error=None),
            Case(tensor_namedshape=[[None], [2]],
                 align_names=['N', None, None, None],
                 expected_sizes=[1, 1, 1, 2],
                 expected_error=None),
            Case(tensor_namedshape=[['N'], [2]],
                 align_names=['N', None, None, None],
                 expected_sizes=[2, 1, 1, 1],
                 expected_error=None),
            Case(tensor_namedshape=[[None, 'N', None], [2, 3, 5]],
                 align_names=[None, None, 'N', None],
                 expected_sizes=[1, 2, 3, 5],
                 expected_error=None),
            Case(tensor_namedshape=[[None], [2]],
                 align_names=[None, 'N'],
                 expected_sizes=None,
                 expected_error='absolute position from the right'),
            Case(tensor_namedshape=[None, [2]],
                 align_names=[None, 'N'],
                 expected_sizes=None,
                 expected_error='absolute position from the right'),
            Case(tensor_namedshape=[[None, 'N'], [2, 3]],
                 align_names=[None, 'C', 'N'],
                 expected_sizes=None,
                 expected_error='absolute position from the right'),
        ]

        for test in tests:
            _test(*test)

    def test_align_tensors(self):
        # align_tensors shares code with align_to. test_align_to already tests
        # the alignment rules, so we don't do that again here.
        def reference_fn(*tensors):
            longest_names = tensors[0].names
            for tensor in tensors:
                if len(tensor.names) > len(longest_names):
                    longest_names = tensor.names
            return [tensor.align_to(longest_names) for tensor in tensors]

        x = torch.empty(1, 1, names=('N', 'H'))
        y = torch.empty(2, 3, 5, names=('N', 'C', 'H'))
        z = torch.empty(2, names=('N',))
        output = torch.align_tensors(x, y, z)
        expected_tensors = reference_fn(x, y, z)
        for tensor, expected in zip(output, expected_tensors):
            self.assertTensorDataAndNamesEqual(tensor, expected)

    def test_mm(self):
        for device in torch.testing.get_all_device_types():
            self._test_name_inference(
                torch.mm, device=device,
                args=(create('N:3,C:2'), create('W:2,H:5')),
                expected_names=('N', 'H'))

            # left arg is unnamed
            self._test_name_inference(
                torch.mm, device=device,
                args=(create('3,2'), create('W:2,H:5')),
                expected_names=(None, 'H'))

            # right arg is unnamed
            self._test_name_inference(
                torch.mm, device=device,
                args=(create('N:3,C:2'), create('2,5')),
                expected_names=('N', None))

            # out=
            self._test_name_inference(
                out_fn(torch.mm), device=device,
                args=(create('0'), create('N:3,C:2'), create('W:2,H:5')),
                expected_names=('N', 'H'))

            self._test_name_inference(
                torch.mm, device=device,
                args=(create('N:3,C:2'), create('W:2,N:5')),
                maybe_raises_regex='with duplicate names')

    def test_expand(self):
        for device in torch.testing.get_all_device_types():
            self._test_name_inference(
                Tensor.expand, device=device,
                args=(create('D:1'), [3]), expected_names=('D'))

            self._test_name_inference(
                Tensor.expand, device=device,
                args=(create('H:3,W:2'), [10, 3, 3, 2]),
                expected_names=(None, None, 'H', 'W'))

            self._test_name_inference(
                Tensor.expand, device=device,
                args=(create('3, 2'), [10, 3, 3, 2]),
                expected_names=(None, None, None, None))

    def test_addmm(self):
        for device in torch.testing.get_all_device_types():
            # full names
            self._test_name_inference(
                torch.addmm, device=device,
                args=(create('N:3,H:5'), create('N:3,C:2'), create('W:2,H:5')),
                expected_names=('N', 'H'))

            # no name on bias
            self._test_name_inference(
                torch.addmm, device=device,
                args=(create('3,5'), create('N:3,C:2'), create('W:2,H:5')),
                expected_names=('N', 'H'))

            # partially named bias
            self._test_name_inference(
                torch.addmm, device=device,
                args=(create('N:3,None:5'), create('N:3,C:2'), create('W:2,H:5')),
                expected_names=('N', 'H'))

            # out=
            self._test_name_inference(
                out_fn(torch.addmm), device=device,
                args=(create('0'), create('N:3,None:5'), create('N:3,C:2'), create('W:2,H:5')),
                expected_names=('N', 'H'))

            # inplace
            self._test_name_inference(
                torch.Tensor.addmm_, device=device,
                args=(create('N:3,H:5'), create('N:3,C:2'), create('W:2,H:5')),
                expected_names=('N', 'H'))

<<<<<<< HEAD
    def test_mv(self):
        for device in torch.testing.get_all_device_types():
            self._test_name_inference(
                torch.mv, device=device,
                args=(create('N:3,C:2'), create('W:2')),
                expected_names=('N',))

            # left arg is unnamed
            self._test_name_inference(
                torch.mv, device=device,
                args=(create('3,2'), create('W:2')),
                expected_names=(None,))

            # right arg is unnamed
            self._test_name_inference(
                torch.mv, device=device,
                args=(create('N:3,C:2'), create('2')),
                expected_names=('N',))

            # out=
            self._test_name_inference(
                out_fn(torch.mv), device=device,
                args=(create('0'), create('N:3,C:2'), create('W:2')),
                expected_names=('N',))

    def test_addmv(self):
        for device in torch.testing.get_all_device_types():
            # full names
            self._test_name_inference(
                torch.addmv, device=device,
                args=(create('N:3'), create('N:3,C:2'), create('H:2')),
                expected_names=['N'])

            # no name on bias
            self._test_name_inference(
                torch.addmv, device=device,
                args=(create('3'), create('N:3,C:2'), create('H:2')),
                expected_names=('N',))

            # out=
            self._test_name_inference(
                out_fn(torch.addmv), device=device,
                args=(create('0'), create('N:3'), create('N:3,C:2'), create('H:2')),
                expected_names=('N',))

            # inplace
            self._test_name_inference(
                torch.Tensor.addmv_, device=device,
                args=(create('N:3'), create('N:3,C:2'), create('H:2')),
                expected_names=('N',))
=======
            self._test_name_inference(
                torch.addmm, device=device,
                args=(create('N:3,H:5'), create('N:3,C:2'), create('W:2,N:5')),
                maybe_raises_regex='with duplicate names')

>>>>>>> ac789912

# Disable all tests if named tensor is not available.
for attr in dir(TestNamedTensor):
    if attr.startswith('test_'):
        new_test = skipIfNamedTensorDisabled(getattr(TestNamedTensor, attr))
        setattr(TestNamedTensor, attr, new_test)

if __name__ == '__main__':
    run_tests()<|MERGE_RESOLUTION|>--- conflicted
+++ resolved
@@ -1012,7 +1012,11 @@
                 args=(create('N:3,H:5'), create('N:3,C:2'), create('W:2,H:5')),
                 expected_names=('N', 'H'))
 
-<<<<<<< HEAD
+            self._test_name_inference(
+                torch.addmm, device=device,
+                args=(create('N:3,H:5'), create('N:3,C:2'), create('W:2,N:5')),
+                maybe_raises_regex='with duplicate names')
+
     def test_mv(self):
         for device in torch.testing.get_all_device_types():
             self._test_name_inference(
@@ -1063,13 +1067,6 @@
                 torch.Tensor.addmv_, device=device,
                 args=(create('N:3'), create('N:3,C:2'), create('H:2')),
                 expected_names=('N',))
-=======
-            self._test_name_inference(
-                torch.addmm, device=device,
-                args=(create('N:3,H:5'), create('N:3,C:2'), create('W:2,N:5')),
-                maybe_raises_regex='with duplicate names')
-
->>>>>>> ac789912
 
 # Disable all tests if named tensor is not available.
 for attr in dir(TestNamedTensor):
