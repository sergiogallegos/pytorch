--- conflicted
+++ resolved
@@ -47,17 +47,10 @@
           int64_t kw = iw1 - iw0;
 
           // compute local average
-<<<<<<< HEAD
           accscalar_t sum = 0;
-          for (int64_t ih = ih0; ih < ih1; ih++) {
-            for (int64_t iw = iw0; iw < iw1; iw++) {
-              sum += accscalar_t(input_ptr[ih * input_width + iw]);
-=======
-          scalar_t sum = 0;
           for (const auto ih : c10::irange(ih0, ih1)) {
             for (const auto iw : c10::irange(iw0, iw1)) {
-              sum += input_ptr[ih * input_width + iw];
->>>>>>> 9c4d7d96
+              sum += accscalar_t(input_ptr[ih * input_width + iw]);
             }
           }
           output_ptr[oh * output_width + ow] = scalar_t(sum / kh / kw);
@@ -190,7 +183,7 @@
     std::unique_ptr<float []> sum_arr(new float[channels]);
     float* sum = sum_arr.get();
 
-    for (int64_t i = begin; i < end; i++) {
+    for (const auto i : c10::irange(begin, end)) {
       int64_t ih0 = start_index(oh, output_height, input_height);
       int64_t ih1 = end_index(oh, output_height, input_height);
       int64_t kh = ih1 - ih0;
@@ -212,8 +205,8 @@
         sum[d1] = float(0);
       }
       // Pass II: compute local sum
-      for (int64_t ih = ih0; ih < ih1; ih++) {
-        for (int64_t iw = iw0; iw < iw1; iw++) {
+      for (const auto ih : c10::irange(ih0, ih1)) {
+        for (const auto iw : c10::irange(iw0, iw1)) {
           BFloat16* in = input_data + n * input_height * input_width * channels +
               ih * input_width * channels + iw * channels;
 
